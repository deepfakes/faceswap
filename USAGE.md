--- conflicted
+++ resolved
@@ -91,11 +91,7 @@
 ```
 
 ## Extracting video frames with FFMPEG
-<<<<<<< HEAD
-Alternatively you can split a video into seperate frames using [ffmpeg](https://www.ffmpeg.org) for instance. Below is an example command to process a video to seperate frames.
-=======
 Alternatively, you can split a video into separate frames using [ffmpeg](https://www.ffmpeg.org) for instance. Below is an example command to process a video to separate frames.
->>>>>>> 47b43191
 
 ```bash
 ffmpeg -i /path/to/my/video.mp4 /path/to/output/video-frame-%d.png
