#!/usr/bin/env python3
""" Install packages for faceswap.py """

# >>> ENV
import ctypes
import importlib
import locale
import os
import re
import sys
import platform

from subprocess import run, PIPE, Popen

ENCODING = locale.getpreferredencoding()
# Revisions of tensorflow-gpu and cuda/cudnn requirements
<<<<<<< HEAD
TENSORFLOW_REQUIREMENTS = {"1.2": ["8.0", "5.1"],
                           "1.4": ["8.0", "6.0"],
                           "1.12": ["9.0", "7.2"]}
OS_VERSION = (platform.system(), platform.release())
PY_VERSION = (platform.python_version(), platform.architecture()[0])
IS_MACOS = (platform.system() == "Darwin")
IS_CONDA = ("conda" in sys.version.lower())
LD_LIBRARY_PATH = os.environ.get("LD_LIBRARY_PATH", None)
try:
    IS_ADMIN = os.getuid() == 0
except AttributeError:
    IS_ADMIN = ctypes.windll.shell32.IsUserAnAdmin() != 0
IS_VIRTUALENV = (hasattr(sys, "real_prefix")
                 or (hasattr(sys, "base_prefix")
                     and sys.base_prefix != sys.prefix))

CUDA_PATH = ""
CUDA_VERSION = ""
CUDNN_VERSION = ""
ENABLE_DOCKER = False
ENABLE_CUDA = True
COMPILE_DLIB_WITH_AVX = True
REQUIRED_PACKAGES = list()
MACOS_REQUIRED_PACKAGES = [
    "pynvx==0.0.4"
    ]
INSTALLED_PACKAGES = dict()
MISSING_PACKAGES = list()
FAIL = False


# load requirements list
with open("requirements.txt") as req:
    for r in req.readlines():
        r = r.strip()
        if r and (not r.startswith("#")):
            REQUIRED_PACKAGES.append(r)

# <<< ENV

# >>> OUTPUT
COLOR_RED = "\033[31m"
COLOR_GREEN = "\033[32m"
COLOR_YELLOW = "\033[33m"
COLOR_DEFAULT = "\033[0m"


def __indent_text_block(text):
    """ Indent a text block """
    lines = text.splitlines()
    if len(lines) > 1:
        out = lines[0] + "\r\n"
        for i in range(1, len(lines)-1):
            out = out + "        " + lines[i] + "\r\n"
        out = out + "        " + lines[-1]
        return out
    return text


def term_support_color():
    """ Set whether OS Support terminal colour """
    return OS_VERSION[0] == "Linux" or OS_VERSION[0] == "Darwin"


def out_info(text):
    """ Format INFO Text """
    trm = "INFO    "
    if term_support_color():
        trm = "{}INFO   {} ".format(COLOR_GREEN, COLOR_DEFAULT)
    print(trm + __indent_text_block(text))


def out_warning(text):
    """ Format WARNING Text """
    trm = "WARNING "
    if term_support_color():
        trm = "{}WARNING{} ".format(COLOR_YELLOW, COLOR_DEFAULT)
    print(trm + __indent_text_block(text))


def out_error(text):
    """ Format ERROR Text """
    global FAIL
    trm = "ERROR   "
    if term_support_color():
        trm = "{}ERROR  {} ".format(COLOR_RED, COLOR_DEFAULT)
    print(trm + __indent_text_block(text))
    FAIL = True

# <<< OUTPUT


def check_permission():
    """ Check for Admin permissions """
    if IS_ADMIN:
        out_info("Running as Root/Admin")
    else:
        out_warning("Running without root/admin privileges")


def check_system():
    """ Check the system """
    out_info("The tool provides tips for installation\n"
             "and installs required python packages")
    out_info("Setup in %s %s" % (OS_VERSION[0], OS_VERSION[1]))
    if not OS_VERSION[0] in ["Windows", "Linux", "Darwin"]:
        out_error("Your system %s is not supported!" % OS_VERSION[0])
        exit(1)
=======
TENSORFLOW_REQUIREMENTS = {"==1.12.0": ["9.0", "7.2"],
                           ">=1.13.1": ["10.0", "7.4"]}
>>>>>>> 47b43191


def ask_enable_cuda():
    """ Enable or disable CUDA """
    global ENABLE_CUDA
    i = input("Enable  CUDA? [Y/n] ")
    if i in ("", "Y", "y"):
        out_info("CUDA Enabled")
        ENABLE_CUDA = True
    else:
        out_info("CUDA Disabled")
        ENABLE_CUDA = False


def ask_enable_docker():
    """ Enable or disable Docker """
    global ENABLE_DOCKER
    i = input("Enable  Docker? [y/N] ")
    if i in ("Y", "y"):
        out_info("Docker Enabled")
        ENABLE_DOCKER = True
    else:
        out_info("Docker Disabled")
        ENABLE_DOCKER = False


def check_python():
    """ Check python and virtual environment status """
    out_info("Installed Python: {0} {1}".format(PY_VERSION[0],
                                                PY_VERSION[1]))
    if not (PY_VERSION[0].split(".")[0] == "3"
            and PY_VERSION[0].split(".")[1] in ("3", "4", "5", "6")
            and PY_VERSION[1] == "64bit"):
        out_error("Please run this script with Python version 3.3, 3.4, 3.5 or 3.6 "
                  "64bit and try again.")
        exit(1)


def check_pip():
    """ Check installed pip version """
    try:
        import pip
<<<<<<< HEAD
    except ImportError:
        out_error("Import pip failed. Please Install python3-pip "
                  "and try again")
        exit(1)
    upgrade_pip()
    importlib.reload(pip)
    pip_version = pip.__version__
    del pip

    get_installed_packages()
    out_info("Installed pip: {}".format(pip_version))


def upgrade_pip():
    """ Upgrade pip to latest version """
    out_info("Upgrading pip...")
    pipexe = [sys.executable, "-m", "pip"]
    pipexe.extend(["install", "--no-cache-dir", "-qq", "--upgrade"])
    if not IS_ADMIN and not IS_VIRTUALENV:
        pipexe.append("--user")
    pipexe.append("pip")
    run(pipexe)


def get_installed_packages():
    """ Get currently installed packages """
    global INSTALLED_PACKAGES
    chk = Popen("{} -m pip freeze".format(sys.executable),
                shell=True, stdout=PIPE)
    installed = chk.communicate()[0].decode(ENCODING).splitlines()
    for pkg in installed:
        item = pkg.split("==")
        INSTALLED_PACKAGES[item[0]] = item[1]


def check_system_dependencies():
    """ Check that system applications are installed """
    out_info("Checking System Dependencies...")
    check_cmake()
    if OS_VERSION[0] == "Windows":
        check_visual_studio()
        check_cplus_plus()
    if OS_VERSION[0] == "Linux":
        check_gcc()
        check_gpp()


def check_gcc():
    """ Check installed gcc version for linux """
    chk = Popen("gcc --version", shell=True, stdout=PIPE, stderr=PIPE)
    stdout, stderr = chk.communicate()
    if stderr:
        out_error("gcc not installed. Please install gcc for your distribution")
        return
    gcc = [re.sub(" +", " ", line.strip())
           for line in stdout.decode(ENCODING).splitlines()
           if line.lower().strip().startswith("gcc")][0]
    version = gcc[gcc.rfind(" ") + 1:]
    out_info("gcc version: {}".format(version))


def check_gpp():
    """ Check installed g++ version for linux """
    chk = Popen("g++ --version", shell=True, stdout=PIPE, stderr=PIPE)
    stdout, stderr = chk.communicate()
    if stderr:
        out_error("g++ not installed. Please install g++ for your distribution")
        return
    gpp = [re.sub(" +", " ", line.strip())
           for line in stdout.decode(ENCODING).splitlines()
           if line.lower().strip().startswith("g++")][0]
    version = gpp[gpp.rfind(" ") + 1:]
    out_info("g++ version: {}".format(version))


def check_cmake():
    """ Check CMake is installed for Windows """
    chk = Popen("cmake --version", shell=True, stdout=PIPE, stderr=PIPE)
    stdout, stderr = chk.communicate()
    stdout = stdout.decode(ENCODING)
    if stderr and OS_VERSION[0] == "Windows":
        stdout, stderr = check_cmake_windows()
    if stderr:
        out_error("CMake could not be found. See "
                  "https://github.com/deepfakes/faceswap/blob/master/INSTALL.md#cmake "
                  "for instructions")
        return
    cmake = [re.sub(" +", " ", line.strip())
             for line in stdout.splitlines()
             if line.lower().strip().startswith("cmake")][0]
    version = cmake[cmake.rfind(" ") + 1:]
    out_info("CMake version: {}".format(version))


def check_cmake_windows():
    """ Additional checks for cmake on Windows """
    chk = Popen("wmic product where \"name = 'cmake'\" get installlocation,version",
                shell=True, stdout=PIPE, stderr=PIPE)
    stdout, stderr = chk.communicate()
    if stderr:
        return False, stderr
    lines = [re.sub(" +", " ", line.strip())
             for line in stdout.decode(ENCODING).splitlines()
             if line.strip()]
    stdout = lines[1]
    location = stdout[:stdout.rfind(" ")] + "bin"
    out_info("CMake not found in %PATH%. Temporarily adding: \"{}\"".format(location))
    os.environ["PATH"] += ";{}".format(location)
    stdout = "cmake {}".format(stdout)
    return stdout, False


def check_visual_studio():
    """ Check Visual Studio 2015 is installed for Windows

        Somewhat hacky solution which checks for the existence
        of the VS2015 Performance Report
    """
    chk = Popen("reg query HKLM\\SOFTWARE\\Microsoft\\VisualStudio\\14.0\\VSPerf",
                shell=True, stdout=PIPE, stderr=PIPE)
    _, stderr = chk.communicate()
    if stderr:
        out_error("Visual Studio 2015 could not be found. See "
                  "https://github.com/deepfakes/faceswap/blob/master/"
                  "INSTALL.md#microsoft-visual-studio-2015 for instructions")
        return
    out_info("Visual Studio 2015 version: 14.0")


def check_cplus_plus():
    """ Check Visual C++ Redistributable 2015 is instlled for Windows """
    keys = (
        "HKLM\\SOFTWARE\\Classes\\Installer\\Dependencies\\{d992c12e-cab2-426f-bde3-fb8c53950b0d}",
        "HKLM\\SOFTWARE\\WOW6432Node\\Microsoft\\VisualStudio\\14.0\\VC\\Runtimes\\x64")
    for key in keys:
        chk = Popen("reg query {}".format(key), shell=True, stdout=PIPE, stderr=PIPE)
        stdout, stderr = chk.communicate()
        if stdout:
            break
    if stderr:
        out_error("Visual C++ 2015 could not be found. Make sure you have selected 'Visual C++' "
                  "in Visual Studio 2015 Configuration or download the Visual C++ 2015 "
                  "Redistributable from: "
                  "https://www.microsoft.com/en-us/download/details.aspx?id=48145")
        return
    vscpp = [re.sub(" +", " ", line.strip())
             for line in stdout.decode(ENCODING).splitlines()
             if line.lower().strip().startswith(("displayname", "version"))][0]
    version = vscpp[vscpp.find("REG_SZ") + 7:]
    out_info("Visual Studio C++ version: {}".format(version))


def check_cuda():
    """ Check Cuda for Linux or Windows """
    if OS_VERSION[0] == "Linux":
        check_cuda_linux()
    elif OS_VERSION[0] == "Windows":
        check_cuda_windows()


def check_cuda_linux():
    """ Check Linux CUDA Version """
    global CUDA_VERSION, CUDA_PATH
    chk = os.popen("ldconfig -p | grep -P \"libcudart.so.\\d+.\\d+\" | head -n 1").read()
    if LD_LIBRARY_PATH and not chk:
        paths = LD_LIBRARY_PATH.split(":")
        for path in paths:
            chk = os.popen("ls {} | grep -P -o \"libcudart.so.\\d+.\\d+\" | "
                           "head -n 1".format(path)).read()
            if chk:
                break

    if not chk:
        out_error("CUDA not found. Install and try again.\n"
                  "Recommended version:      CUDA 9.0     cuDNN 7.1.3\n"
                  "CUDA: https://developer.nvidia.com/cuda-downloads\n"
                  "cuDNN: https://developer.nvidia.com/rdp/cudnn-download")
        return
    cudavers = chk.strip().replace("libcudart.so.", "")
    CUDA_VERSION = cudavers[:cudavers.find(" ")]
    if CUDA_VERSION:
        out_info("CUDA version: " + CUDA_VERSION)
        CUDA_PATH = chk[chk.find("=>") + 3:chk.find("targets") - 1]


def check_cuda_windows():
    """ Check Windows CUDA Version """
    global CUDA_VERSION, CUDA_PATH
    cuda_keys = [key
                 for key in os.environ.keys()
                 if key.lower().startswith("cuda") and key.lower() != "cuda_path"]
    if not cuda_keys:
        out_error("CUDA not found. See "
                  "https://github.com/deepfakes/faceswap/blob/master/INSTALL.md#cuda "
                  "for instructions")
        return

    CUDA_VERSION = cuda_keys[0].replace("CUDA_PATH_V", "").replace("_", ".")
    CUDA_PATH = os.environ[cuda_keys[0]]
    out_info("CUDA version: " + CUDA_VERSION)


def check_cudnn():
    """ Check Linux or Windows cuDNN Version from cudnn.h """
    global CUDNN_VERSION
    cudnn_checkfile = os.path.join(CUDA_PATH, "include", "cudnn.h")
    if not os.path.isfile(cudnn_checkfile):
        out_error("cuDNN not found. See "
                  "https://github.com/deepfakes/faceswap/blob/master/INSTALL.md#cudnn "
                  "for instructions")
        return
    found = 0
    with open(cudnn_checkfile, "r") as ofile:
        for line in ofile:
            if line.lower().startswith("#define cudnn_major"):
                major = line[line.rfind(" ") + 1:].strip()
                found += 1
            elif line.lower().startswith("#define cudnn_minor"):
                minor = line[line.rfind(" ") + 1:].strip()
                found += 1
            elif line.lower().startswith("#define cudnn_patchlevel"):
                patchlevel = line[line.rfind(" ") + 1:].strip()
                found += 1
            if found == 3:
                break
    if found != 3:
        out_error("cuDNN version could not be determined. See "
                  "https://github.com/deepfakes/faceswap/blob/master/INSTALL.md#cudnn "
                  "for instructions")
        return

    CUDNN_VERSION = "{}.{}".format(major, minor)
    out_info("cuDNN version: {}.{}".format(CUDNN_VERSION, patchlevel))


def ask_continue():
    """ Ask Continue with Install """
    i = input("Please ensure your System Dependencies are met. Continue? [y/N] ")
    if i in ("", "N", "n"):
        out_error("Please install system dependencies to continue")
        exit(1)


def check_missing_dep():
    """ Check for missing dependencies """
    global MISSING_PACKAGES, INSTALLED_PACKAGES, ENABLE_CUDA
    if ENABLE_CUDA and IS_MACOS:
        REQUIRED_PACKAGES.extend(MACOS_REQUIRED_PACKAGES)
    MISSING_PACKAGES = []
    for pkg in REQUIRED_PACKAGES:
        key = pkg.split("==")[0]
        if key not in INSTALLED_PACKAGES:
            MISSING_PACKAGES.append(pkg)
            continue
=======
        pip_version = pip.__version__
        self.output.info("Installed pip: {}".format(pip_version))

    def get_installed_packages(self):
        """ Get currently installed packages """
        installed_packages = dict()
        chk = Popen("\"{}\" -m pip freeze".format(sys.executable),
                    shell=True, stdout=PIPE)
        installed = chk.communicate()[0].decode(self.encoding).splitlines()

        for pkg in installed:
            if "==" not in pkg:
                continue
            item = pkg.split("==")
            installed_packages[item[0]] = item[1]
        return installed_packages

    def get_installed_conda_packages(self):
        """ Get currently installed conda packages """
        if not self.is_conda:
            return
        chk = os.popen("conda list").read()
        installed = [re.sub(" +", " ", line.strip())
                     for line in chk.splitlines() if not line.startswith("#")]
        for pkg in installed:
            item = pkg.split(" ")
            self.installed_packages[item[0]] = item[1]

    def update_tf_dep(self):
        """ Update Tensorflow Dependency """
        if self.is_conda:
            self.update_tf_dep_conda()
            return

        if not self.enable_cuda:
            self.required_packages.append("tensorflow")
            return

        tf_ver = None
        cudnn_inst = self.cudnn_version.split(".")
        for key, val in TENSORFLOW_REQUIREMENTS.items():
            cuda_req = val[0]
            cudnn_req = val[1].split(".")
            if cuda_req == self.cuda_version and (cudnn_req[0] == cudnn_inst[0] and
                                                  cudnn_req[1] <= cudnn_inst[1]):
                tf_ver = key
                break
        if tf_ver:
            tf_ver = "tensorflow-gpu{}".format(tf_ver)
            self.required_packages.append(tf_ver)
            return

        self.output.warning(
            "The minimum Tensorflow requirement is 1.12. \n"
            "Tensorflow currently has no official prebuild for your CUDA, cuDNN "
            "combination.\nEither install a combination that Tensorflow supports or "
            "build and install your own tensorflow-gpu.\r\n"
            "CUDA Version: {}\r\n"
            "cuDNN Version: {}\r\n"
            "Help:\n"
            "Building Tensorflow: https://www.tensorflow.org/install/install_sources\r\n"
            "Tensorflow supported versions: "
            "https://www.tensorflow.org/install/source#tested_build_configurations".format(
                self.cuda_version, self.cudnn_version))

        custom_tf = input("Location of custom tensorflow-gpu wheel (leave "
                          "blank to manually install): ")
        if not custom_tf:
            return

        custom_tf = os.path.realpath(os.path.expanduser(custom_tf))
        if not os.path.isfile(custom_tf):
            self.output.error("{} not found".format(custom_tf))
        elif os.path.splitext(custom_tf)[1] != ".whl":
            self.output.error("{} is not a valid pip wheel".format(custom_tf))
        elif custom_tf:
            self.required_packages.append(custom_tf)

    def update_tf_dep_conda(self):
        """ Update Conda TF Dependency """
        if not self.enable_cuda:
            self.required_packages.append("tensorflow==1.12.0")
        else:
            self.required_packages.append("tensorflow-gpu==1.12.0")


class Output():
    """ Format and display output """
    def __init__(self):
        self.red = "\033[31m"
        self.green = "\033[32m"
        self.yellow = "\033[33m"
        self.default_color = "\033[0m"
        self.term_support_color = platform.system() in ("Linux", "Darwin")

    @staticmethod
    def __indent_text_block(text):
        """ Indent a text block """
        lines = text.splitlines()
        if len(lines) > 1:
            out = lines[0] + "\r\n"
            for i in range(1, len(lines)-1):
                out = out + "        " + lines[i] + "\r\n"
            out = out + "        " + lines[-1]
            return out
        return text

    def info(self, text):
        """ Format INFO Text """
        trm = "INFO    "
        if self.term_support_color:
            trm = "{}INFO   {} ".format(self.green, self.default_color)
        print(trm + self.__indent_text_block(text))

    def warning(self, text):
        """ Format WARNING Text """
        trm = "WARNING "
        if self.term_support_color:
            trm = "{}WARNING{} ".format(self.yellow, self.default_color)
        print(trm + self.__indent_text_block(text))

    def error(self, text):
        """ Format ERROR Text """
        global INSTALL_FAILED
        trm = "ERROR   "
        if self.term_support_color:
            trm = "{}ERROR  {} ".format(self.red, self.default_color)
        print(trm + self.__indent_text_block(text))
        INSTALL_FAILED = True


class Checks():
    """ Pre-installation checks """
    def __init__(self, environment):
        self.env = environment
        self.output = Output()
        self.tips = Tips()

    # Checks not required for installer
        if self.env.is_installer:
            self.env.update_tf_dep()
            return

    # Ask Docker/Cuda
        self.docker_ask_enable()
        self.cuda_ask_enable()
        if self.env.os_version[0] != "Linux" and self.env.enable_docker and self.env.enable_cuda:
            self.docker_confirm()
        if self.env.enable_docker:
            self.docker_tips()
            exit(0)

    # Check for CUDA and cuDNN
        if self.env.enable_cuda and self.env.os_version[0] in ("Linux", "Windows"):
            self.cuda_check()
            self.cudnn_check()
        elif self.env.enable_cuda and self.env.os_version[0] not in ("Linux", "Windows"):
            self.tips.macos()
            self.output.warning("Cannot find CUDA on macOS")
            self.env.cuda_version = input("Manually specify CUDA version: ")

        self.env.update_tf_dep()
        self.check_system_dependencies()
        if self.env.os_version[0] == "Windows":
            self.tips.pip()

    def docker_ask_enable(self):
        """ Enable or disable Docker """
        i = input("Enable  Docker? [y/N] ")
        if i in ("Y", "y"):
            self.output.info("Docker Enabled")
            self.env.enable_docker = True
        else:
            self.output.info("Docker Disabled")
            self.env.enable_docker = False

    def docker_confirm(self):
        """ Warn if nvidia-docker on non-linux system """
        self.output.warning("Nvidia-Docker is only supported on Linux.\r\n"
                            "Only CPU is supported in Docker for your system")
        self.docker_ask_enable()
        if self.env.enable_docker:
            self.output.warning("CUDA Disabled")
            self.env.enable_cuda = False

    def docker_tips(self):
        """ Provide tips for Docker use """
        if not self.env.enable_cuda:
            self.tips.docker_no_cuda()
>>>>>>> 47b43191
        else:
            if len(pkg.split("==")) > 1:
                if pkg.split("==")[1] != INSTALLED_PACKAGES.get(key):
                    MISSING_PACKAGES.append(pkg)
                    continue


def check_dlib():
    """ Check dlib install requirements """
    global MISSING_PACKAGES, COMPILE_DLIB_WITH_AVX
    if "dlib" in MISSING_PACKAGES:
        i = input("Compile dlib with AVX? [Y/n] ")
        if i in ("", "Y", "y"):
            out_info("dlib Configured")
            COMPILE_DLIB_WITH_AVX = True
        else:
            COMPILE_DLIB_WITH_AVX = False


def update_tf_dep(cpu_only):
    """ Update Tensorflow Dependency """
    global CUDA_VERSION, CUDNN_VERSION

    if cpu_only:
        REQUIRED_PACKAGES.append("tensorflow")
        return

    tf_ver = None
    cudnn_inst = CUDNN_VERSION.split(".")
    for key, val in TENSORFLOW_REQUIREMENTS.items():
        cuda_req = val[0]
        cudnn_req = val[1].split(".")
        if cuda_req == CUDA_VERSION and (cudnn_req[0] == cudnn_inst[0] and
                                         cudnn_req[1] <= cudnn_inst[1]):
            tf_ver = key
            break
    if tf_ver:
        tf_ver = "tensorflow-gpu=={}.0".format(tf_ver)
        REQUIRED_PACKAGES.append(tf_ver)
        return

    out_warning("Tensorflow currently has no official prebuild for your CUDA, cuDNN "
                "combination.\nEither install a combination that Tensorflow supports or "
                "build and install your own tensorflow-gpu.\r\n"
                "CUDA Version: {}\r\n"
                "cuDNN Version: {}\r\n"
                "Help:\n"
                "Building Tensorflow: https://www.tensorflow.org/install/install_sources\r\n"
                "Tensorflow supported versions: "
                "https://www.tensorflow.org/install/source#tested_build_configurations".format(
                    CUDA_VERSION, CUDNN_VERSION))

    custom_tf = input("Location of custom tensorflow-gpu wheel (leave "
                      "blank to manually install): ")
    if not custom_tf:
        return

    custom_tf = os.path.realpath(os.path.expanduser(custom_tf))
    if not os.path.isfile(custom_tf):
        out_error("{} not found".format(custom_tf))
    elif os.path.splitext(custom_tf)[1] != ".whl":
        out_error("{} is not a valid pip wheel".format(custom_tf))
    elif custom_tf:
        REQUIRED_PACKAGES.append(custom_tf)


def install_missing_dep():
    """ Install missing dependencies """
    global MISSING_PACKAGES, ENABLE_CUDA
    install_tkinter()
    install_ffmpeg()
    if MISSING_PACKAGES:
        out_info("Installing Required Python Packages. "
                 "This may take some time...")
        for pkg in MISSING_PACKAGES:
            if pkg.startswith("dlib"):
                msg = ("Compiling {}. This will take a while...\n"
                       "Please ignore the following UserWarning: "
                       "'Disabling all use of wheels...'".format(pkg))
            else:
<<<<<<< HEAD
                msg = "Installing {}".format(pkg)
            out_info(msg)
            pipexe = [sys.executable, "-m", "pip"]
            # hide info/warning and fix cache hang
            pipexe.extend(["install", "-qq", "--no-cache-dir"])
            # install as user to solve perm restriction
            if not IS_ADMIN and not IS_VIRTUALENV:
                pipexe.append("--user")
            # compile dlib with AVX and CUDA
            if pkg.startswith("dlib"):
                if OS_VERSION[0] == "Windows":
                    pipexe.extend(["--global-option=-G",
                                   "--global-option=Visual Studio 14 2015"])
                opt = "yes" if COMPILE_DLIB_WITH_AVX else "no"
                pipexe.extend(["--install-option=--{}".format(opt),
                               "--install-option=USE_AVX_INSTRUCTIONS"])
                opt = "yes" if ENABLE_CUDA else "no"
                pipexe.extend(["--install-option=--{}".format(opt),
                               "--install-option=DLIB_USE_CUDA"])

            pipexe.append(pkg)
            run(pipexe)


def install_tkinter():
    """ Install tkInter on Conda Environments """
    if not IS_CONDA:
        return
    pkgs = os.popen("conda list").read()
    tki = [re.sub(" +", " ", line.strip())
           for line in pkgs.splitlines()
           if line.lower().strip().startswith("tk")]
    if tki:
        return
    out_info("Installing tkInter")
    with open(os.devnull, "w") as devnull:
        run(["conda", "install", "-q", "-y", "tk"], stdout=devnull)


def install_ffmpeg():
    """ Install ffmpeg on Conda Environments """
    if not IS_CONDA:
        return
    pkgs = os.popen("conda list").read()
    ffm = [re.sub(" +", " ", line.strip())
           for line in pkgs.splitlines()
           if line.lower().strip().startswith("ffmpeg")]
    if ffm:
        return
    out_info("Installing ffmpeg")
    with open(os.devnull, "w") as devnull:
        run(["conda", "install", "-q", "-y", "-c", "conda-forge", "ffmpeg"], stdout=devnull)


def tips_1_1():
    """ Output Tips """
    out_info("""1. Install Docker
https://www.docker.com/community-edition

2. Build Docker Image For Faceswap
docker build -t deepfakes-cpu -f Dockerfile.cpu .

3. Mount faceswap volume and Run it
# without gui. tools.py gui not working.
docker run -p 8888:8888 \
    --hostname deepfakes-cpu --name deepfakes-cpu \
    -v {path}:/srv \
    deepfakes-cpu

# with gui. tools.py gui working.
## enable local access to X11 server
xhost +local:
## create container
nvidia-docker run -p 8888:8888 \\
    --hostname deepfakes-cpu --name deepfakes-cpu \\
    -v {path}:/srv \\
    -v /tmp/.X11-unix:/tmp/.X11-unix \\
    -e DISPLAY=unix$DISPLAY \\
    -e AUDIO_GID=`getent group audio | cut -d: -f3` \\
    -e VIDEO_GID=`getent group video | cut -d: -f3` \\
    -e GID=`id -g` \\
    -e UID=`id -u` \\
    deepfakes-cpu


4. Open a new terminal to run faceswap.py in /srv
docker exec -it deepfakes-cpu bash
""".format(path=sys.path[0]))
    out_info("That's all you need to do with a docker. Have fun.")


def tips_1_2():
    """ Output Tips """
    out_info("""1. Install Docker
https://www.docker.com/community-edition

2. Install latest CUDA
CUDA: https://developer.nvidia.com/cuda-downloads

3. Install Nvidia-Docker & Restart Docker Service
https://github.com/NVIDIA/nvidia-docker

4. Build Docker Image For Faceswap
docker build -t deepfakes-gpu -f Dockerfile.gpu .

5. Mount faceswap volume and Run it
# without gui. tools.py gui not working.
docker run -p 8888:8888 \
    --hostname deepfakes-gpu --name deepfakes-gpu \
    -v {path}:/srv \
    deepfakes-gpu

# with gui. tools.py gui working.
## enable local access to X11 server
xhost +local:
## enable nvidia device if working under bumblebee
echo ON > /proc/acpi/bbswitch
## create container
nvidia-docker run -p 8888:8888 \\
    --hostname deepfakes-gpu --name deepfakes-gpu \\
    -v {path}:/srv \\
    -v /tmp/.X11-unix:/tmp/.X11-unix \\
    -e DISPLAY=unix$DISPLAY \\
    -e AUDIO_GID=`getent group audio | cut -d: -f3` \\
    -e VIDEO_GID=`getent group video | cut -d: -f3` \\
    -e GID=`id -g` \\
    -e UID=`id -u` \\
    deepfakes-gpu

6. Open a new terminal to interact with the project
docker exec deepfakes-gpu python /srv/tools.py gui
""".format(path=sys.path[0]))


def tips_2_1():
    """ Output Tips """
    out_info("""Tensorflow has no official prebuilts for CUDA 9.1 currently.

1. Install CUDA 9.0 and cuDNN
CUDA: https://developer.nvidia.com/cuda-downloads
cuDNN: https://developer.nvidia.com/rdp/cudnn-download (Add DLL to "
"%PATH% in Windows)

2. Install System Dependencies.
In Windows:
Install CMake x64: https://cmake.org/download/

In Debian/Ubuntu, try:
apt-get install -y cmake libsm6 libxrender1 libxext-dev python3-tk

3. Install PIP requirements
You may want to execute `chcp 866` in cmd line
to fix Unicode issues on Windows when installing dependencies
""")


def tips_2_2():
    """ Pip Tips """
    out_info("1. Install PIP requirements\n"
             "You may want to execute `chcp 866` in cmd line\n"
             "to fix Unicode issues on Windows when installing dependencies")


def main():
    """" Run Setup """
    global ENABLE_DOCKER, ENABLE_CUDA, CUDA_VERSION
    check_system()
    check_python()
    check_pip()
    # ask questions
    ask_enable_docker()
    ask_enable_cuda()
    # warn if nvidia-docker on non-linux system
    if OS_VERSION[0] != "Linux" and ENABLE_DOCKER and ENABLE_CUDA:
        out_warning("Nvidia-Docker is only supported on Linux.\r\n"
                    "Only CPU is supported in Docker for your system")
        ask_enable_docker()
        if ENABLE_DOCKER:
            out_warning("CUDA Disabled")
            ENABLE_CUDA = False

    # provide tips
    if ENABLE_DOCKER:
        # docker, quick help
        if not ENABLE_CUDA:
            tips_1_1()
        else:
            tips_1_2()
        return

    if ENABLE_CUDA:
        # update dep info if cuda enabled
        if OS_VERSION[0] in ("Linux", "Windows"):
            check_cuda()
            check_cudnn()
        else:
            tips_2_1()
            out_warning("Cannot find CUDA on macOS")
            CUDA_VERSION = input("Manually specify CUDA version: ")
        update_tf_dep(cpu_only=False)
    else:
        update_tf_dep(cpu_only=True)
    check_system_dependencies()
    if FAIL:
        exit(1)
    if OS_VERSION[0] == "Windows":
        tips_2_2()
    # finally check dep
    ask_continue()
    check_missing_dep()
    check_dlib()
    install_missing_dep()
    out_info("All python3 dependencies are met.\r\nYou are good to go.\r\n\r\n"
             "Enter:  'python faceswap.py -h' to see the options\r\n"
             "        'python faceswap.py gui' to launch the GUI")
=======
                self.output.warning("Couldn't install {} with Conda. "
                                    "Please install this package manually".format(package))
            success = False
        return success

    def pip_installer(self, package):
        """ Install a pip package """
        pipexe = [sys.executable, "-m", "pip"]
        # hide info/warning and fix cache hang
        pipexe.extend(["install", "-qq", "--no-cache-dir"])
        # install as user to solve perm restriction
        if not self.env.is_admin and not self.env.is_virtualenv:
            pipexe.append("--user")
        if package.startswith("dlib"):
            if not self.env.enable_cuda:
                pipexe.extend(["--install-option=--no", "--install-option=DLIB_USE_CUDA"])
            if self.env.os_version[0] == "Windows":
                pipexe.extend(["--global-option=-G", "--global-option=Visual Studio 14 2015"])
            msg = ("Compiling {}. This will take a while...\n"
                   "Please ignore the following UserWarning: "
                   "'Disabling all use of wheels...'".format(package))
        else:
            msg = "Installing {}".format(package)
        self.output.info(msg)
        pipexe.append(package)
        try:
            run(pipexe, check=True)
        except CalledProcessError:
            self.output.warning("Couldn't install {} with pip. "
                                "Please install this package manually".format(package))


class Tips():
    """ Display installation Tips """
    def __init__(self):
        self.output = Output()

    def docker_no_cuda(self):
        """ Output Tips for Docker without Cuda """
        self.output.info(
            "1. Install Docker\n"
            "https://www.docker.com/community-edition\n\n"
            "2. Build Docker Image For Faceswap\n"
            "docker build -t deepfakes-cpu -f Dockerfile.cpu .\n\n"
            "3. Mount faceswap volume and Run it\n"
            "# without GUI\n"
            "docker run -tid -p 8888:8888 \\ \n"
            "\t--hostname deepfakes-cpu --name deepfakes-cpu \\ \n"
            "\t-v {path}:/srv \\ \n"
            "\tdeepfakes-cpu\n\n"
            "# with gui. tools.py gui working.\n"
            "## enable local access to X11 server\n"
            "xhost +local:\n"
            "## create container\n"
            "nvidia-docker run -tid -p 8888:8888 \\ \n"
            "\t--hostname deepfakes-cpu --name deepfakes-cpu \\ \n"
            "\t-v {path}:/srv \\ \n"
            "\t-v /tmp/.X11-unix:/tmp/.X11-unix \\ \n"
            "\t-e DISPLAY=unix$DISPLAY \\ \n"
            "\t-e AUDIO_GID=`getent group audio | cut -d: -f3` \\ \n"
            "\t-e VIDEO_GID=`getent group video | cut -d: -f3` \\ \n"
            "\t-e GID=`id -g` \\ \n"
            "\t-e UID=`id -u` \\ \n"
            "\tdeepfakes-cpu \n\n"
            "4. Open a new terminal to run faceswap.py in /srv\n"
            "docker exec -it deepfakes-cpu bash".format(path=os.path.dirname(os.path.realpath(__file__))))
        self.output.info("That's all you need to do with a docker. Have fun.")

    def docker_cuda(self):
        """ Output Tips for Docker wit Cuda"""
        self.output.info(
            "1. Install Docker\n"
            "https://www.docker.com/community-edition\n\n"
            "2. Install latest CUDA\n"
            "CUDA: https://developer.nvidia.com/cuda-downloads\n\n"
            "3. Install Nvidia-Docker & Restart Docker Service\n"
            "https://github.com/NVIDIA/nvidia-docker\n\n"
            "4. Build Docker Image For Faceswap\n"
            "docker build -t deepfakes-gpu -f Dockerfile.gpu .\n\n"
            "5. Mount faceswap volume and Run it\n"
            "# without gui \n"
            "docker run -tid -p 8888:8888 \\ \n"
            "\t--hostname deepfakes-gpu --name deepfakes-gpu \\ \n"
            "\t-v {path}:/srv \\ \n"
            "\tdeepfakes-gpu\n\n"
            "# with gui.\n"
            "## enable local access to X11 server\n"
            "xhost +local:\n"
            "## enable nvidia device if working under bumblebee\n"
            "echo ON > /proc/acpi/bbswitch\n"
            "## create container\n"
            "nvidia-docker run -tid -p 8888:8888 \\ \n"
            "\t--hostname deepfakes-gpu --name deepfakes-gpu \\ \n"
            "\t-v {path}:/srv \\ \n"
            "\t-v /tmp/.X11-unix:/tmp/.X11-unix \\ \n"
            "\t-e DISPLAY=unix$DISPLAY \\ \n"
            "\t-e AUDIO_GID=`getent group audio | cut -d: -f3` \\ \n"
            "\t-e VIDEO_GID=`getent group video | cut -d: -f3` \\ \n"
            "\t-e GID=`id -g` \\ \n"
            "\t-e UID=`id -u` \\ \n"
            "\tdeepfakes-gpu\n\n"
            "6. Open a new terminal to interact with the project\n"
            "docker exec deepfakes-gpu python /srv/tools.py gui\n".format(path=os.path.dirname(os.path.realpath(__file__))))

    def macos(self):
        """ Output Tips for macOS"""
        self.output.info(
            "setup.py does not directly support macOS. The following tips should help:\n\n"
            "1. Install system dependencies:\n"
            "XCode from the Apple Store\n"
            "XQuartz: https://www.xquartz.org/\n\n"

            "2a. It is recommended to use Anaconda for your Python Virtual Environment as this\n"
            "will handle the installation of CUDA and cuDNN for you:\n"
            "https://www.anaconda.com/distribution/\n\n"

            "2b. If you do not want to use Anaconda, or if you wish to compile DLIB with GPU\n"
            "support you will need to manually install CUDA and cuDNN:\n"
            "CUDA: https://developer.nvidia.com/cuda-downloads"
            "cuDNN: https://developer.nvidia.com/rdp/cudnn-download\n\n")

    def pip(self):
        """ Pip Tips """
        self.output.info("1. Install PIP requirements\n"
                         "You may want to execute `chcp 65001` in cmd line\n"
                         "to fix Unicode issues on Windows when installing dependencies")
>>>>>>> 47b43191


if __name__ == "__main__":
    main()<|MERGE_RESOLUTION|>--- conflicted
+++ resolved
@@ -3,428 +3,175 @@
 
 # >>> ENV
 import ctypes
-import importlib
 import locale
 import os
 import re
 import sys
 import platform
 
-from subprocess import run, PIPE, Popen
-
-ENCODING = locale.getpreferredencoding()
+from subprocess import CalledProcessError, run, PIPE, Popen
+
+INSTALL_FAILED = False
 # Revisions of tensorflow-gpu and cuda/cudnn requirements
-<<<<<<< HEAD
-TENSORFLOW_REQUIREMENTS = {"1.2": ["8.0", "5.1"],
-                           "1.4": ["8.0", "6.0"],
-                           "1.12": ["9.0", "7.2"]}
-OS_VERSION = (platform.system(), platform.release())
-PY_VERSION = (platform.python_version(), platform.architecture()[0])
-IS_MACOS = (platform.system() == "Darwin")
-IS_CONDA = ("conda" in sys.version.lower())
-LD_LIBRARY_PATH = os.environ.get("LD_LIBRARY_PATH", None)
-try:
-    IS_ADMIN = os.getuid() == 0
-except AttributeError:
-    IS_ADMIN = ctypes.windll.shell32.IsUserAnAdmin() != 0
-IS_VIRTUALENV = (hasattr(sys, "real_prefix")
-                 or (hasattr(sys, "base_prefix")
-                     and sys.base_prefix != sys.prefix))
-
-CUDA_PATH = ""
-CUDA_VERSION = ""
-CUDNN_VERSION = ""
-ENABLE_DOCKER = False
-ENABLE_CUDA = True
-COMPILE_DLIB_WITH_AVX = True
-REQUIRED_PACKAGES = list()
-MACOS_REQUIRED_PACKAGES = [
-    "pynvx==0.0.4"
-    ]
-INSTALLED_PACKAGES = dict()
-MISSING_PACKAGES = list()
-FAIL = False
-
-
-# load requirements list
-with open("requirements.txt") as req:
-    for r in req.readlines():
-        r = r.strip()
-        if r and (not r.startswith("#")):
-            REQUIRED_PACKAGES.append(r)
-
-# <<< ENV
-
-# >>> OUTPUT
-COLOR_RED = "\033[31m"
-COLOR_GREEN = "\033[32m"
-COLOR_YELLOW = "\033[33m"
-COLOR_DEFAULT = "\033[0m"
-
-
-def __indent_text_block(text):
-    """ Indent a text block """
-    lines = text.splitlines()
-    if len(lines) > 1:
-        out = lines[0] + "\r\n"
-        for i in range(1, len(lines)-1):
-            out = out + "        " + lines[i] + "\r\n"
-        out = out + "        " + lines[-1]
-        return out
-    return text
-
-
-def term_support_color():
-    """ Set whether OS Support terminal colour """
-    return OS_VERSION[0] == "Linux" or OS_VERSION[0] == "Darwin"
-
-
-def out_info(text):
-    """ Format INFO Text """
-    trm = "INFO    "
-    if term_support_color():
-        trm = "{}INFO   {} ".format(COLOR_GREEN, COLOR_DEFAULT)
-    print(trm + __indent_text_block(text))
-
-
-def out_warning(text):
-    """ Format WARNING Text """
-    trm = "WARNING "
-    if term_support_color():
-        trm = "{}WARNING{} ".format(COLOR_YELLOW, COLOR_DEFAULT)
-    print(trm + __indent_text_block(text))
-
-
-def out_error(text):
-    """ Format ERROR Text """
-    global FAIL
-    trm = "ERROR   "
-    if term_support_color():
-        trm = "{}ERROR  {} ".format(COLOR_RED, COLOR_DEFAULT)
-    print(trm + __indent_text_block(text))
-    FAIL = True
-
-# <<< OUTPUT
-
-
-def check_permission():
-    """ Check for Admin permissions """
-    if IS_ADMIN:
-        out_info("Running as Root/Admin")
-    else:
-        out_warning("Running without root/admin privileges")
-
-
-def check_system():
-    """ Check the system """
-    out_info("The tool provides tips for installation\n"
-             "and installs required python packages")
-    out_info("Setup in %s %s" % (OS_VERSION[0], OS_VERSION[1]))
-    if not OS_VERSION[0] in ["Windows", "Linux", "Darwin"]:
-        out_error("Your system %s is not supported!" % OS_VERSION[0])
-        exit(1)
-=======
 TENSORFLOW_REQUIREMENTS = {"==1.12.0": ["9.0", "7.2"],
                            ">=1.13.1": ["10.0", "7.4"]}
->>>>>>> 47b43191
-
-
-def ask_enable_cuda():
-    """ Enable or disable CUDA """
-    global ENABLE_CUDA
-    i = input("Enable  CUDA? [Y/n] ")
-    if i in ("", "Y", "y"):
-        out_info("CUDA Enabled")
-        ENABLE_CUDA = True
-    else:
-        out_info("CUDA Disabled")
-        ENABLE_CUDA = False
-
-
-def ask_enable_docker():
-    """ Enable or disable Docker """
-    global ENABLE_DOCKER
-    i = input("Enable  Docker? [y/N] ")
-    if i in ("Y", "y"):
-        out_info("Docker Enabled")
-        ENABLE_DOCKER = True
-    else:
-        out_info("Docker Disabled")
-        ENABLE_DOCKER = False
-
-
-def check_python():
-    """ Check python and virtual environment status """
-    out_info("Installed Python: {0} {1}".format(PY_VERSION[0],
-                                                PY_VERSION[1]))
-    if not (PY_VERSION[0].split(".")[0] == "3"
-            and PY_VERSION[0].split(".")[1] in ("3", "4", "5", "6")
-            and PY_VERSION[1] == "64bit"):
-        out_error("Please run this script with Python version 3.3, 3.4, 3.5 or 3.6 "
-                  "64bit and try again.")
-        exit(1)
-
-
-def check_pip():
-    """ Check installed pip version """
-    try:
+
+
+class Environment():
+    """ The current install environment """
+    def __init__(self):
+        self.macos_required_packages = ["pynvx==0.0.4"]
+        self.conda_required_packages = [("ffmpeg", "conda-forge"), ("tk", )]
+        self.output = Output()
+        # Flag that setup is being run by installer so steps can be skipped
+        self.is_installer = False
+        self.cuda_path = ""
+        self.cuda_version = ""
+        self.cudnn_version = ""
+        self.enable_docker = False
+        self.enable_cuda = False
+        self.required_packages = self.get_required_packages()
+        self.missing_packages = list()
+        self.conda_missing_packages = list()
+
+        self.process_arguments()
+        self.check_permission()
+        self.check_system()
+        self.check_python()
+        self.output_runtime_info()
+        self.check_pip()
+        self.upgrade_pip()
+
+        self.installed_packages = self.get_installed_packages()
+        self.get_installed_conda_packages()
+
+    @property
+    def encoding(self):
+        """ Get system encoding """
+        return locale.getpreferredencoding()
+
+    @property
+    def os_version(self):
+        """ Get OS Verion """
+        return platform.system(), platform.release()
+
+    @property
+    def py_version(self):
+        """ Get Python Verion """
+        return platform.python_version(), platform.architecture()[0]
+
+    @property
+    def is_macos(self):
+        """ Check whether MacOS """
+        return bool(platform.system() == "Darwin")
+
+    @property
+    def is_conda(self):
+        """ Check whether using Conda """
+        return bool("conda" in sys.version.lower())
+
+    @property
+    def ld_library_path(self):
+        """ Get the ld library path """
+        return os.environ.get("LD_LIBRARY_PATH", None)
+
+    @property
+    def is_admin(self):
+        """ Check whether user is admin """
+        try:
+            retval = os.getuid() == 0
+        except AttributeError:
+            retval = ctypes.windll.shell32.IsUserAnAdmin() != 0
+        return retval
+
+    @property
+    def is_virtualenv(self):
+        """ Check whether this is a virtual environment """
+        if not self.is_conda:
+            retval = (hasattr(sys, "real_prefix") or
+                      (hasattr(sys, "base_prefix") and sys.base_prefix != sys.prefix))
+        else:
+            prefix = os.path.dirname(sys.prefix)
+            retval = (os.path.basename(prefix) == "envs")
+        return retval
+
+    def process_arguments(self):
+        """ Process any cli arguments """
+        argv = [arg for arg in sys.argv]
+        for arg in argv:
+            if arg == "--installer":
+                self.is_installer = True
+            if arg == "--gpu":
+                self.enable_cuda = True
+
+    @staticmethod
+    def get_required_packages():
+        """ Load requirements list """
+        packages = list()
+        pypath = os.path.dirname(os.path.realpath(__file__))
+        requirements_file = os.path.join(pypath, "requirements.txt")
+        with open(requirements_file) as req:
+            for package in req.readlines():
+                package = package.strip()
+                if package and (not package.startswith("#")):
+                    packages.append(package)
+        return packages
+
+    def check_permission(self):
+        """ Check for Admin permissions """
+        if self.is_admin:
+            self.output.info("Running as Root/Admin")
+        else:
+            self.output.warning("Running without root/admin privileges")
+
+    def check_system(self):
+        """ Check the system """
+        self.output.info("The tool provides tips for installation\n"
+                         "and installs required python packages")
+        self.output.info("Setup in %s %s" % (self.os_version[0], self.os_version[1]))
+        if not self.os_version[0] in ["Windows", "Linux", "Darwin"]:
+            self.output.error("Your system %s is not supported!" % self.os_version[0])
+            exit(1)
+
+    def check_python(self):
+        """ Check python and virtual environment status """
+        self.output.info("Installed Python: {0} {1}".format(self.py_version[0],
+                                                            self.py_version[1]))
+        if not (self.py_version[0].split(".")[0] == "3"
+                and self.py_version[0].split(".")[1] in ("3", "4", "5", "6")
+                and self.py_version[1] == "64bit"):
+            self.output.error("Please run this script with Python version 3.3, 3.4, 3.5 or 3.6 "
+                              "64bit and try again.")
+            exit(1)
+
+    def output_runtime_info(self):
+        """ Output runtime info """
+        if self.is_conda:
+            self.output.info("Running in Conda")
+        if self.is_virtualenv:
+            self.output.info("Running in a Virtual Environment")
+        self.output.info("Encoding: {}".format(self.encoding))
+
+    def check_pip(self):
+        """ Check installed pip version """
+        try:
+            import pip
+        except ImportError:
+            self.output.error("Import pip failed. Please Install python3-pip and try again")
+            exit(1)
+
+    def upgrade_pip(self):
+        """ Upgrade pip to latest version """
+        if not self.is_conda:
+            # Don't do this with Conda, as we must use conda's pip
+            self.output.info("Upgrading pip...")
+            pipexe = [sys.executable, "-m", "pip"]
+            pipexe.extend(["install", "--no-cache-dir", "-qq", "--upgrade"])
+            if not self.is_admin and not self.is_virtualenv:
+                pipexe.append("--user")
+            pipexe.append("pip")
+            run(pipexe)
         import pip
-<<<<<<< HEAD
-    except ImportError:
-        out_error("Import pip failed. Please Install python3-pip "
-                  "and try again")
-        exit(1)
-    upgrade_pip()
-    importlib.reload(pip)
-    pip_version = pip.__version__
-    del pip
-
-    get_installed_packages()
-    out_info("Installed pip: {}".format(pip_version))
-
-
-def upgrade_pip():
-    """ Upgrade pip to latest version """
-    out_info("Upgrading pip...")
-    pipexe = [sys.executable, "-m", "pip"]
-    pipexe.extend(["install", "--no-cache-dir", "-qq", "--upgrade"])
-    if not IS_ADMIN and not IS_VIRTUALENV:
-        pipexe.append("--user")
-    pipexe.append("pip")
-    run(pipexe)
-
-
-def get_installed_packages():
-    """ Get currently installed packages """
-    global INSTALLED_PACKAGES
-    chk = Popen("{} -m pip freeze".format(sys.executable),
-                shell=True, stdout=PIPE)
-    installed = chk.communicate()[0].decode(ENCODING).splitlines()
-    for pkg in installed:
-        item = pkg.split("==")
-        INSTALLED_PACKAGES[item[0]] = item[1]
-
-
-def check_system_dependencies():
-    """ Check that system applications are installed """
-    out_info("Checking System Dependencies...")
-    check_cmake()
-    if OS_VERSION[0] == "Windows":
-        check_visual_studio()
-        check_cplus_plus()
-    if OS_VERSION[0] == "Linux":
-        check_gcc()
-        check_gpp()
-
-
-def check_gcc():
-    """ Check installed gcc version for linux """
-    chk = Popen("gcc --version", shell=True, stdout=PIPE, stderr=PIPE)
-    stdout, stderr = chk.communicate()
-    if stderr:
-        out_error("gcc not installed. Please install gcc for your distribution")
-        return
-    gcc = [re.sub(" +", " ", line.strip())
-           for line in stdout.decode(ENCODING).splitlines()
-           if line.lower().strip().startswith("gcc")][0]
-    version = gcc[gcc.rfind(" ") + 1:]
-    out_info("gcc version: {}".format(version))
-
-
-def check_gpp():
-    """ Check installed g++ version for linux """
-    chk = Popen("g++ --version", shell=True, stdout=PIPE, stderr=PIPE)
-    stdout, stderr = chk.communicate()
-    if stderr:
-        out_error("g++ not installed. Please install g++ for your distribution")
-        return
-    gpp = [re.sub(" +", " ", line.strip())
-           for line in stdout.decode(ENCODING).splitlines()
-           if line.lower().strip().startswith("g++")][0]
-    version = gpp[gpp.rfind(" ") + 1:]
-    out_info("g++ version: {}".format(version))
-
-
-def check_cmake():
-    """ Check CMake is installed for Windows """
-    chk = Popen("cmake --version", shell=True, stdout=PIPE, stderr=PIPE)
-    stdout, stderr = chk.communicate()
-    stdout = stdout.decode(ENCODING)
-    if stderr and OS_VERSION[0] == "Windows":
-        stdout, stderr = check_cmake_windows()
-    if stderr:
-        out_error("CMake could not be found. See "
-                  "https://github.com/deepfakes/faceswap/blob/master/INSTALL.md#cmake "
-                  "for instructions")
-        return
-    cmake = [re.sub(" +", " ", line.strip())
-             for line in stdout.splitlines()
-             if line.lower().strip().startswith("cmake")][0]
-    version = cmake[cmake.rfind(" ") + 1:]
-    out_info("CMake version: {}".format(version))
-
-
-def check_cmake_windows():
-    """ Additional checks for cmake on Windows """
-    chk = Popen("wmic product where \"name = 'cmake'\" get installlocation,version",
-                shell=True, stdout=PIPE, stderr=PIPE)
-    stdout, stderr = chk.communicate()
-    if stderr:
-        return False, stderr
-    lines = [re.sub(" +", " ", line.strip())
-             for line in stdout.decode(ENCODING).splitlines()
-             if line.strip()]
-    stdout = lines[1]
-    location = stdout[:stdout.rfind(" ")] + "bin"
-    out_info("CMake not found in %PATH%. Temporarily adding: \"{}\"".format(location))
-    os.environ["PATH"] += ";{}".format(location)
-    stdout = "cmake {}".format(stdout)
-    return stdout, False
-
-
-def check_visual_studio():
-    """ Check Visual Studio 2015 is installed for Windows
-
-        Somewhat hacky solution which checks for the existence
-        of the VS2015 Performance Report
-    """
-    chk = Popen("reg query HKLM\\SOFTWARE\\Microsoft\\VisualStudio\\14.0\\VSPerf",
-                shell=True, stdout=PIPE, stderr=PIPE)
-    _, stderr = chk.communicate()
-    if stderr:
-        out_error("Visual Studio 2015 could not be found. See "
-                  "https://github.com/deepfakes/faceswap/blob/master/"
-                  "INSTALL.md#microsoft-visual-studio-2015 for instructions")
-        return
-    out_info("Visual Studio 2015 version: 14.0")
-
-
-def check_cplus_plus():
-    """ Check Visual C++ Redistributable 2015 is instlled for Windows """
-    keys = (
-        "HKLM\\SOFTWARE\\Classes\\Installer\\Dependencies\\{d992c12e-cab2-426f-bde3-fb8c53950b0d}",
-        "HKLM\\SOFTWARE\\WOW6432Node\\Microsoft\\VisualStudio\\14.0\\VC\\Runtimes\\x64")
-    for key in keys:
-        chk = Popen("reg query {}".format(key), shell=True, stdout=PIPE, stderr=PIPE)
-        stdout, stderr = chk.communicate()
-        if stdout:
-            break
-    if stderr:
-        out_error("Visual C++ 2015 could not be found. Make sure you have selected 'Visual C++' "
-                  "in Visual Studio 2015 Configuration or download the Visual C++ 2015 "
-                  "Redistributable from: "
-                  "https://www.microsoft.com/en-us/download/details.aspx?id=48145")
-        return
-    vscpp = [re.sub(" +", " ", line.strip())
-             for line in stdout.decode(ENCODING).splitlines()
-             if line.lower().strip().startswith(("displayname", "version"))][0]
-    version = vscpp[vscpp.find("REG_SZ") + 7:]
-    out_info("Visual Studio C++ version: {}".format(version))
-
-
-def check_cuda():
-    """ Check Cuda for Linux or Windows """
-    if OS_VERSION[0] == "Linux":
-        check_cuda_linux()
-    elif OS_VERSION[0] == "Windows":
-        check_cuda_windows()
-
-
-def check_cuda_linux():
-    """ Check Linux CUDA Version """
-    global CUDA_VERSION, CUDA_PATH
-    chk = os.popen("ldconfig -p | grep -P \"libcudart.so.\\d+.\\d+\" | head -n 1").read()
-    if LD_LIBRARY_PATH and not chk:
-        paths = LD_LIBRARY_PATH.split(":")
-        for path in paths:
-            chk = os.popen("ls {} | grep -P -o \"libcudart.so.\\d+.\\d+\" | "
-                           "head -n 1".format(path)).read()
-            if chk:
-                break
-
-    if not chk:
-        out_error("CUDA not found. Install and try again.\n"
-                  "Recommended version:      CUDA 9.0     cuDNN 7.1.3\n"
-                  "CUDA: https://developer.nvidia.com/cuda-downloads\n"
-                  "cuDNN: https://developer.nvidia.com/rdp/cudnn-download")
-        return
-    cudavers = chk.strip().replace("libcudart.so.", "")
-    CUDA_VERSION = cudavers[:cudavers.find(" ")]
-    if CUDA_VERSION:
-        out_info("CUDA version: " + CUDA_VERSION)
-        CUDA_PATH = chk[chk.find("=>") + 3:chk.find("targets") - 1]
-
-
-def check_cuda_windows():
-    """ Check Windows CUDA Version """
-    global CUDA_VERSION, CUDA_PATH
-    cuda_keys = [key
-                 for key in os.environ.keys()
-                 if key.lower().startswith("cuda") and key.lower() != "cuda_path"]
-    if not cuda_keys:
-        out_error("CUDA not found. See "
-                  "https://github.com/deepfakes/faceswap/blob/master/INSTALL.md#cuda "
-                  "for instructions")
-        return
-
-    CUDA_VERSION = cuda_keys[0].replace("CUDA_PATH_V", "").replace("_", ".")
-    CUDA_PATH = os.environ[cuda_keys[0]]
-    out_info("CUDA version: " + CUDA_VERSION)
-
-
-def check_cudnn():
-    """ Check Linux or Windows cuDNN Version from cudnn.h """
-    global CUDNN_VERSION
-    cudnn_checkfile = os.path.join(CUDA_PATH, "include", "cudnn.h")
-    if not os.path.isfile(cudnn_checkfile):
-        out_error("cuDNN not found. See "
-                  "https://github.com/deepfakes/faceswap/blob/master/INSTALL.md#cudnn "
-                  "for instructions")
-        return
-    found = 0
-    with open(cudnn_checkfile, "r") as ofile:
-        for line in ofile:
-            if line.lower().startswith("#define cudnn_major"):
-                major = line[line.rfind(" ") + 1:].strip()
-                found += 1
-            elif line.lower().startswith("#define cudnn_minor"):
-                minor = line[line.rfind(" ") + 1:].strip()
-                found += 1
-            elif line.lower().startswith("#define cudnn_patchlevel"):
-                patchlevel = line[line.rfind(" ") + 1:].strip()
-                found += 1
-            if found == 3:
-                break
-    if found != 3:
-        out_error("cuDNN version could not be determined. See "
-                  "https://github.com/deepfakes/faceswap/blob/master/INSTALL.md#cudnn "
-                  "for instructions")
-        return
-
-    CUDNN_VERSION = "{}.{}".format(major, minor)
-    out_info("cuDNN version: {}.{}".format(CUDNN_VERSION, patchlevel))
-
-
-def ask_continue():
-    """ Ask Continue with Install """
-    i = input("Please ensure your System Dependencies are met. Continue? [y/N] ")
-    if i in ("", "N", "n"):
-        out_error("Please install system dependencies to continue")
-        exit(1)
-
-
-def check_missing_dep():
-    """ Check for missing dependencies """
-    global MISSING_PACKAGES, INSTALLED_PACKAGES, ENABLE_CUDA
-    if ENABLE_CUDA and IS_MACOS:
-        REQUIRED_PACKAGES.extend(MACOS_REQUIRED_PACKAGES)
-    MISSING_PACKAGES = []
-    for pkg in REQUIRED_PACKAGES:
-        key = pkg.split("==")[0]
-        if key not in INSTALLED_PACKAGES:
-            MISSING_PACKAGES.append(pkg)
-            continue
-=======
         pip_version = pip.__version__
         self.output.info("Installed pip: {}".format(pip_version))
 
@@ -614,304 +361,301 @@
         """ Provide tips for Docker use """
         if not self.env.enable_cuda:
             self.tips.docker_no_cuda()
->>>>>>> 47b43191
         else:
-            if len(pkg.split("==")) > 1:
-                if pkg.split("==")[1] != INSTALLED_PACKAGES.get(key):
-                    MISSING_PACKAGES.append(pkg)
+            self.tips.docker_cuda()
+
+    def cuda_ask_enable(self):
+        """ Enable or disable CUDA """
+        i = input("Enable  CUDA? [Y/n] ")
+        if i in ("", "Y", "y"):
+            self.output.info("CUDA Enabled")
+            self.env.enable_cuda = True
+        else:
+            self.output.info("CUDA Disabled")
+            self.env.enable_cuda = False
+
+    def cuda_check(self):
+        """ Check Cuda for Linux or Windows """
+        if self.env.os_version[0] == "Linux":
+            self.cuda_check_linux()
+        elif self.env.os_version[0] == "Windows":
+            self.cuda_check_windows()
+
+    def cuda_check_linux(self):
+        """ Check Linux CUDA Version """
+        chk = os.popen("ldconfig -p | grep -P \"libcudart.so.\\d+.\\d+\" | head -n 1").read()
+        if self.env.ld_library_path and not chk:
+            paths = self.env.ld_library_path.split(":")
+            for path in paths:
+                chk = os.popen("ls {} | grep -P -o \"libcudart.so.\\d+.\\d+\" | "
+                               "head -n 1".format(path)).read()
+                if chk:
+                    break
+        if not chk:
+            self.output.error("CUDA not found. Install and try again.\n"
+                              "Recommended version:      CUDA 9.0     cuDNN 7.1.3\n"
+                              "CUDA: https://developer.nvidia.com/cuda-downloads\n"
+                              "cuDNN: https://developer.nvidia.com/rdp/cudnn-download")
+            return
+        cudavers = chk.strip().replace("libcudart.so.", "")
+        self.env.cuda_version = cudavers[:cudavers.find(" ")]
+        if self.env.cuda_version:
+            self.output.info("CUDA version: " + self.env.cuda_version)
+            self.env.cuda_path = chk[chk.find("=>") + 3:chk.find("targets") - 1]
+
+    def cuda_check_windows(self):
+        """ Check Windows CUDA Version """
+        cuda_keys = [key
+                     for key in os.environ.keys()
+                     if key.lower().startswith("cuda_path_v")]
+        if not cuda_keys:
+            self.output.error("CUDA not found. See "
+                              "https://github.com/deepfakes/faceswap/blob/master/INSTALL.md#cuda "
+                              "for instructions")
+            return
+
+        self.env.cuda_version = cuda_keys[0].replace("CUDA_PATH_V", "").replace("_", ".")
+        self.env.cuda_path = os.environ[cuda_keys[0]]
+        self.output.info("CUDA version: " + self.env.cuda_version)
+
+    def cudnn_check(self):
+        """ Check Linux or Windows cuDNN Version from cudnn.h """
+        cudnn_checkfile = os.path.join(self.env.cuda_path, "include", "cudnn.h")
+        if not os.path.isfile(cudnn_checkfile):
+            self.output.error("cuDNN not found. See "
+                              "https://github.com/deepfakes/faceswap/blob/master/INSTALL.md#cudnn "
+                              "for instructions")
+            return
+        found = 0
+        with open(cudnn_checkfile, "r") as ofile:
+            for line in ofile:
+                if line.lower().startswith("#define cudnn_major"):
+                    major = line[line.rfind(" ") + 1:].strip()
+                    found += 1
+                elif line.lower().startswith("#define cudnn_minor"):
+                    minor = line[line.rfind(" ") + 1:].strip()
+                    found += 1
+                elif line.lower().startswith("#define cudnn_patchlevel"):
+                    patchlevel = line[line.rfind(" ") + 1:].strip()
+                    found += 1
+                if found == 3:
+                    break
+        if found != 3:
+            self.output.error("cuDNN version could not be determined. See "
+                              "https://github.com/deepfakes/faceswap/blob/master/INSTALL.md#cudnn "
+                              "for instructions")
+            return
+
+        self.env.cudnn_version = "{}.{}".format(major, minor)
+        self.output.info("cuDNN version: {}.{}".format(self.env.cudnn_version, patchlevel))
+
+    def check_system_dependencies(self):
+        """ Check that system applications are installed """
+        self.output.info("Checking System Dependencies...")
+        self.cmake_check()
+        if self.env.os_version[0] == "Windows":
+            self.visual_studio_check()
+            self.check_cplus_plus()
+        if self.env.os_version[0] == "Linux":
+            self.gcc_check()
+            self.gpp_check()
+
+    def gcc_check(self):
+        """ Check installed gcc version for linux """
+        chk = Popen("gcc --version", shell=True, stdout=PIPE, stderr=PIPE)
+        stdout, stderr = chk.communicate()
+        if stderr:
+            self.output.error("gcc not installed. Please install gcc for your distribution")
+            return
+        gcc = [re.sub(" +", " ", line.strip())
+               for line in stdout.decode(self.env.encoding).splitlines()
+               if line.lower().strip().startswith("gcc")][0]
+        version = gcc[gcc.rfind(" ") + 1:]
+        self.output.info("gcc version: {}".format(version))
+
+    def gpp_check(self):
+        """ Check installed g++ version for linux """
+        chk = Popen("g++ --version", shell=True, stdout=PIPE, stderr=PIPE)
+        stdout, stderr = chk.communicate()
+        if stderr:
+            self.output.error("g++ not installed. Please install g++ for your distribution")
+            return
+        gpp = [re.sub(" +", " ", line.strip())
+               for line in stdout.decode(self.env.encoding).splitlines()
+               if line.lower().strip().startswith("g++")][0]
+        version = gpp[gpp.rfind(" ") + 1:]
+        self.output.info("g++ version: {}".format(version))
+
+    def cmake_check(self):
+        """ Check CMake is installed """
+        chk = Popen("cmake --version", shell=True, stdout=PIPE, stderr=PIPE)
+        stdout, stderr = chk.communicate()
+        stdout = stdout.decode(self.env.encoding)
+        if stderr and self.env.os_version[0] == "Windows":
+            stdout, stderr = self.cmake_check_windows()
+        if stderr:
+            self.output.error("CMake could not be found. See "
+                              "https://github.com/deepfakes/faceswap/blob/master/INSTALL.md#cmake "
+                              "for instructions")
+            return
+        cmake = [re.sub(" +", " ", line.strip())
+                 for line in stdout.splitlines()
+                 if line.lower().strip().startswith("cmake")][0]
+        version = cmake[cmake.rfind(" ") + 1:]
+        self.output.info("CMake version: {}".format(version))
+
+    def cmake_check_windows(self):
+        """ Additional checks for cmake on Windows """
+        chk = Popen("wmic product where \"name = 'cmake'\" get installlocation,version",
+                    shell=True, stdout=PIPE, stderr=PIPE)
+        stdout, stderr = chk.communicate()
+        if stderr:
+            return False, stderr
+        lines = [re.sub(" +", " ", line.strip())
+                 for line in stdout.decode(self.env.encoding).splitlines()
+                 if line.strip()]
+        stdout = lines[1]
+        location = stdout[:stdout.rfind(" ")] + "bin"
+        self.output.info("CMake not found in %PATH%. Temporarily adding: \"{}\"".format(location))
+        os.environ["PATH"] += ";{}".format(location)
+        stdout = "cmake {}".format(stdout)
+        return stdout, False
+
+    def visual_studio_check(self):
+        """ Check Visual Studio 2015 is installed for Windows
+
+            Somewhat hacky solution which checks for the existence
+            of the VS2015 Performance Report
+        """
+        chk = Popen("reg query HKLM\\SOFTWARE\\Microsoft\\VisualStudio\\14.0\\VSPerf",
+                    shell=True, stdout=PIPE, stderr=PIPE)
+        _, stderr = chk.communicate()
+        if stderr:
+            self.output.error("Visual Studio 2015 could not be found. See "
+                              "https://github.com/deepfakes/faceswap/blob/master/"
+                              "INSTALL.md#microsoft-visual-studio-2015 for instructions")
+            return
+        self.output.info("Visual Studio 2015 version: 14.0")
+
+    def check_cplus_plus(self):
+        """ Check Visual C++ Redistributable 2015 is instlled for Windows """
+        keys = (
+            "HKLM\\SOFTWARE\\Classes\\Installer\\Dependencies\\{d992c12e-cab2-426f-bde3-fb8c53950b0d}",
+            "HKLM\\SOFTWARE\\WOW6432Node\\Microsoft\\VisualStudio\\14.0\\VC\\Runtimes\\x64")
+        for key in keys:
+            chk = Popen("reg query {}".format(key), shell=True, stdout=PIPE, stderr=PIPE)
+            stdout, stderr = chk.communicate()
+            if stdout:
+                break
+        if stderr:
+            self.output.error("Visual C++ 2015 could not be found. Make sure you have selected "
+                              "'Visual C++' in Visual Studio 2015 Configuration or download the "
+                              "Visual C++ 2015 Redistributable from: "
+                              "https://www.microsoft.com/en-us/download/details.aspx?id=48145")
+            return
+        vscpp = [re.sub(" +", " ", line.strip())
+                 for line in stdout.decode(self.env.encoding).splitlines()
+                 if line.lower().strip().startswith(("displayname", "version"))][0]
+        version = vscpp[vscpp.find("REG_SZ") + 7:]
+        self.output.info("Visual Studio C++ version: {}".format(version))
+
+
+class Install():
+    """ Install the requirements """
+    def __init__(self, environment):
+        self.output = Output()
+        self.env = environment
+
+        if not self.env.is_installer:
+            self.ask_continue()
+        self.check_missing_dep()
+        self.check_conda_missing_dep()
+        self.install_missing_dep()
+        self.output.info("All python3 dependencies are met.\r\nYou are good to go.\r\n\r\n"
+                         "Enter:  'python faceswap.py -h' to see the options\r\n"
+                         "        'python faceswap.py gui' to launch the GUI")
+
+    def ask_continue(self):
+        """ Ask Continue with Install """
+        inp = input("Please ensure your System Dependencies are met. Continue? [y/N] ")
+        if inp in ("", "N", "n"):
+            self.output.error("Please install system dependencies to continue")
+            exit(1)
+
+    def check_missing_dep(self):
+        """ Check for missing dependencies """
+        if self.env.enable_cuda and self.env.is_macos:
+            self.env.required_packages.extend(self.env.macos_required_packages)
+        for pkg in self.env.required_packages:
+            key = pkg.split("==")[0]
+            if key not in self.env.installed_packages:
+                self.env.missing_packages.append(pkg)
+                continue
+            else:
+                if len(pkg.split("==")) > 1:
+                    if pkg.split("==")[1] != self.env.installed_packages.get(key):
+                        self.env.missing_packages.append(pkg)
+                        continue
+
+    def check_conda_missing_dep(self):
+        """ Check for conda missing dependencies """
+        if not self.env.is_conda:
+            return
+        for pkg in self.env.conda_required_packages:
+            key = pkg[0].split("==")[0]
+            if key not in self.env.installed_packages:
+                self.env.conda_missing_packages.append(pkg)
+                continue
+            else:
+                if len(pkg[0].split("==")) > 1:
+                    if pkg[0].split("==")[1] != self.env.installed_conda_packages.get(key):
+                        self.env.conda_missing_packages.append(pkg)
+                        continue
+
+    def install_missing_dep(self):
+        """ Install missing dependencies """
+        if self.env.missing_packages:
+            self.install_python_packages()
+        if self.env.conda_missing_packages:
+            self.install_conda_packages()
+
+    def install_python_packages(self):
+        """ Install required pip packages """
+        self.output.info("Installing Required Python Packages. This may take some time...")
+        for pkg in self.env.missing_packages:
+            if self.env.is_conda:
+                verbose = pkg.startswith("tensorflow")
+                if self.conda_installer(pkg, verbose=verbose):
                     continue
-
-
-def check_dlib():
-    """ Check dlib install requirements """
-    global MISSING_PACKAGES, COMPILE_DLIB_WITH_AVX
-    if "dlib" in MISSING_PACKAGES:
-        i = input("Compile dlib with AVX? [Y/n] ")
-        if i in ("", "Y", "y"):
-            out_info("dlib Configured")
-            COMPILE_DLIB_WITH_AVX = True
-        else:
-            COMPILE_DLIB_WITH_AVX = False
-
-
-def update_tf_dep(cpu_only):
-    """ Update Tensorflow Dependency """
-    global CUDA_VERSION, CUDNN_VERSION
-
-    if cpu_only:
-        REQUIRED_PACKAGES.append("tensorflow")
-        return
-
-    tf_ver = None
-    cudnn_inst = CUDNN_VERSION.split(".")
-    for key, val in TENSORFLOW_REQUIREMENTS.items():
-        cuda_req = val[0]
-        cudnn_req = val[1].split(".")
-        if cuda_req == CUDA_VERSION and (cudnn_req[0] == cudnn_inst[0] and
-                                         cudnn_req[1] <= cudnn_inst[1]):
-            tf_ver = key
-            break
-    if tf_ver:
-        tf_ver = "tensorflow-gpu=={}.0".format(tf_ver)
-        REQUIRED_PACKAGES.append(tf_ver)
-        return
-
-    out_warning("Tensorflow currently has no official prebuild for your CUDA, cuDNN "
-                "combination.\nEither install a combination that Tensorflow supports or "
-                "build and install your own tensorflow-gpu.\r\n"
-                "CUDA Version: {}\r\n"
-                "cuDNN Version: {}\r\n"
-                "Help:\n"
-                "Building Tensorflow: https://www.tensorflow.org/install/install_sources\r\n"
-                "Tensorflow supported versions: "
-                "https://www.tensorflow.org/install/source#tested_build_configurations".format(
-                    CUDA_VERSION, CUDNN_VERSION))
-
-    custom_tf = input("Location of custom tensorflow-gpu wheel (leave "
-                      "blank to manually install): ")
-    if not custom_tf:
-        return
-
-    custom_tf = os.path.realpath(os.path.expanduser(custom_tf))
-    if not os.path.isfile(custom_tf):
-        out_error("{} not found".format(custom_tf))
-    elif os.path.splitext(custom_tf)[1] != ".whl":
-        out_error("{} is not a valid pip wheel".format(custom_tf))
-    elif custom_tf:
-        REQUIRED_PACKAGES.append(custom_tf)
-
-
-def install_missing_dep():
-    """ Install missing dependencies """
-    global MISSING_PACKAGES, ENABLE_CUDA
-    install_tkinter()
-    install_ffmpeg()
-    if MISSING_PACKAGES:
-        out_info("Installing Required Python Packages. "
-                 "This may take some time...")
-        for pkg in MISSING_PACKAGES:
-            if pkg.startswith("dlib"):
-                msg = ("Compiling {}. This will take a while...\n"
-                       "Please ignore the following UserWarning: "
-                       "'Disabling all use of wheels...'".format(pkg))
+            self.pip_installer(pkg)
+
+    def install_conda_packages(self):
+        """ Install required conda packages """
+        self.output.info("Installing Required Conda Packages. This may take some time...")
+        for pkg in self.env.conda_missing_packages:
+            channel = None if len(pkg) != 2 else pkg[1]
+            self.conda_installer(pkg[0], channel=channel, conda_only=True)
+
+    def conda_installer(self, package, channel=None, verbose=False, conda_only=False):
+        """ Install a conda package """
+        success = True
+        condaexe = ["conda", "install", "-y"]
+        if not verbose:
+            condaexe.append("-q")
+        if channel:
+            condaexe.extend(["-c", channel])
+        condaexe.append(package)
+        self.output.info("Installing {}".format(package))
+        try:
+            if verbose:
+                run(condaexe, check=True)
             else:
-<<<<<<< HEAD
-                msg = "Installing {}".format(pkg)
-            out_info(msg)
-            pipexe = [sys.executable, "-m", "pip"]
-            # hide info/warning and fix cache hang
-            pipexe.extend(["install", "-qq", "--no-cache-dir"])
-            # install as user to solve perm restriction
-            if not IS_ADMIN and not IS_VIRTUALENV:
-                pipexe.append("--user")
-            # compile dlib with AVX and CUDA
-            if pkg.startswith("dlib"):
-                if OS_VERSION[0] == "Windows":
-                    pipexe.extend(["--global-option=-G",
-                                   "--global-option=Visual Studio 14 2015"])
-                opt = "yes" if COMPILE_DLIB_WITH_AVX else "no"
-                pipexe.extend(["--install-option=--{}".format(opt),
-                               "--install-option=USE_AVX_INSTRUCTIONS"])
-                opt = "yes" if ENABLE_CUDA else "no"
-                pipexe.extend(["--install-option=--{}".format(opt),
-                               "--install-option=DLIB_USE_CUDA"])
-
-            pipexe.append(pkg)
-            run(pipexe)
-
-
-def install_tkinter():
-    """ Install tkInter on Conda Environments """
-    if not IS_CONDA:
-        return
-    pkgs = os.popen("conda list").read()
-    tki = [re.sub(" +", " ", line.strip())
-           for line in pkgs.splitlines()
-           if line.lower().strip().startswith("tk")]
-    if tki:
-        return
-    out_info("Installing tkInter")
-    with open(os.devnull, "w") as devnull:
-        run(["conda", "install", "-q", "-y", "tk"], stdout=devnull)
-
-
-def install_ffmpeg():
-    """ Install ffmpeg on Conda Environments """
-    if not IS_CONDA:
-        return
-    pkgs = os.popen("conda list").read()
-    ffm = [re.sub(" +", " ", line.strip())
-           for line in pkgs.splitlines()
-           if line.lower().strip().startswith("ffmpeg")]
-    if ffm:
-        return
-    out_info("Installing ffmpeg")
-    with open(os.devnull, "w") as devnull:
-        run(["conda", "install", "-q", "-y", "-c", "conda-forge", "ffmpeg"], stdout=devnull)
-
-
-def tips_1_1():
-    """ Output Tips """
-    out_info("""1. Install Docker
-https://www.docker.com/community-edition
-
-2. Build Docker Image For Faceswap
-docker build -t deepfakes-cpu -f Dockerfile.cpu .
-
-3. Mount faceswap volume and Run it
-# without gui. tools.py gui not working.
-docker run -p 8888:8888 \
-    --hostname deepfakes-cpu --name deepfakes-cpu \
-    -v {path}:/srv \
-    deepfakes-cpu
-
-# with gui. tools.py gui working.
-## enable local access to X11 server
-xhost +local:
-## create container
-nvidia-docker run -p 8888:8888 \\
-    --hostname deepfakes-cpu --name deepfakes-cpu \\
-    -v {path}:/srv \\
-    -v /tmp/.X11-unix:/tmp/.X11-unix \\
-    -e DISPLAY=unix$DISPLAY \\
-    -e AUDIO_GID=`getent group audio | cut -d: -f3` \\
-    -e VIDEO_GID=`getent group video | cut -d: -f3` \\
-    -e GID=`id -g` \\
-    -e UID=`id -u` \\
-    deepfakes-cpu
-
-
-4. Open a new terminal to run faceswap.py in /srv
-docker exec -it deepfakes-cpu bash
-""".format(path=sys.path[0]))
-    out_info("That's all you need to do with a docker. Have fun.")
-
-
-def tips_1_2():
-    """ Output Tips """
-    out_info("""1. Install Docker
-https://www.docker.com/community-edition
-
-2. Install latest CUDA
-CUDA: https://developer.nvidia.com/cuda-downloads
-
-3. Install Nvidia-Docker & Restart Docker Service
-https://github.com/NVIDIA/nvidia-docker
-
-4. Build Docker Image For Faceswap
-docker build -t deepfakes-gpu -f Dockerfile.gpu .
-
-5. Mount faceswap volume and Run it
-# without gui. tools.py gui not working.
-docker run -p 8888:8888 \
-    --hostname deepfakes-gpu --name deepfakes-gpu \
-    -v {path}:/srv \
-    deepfakes-gpu
-
-# with gui. tools.py gui working.
-## enable local access to X11 server
-xhost +local:
-## enable nvidia device if working under bumblebee
-echo ON > /proc/acpi/bbswitch
-## create container
-nvidia-docker run -p 8888:8888 \\
-    --hostname deepfakes-gpu --name deepfakes-gpu \\
-    -v {path}:/srv \\
-    -v /tmp/.X11-unix:/tmp/.X11-unix \\
-    -e DISPLAY=unix$DISPLAY \\
-    -e AUDIO_GID=`getent group audio | cut -d: -f3` \\
-    -e VIDEO_GID=`getent group video | cut -d: -f3` \\
-    -e GID=`id -g` \\
-    -e UID=`id -u` \\
-    deepfakes-gpu
-
-6. Open a new terminal to interact with the project
-docker exec deepfakes-gpu python /srv/tools.py gui
-""".format(path=sys.path[0]))
-
-
-def tips_2_1():
-    """ Output Tips """
-    out_info("""Tensorflow has no official prebuilts for CUDA 9.1 currently.
-
-1. Install CUDA 9.0 and cuDNN
-CUDA: https://developer.nvidia.com/cuda-downloads
-cuDNN: https://developer.nvidia.com/rdp/cudnn-download (Add DLL to "
-"%PATH% in Windows)
-
-2. Install System Dependencies.
-In Windows:
-Install CMake x64: https://cmake.org/download/
-
-In Debian/Ubuntu, try:
-apt-get install -y cmake libsm6 libxrender1 libxext-dev python3-tk
-
-3. Install PIP requirements
-You may want to execute `chcp 866` in cmd line
-to fix Unicode issues on Windows when installing dependencies
-""")
-
-
-def tips_2_2():
-    """ Pip Tips """
-    out_info("1. Install PIP requirements\n"
-             "You may want to execute `chcp 866` in cmd line\n"
-             "to fix Unicode issues on Windows when installing dependencies")
-
-
-def main():
-    """" Run Setup """
-    global ENABLE_DOCKER, ENABLE_CUDA, CUDA_VERSION
-    check_system()
-    check_python()
-    check_pip()
-    # ask questions
-    ask_enable_docker()
-    ask_enable_cuda()
-    # warn if nvidia-docker on non-linux system
-    if OS_VERSION[0] != "Linux" and ENABLE_DOCKER and ENABLE_CUDA:
-        out_warning("Nvidia-Docker is only supported on Linux.\r\n"
-                    "Only CPU is supported in Docker for your system")
-        ask_enable_docker()
-        if ENABLE_DOCKER:
-            out_warning("CUDA Disabled")
-            ENABLE_CUDA = False
-
-    # provide tips
-    if ENABLE_DOCKER:
-        # docker, quick help
-        if not ENABLE_CUDA:
-            tips_1_1()
-        else:
-            tips_1_2()
-        return
-
-    if ENABLE_CUDA:
-        # update dep info if cuda enabled
-        if OS_VERSION[0] in ("Linux", "Windows"):
-            check_cuda()
-            check_cudnn()
-        else:
-            tips_2_1()
-            out_warning("Cannot find CUDA on macOS")
-            CUDA_VERSION = input("Manually specify CUDA version: ")
-        update_tf_dep(cpu_only=False)
-    else:
-        update_tf_dep(cpu_only=True)
-    check_system_dependencies()
-    if FAIL:
-        exit(1)
-    if OS_VERSION[0] == "Windows":
-        tips_2_2()
-    # finally check dep
-    ask_continue()
-    check_missing_dep()
-    check_dlib()
-    install_missing_dep()
-    out_info("All python3 dependencies are met.\r\nYou are good to go.\r\n\r\n"
-             "Enter:  'python faceswap.py -h' to see the options\r\n"
-             "        'python faceswap.py gui' to launch the GUI")
-=======
+                with open(os.devnull, "w") as devnull:
+                    run(condaexe, stdout=devnull, stderr=devnull, check=True)
+        except CalledProcessError:
+            if not conda_only:
+                self.output.info("Couldn't install {} with Conda. Trying pip".format(package))
+            else:
                 self.output.warning("Couldn't install {} with Conda. "
                                     "Please install this package manually".format(package))
             success = False
@@ -1038,8 +782,11 @@
         self.output.info("1. Install PIP requirements\n"
                          "You may want to execute `chcp 65001` in cmd line\n"
                          "to fix Unicode issues on Windows when installing dependencies")
->>>>>>> 47b43191
 
 
 if __name__ == "__main__":
-    main()+    ENV = Environment()
+    Checks(ENV)
+    if INSTALL_FAILED:
+        exit(1)
+    Install(ENV)