--- conflicted
+++ resolved
@@ -485,7 +485,7 @@
         list[:class:`packaging.Requirement`]
             List of Requirement objects that are valid for the current environment
         """
-        requirements = [Requirement(p) for p in packages]
+        requirements = [Requirement(p.split("#", maxsplit=1)[0]) for p in packages]
         retval = [r for r in requirements if r.marker is None or r.marker.evaluate()]
         if len(retval) != len(requirements):
             logger.debug("Filtered invalid packages %s",
@@ -1064,30 +1064,6 @@
             logger.error("Please install system dependencies to continue")
             sys.exit(1)
 
-<<<<<<< HEAD
-=======
-    @classmethod
-    def _format_package(cls, package: str, version: list[tuple[str, str]]) -> str:
-        """ Format a parsed requirement package and version string to a format that can be used by
-        the installer.
-
-        Parameters
-        ----------
-        package: str
-            The package name
-        version: list
-            The parsed requirement version strings
-
-        Returns
-        -------
-        str
-            The formatted full package and version string
-        """
-        retval = f"{package}{','.join(''.join(spec) for spec in version)}"
-        logger.debug("Formatted package \"%s\" version \"%s\" to \"%s'", package, version, retval)
-        return retval
-
->>>>>>> b0207564
     def _install_setup_packages(self) -> None:
         """ Install any packages that are required for the setup.py installer to work. This
         includes the pexpect package if it is not already installed.
@@ -1097,13 +1073,7 @@
         for pkg in self._packages.prerequisites:
             pkg_str = str(pkg)
             if self._env.is_conda:
-<<<<<<< HEAD
                 cmd = ["conda", "install", "-y", "-c", "defaults", "--override-channels"]
-                if any(char in pkg_str for char in (" ", "<", ">", "*", "|")):
-                    pkg_str = f"\"{pkg_str}\""
-=======
-                cmd = ["conda", "install", "-y"]
->>>>>>> b0207564
             else:
                 cmd = [sys.executable, "-m", "pip", "install", "--no-cache-dir"]
                 if self._env.is_admin:
