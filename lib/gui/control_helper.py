--- conflicted
+++ resolved
@@ -864,11 +864,7 @@
         if self.option.choices:
             logger.debug("Adding combo choices: %s", self.option.choices)
             ctl["values"] = [choice for choice in self.option.choices]
-<<<<<<< HEAD
-            ctl["state"] = self.option.state
-=======
             ctl["state"] = "readonly"
->>>>>>> 924d5378
         logger.debug("Added control to Options Frame: %s", self.option.name)
         return ctl
 
