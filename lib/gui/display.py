#!/usr/bin python3
""" Display Frame of the Faceswap GUI

    What is displayed in the Display Frame varies
    depending on what tasked is being run """

import logging
import tkinter as tk
from tkinter import ttk

from .display_analysis import Analysis
from .display_command import GraphDisplay, PreviewExtract, PreviewTrain

logger = logging.getLogger(__name__)  # pylint: disable=invalid-name


class DisplayNotebook(ttk.Notebook):  # pylint: disable=too-many-ancestors
    """ The display tabs """

    def __init__(self, parent, session, tk_vars, scaling_factor):
        logger.debug("Initializing %s: (tk_vars: '%s', scaling_factor: %s",
                     self.__class__.__name__, tk_vars, scaling_factor)
        ttk.Notebook.__init__(self, parent, width=780)
        parent.add(self)

        self.wrapper_var = tk_vars["display"]
        self.runningtask = tk_vars["runningtask"]
        self.session = session

        self.set_wrapper_var_trace()
        self.add_static_tabs(scaling_factor)
        self.static_tabs = [child for child in self.tabs()]
        logger.debug("Initialized %s", self.__class__.__name__)

    def set_wrapper_var_trace(self):
        """ Set the trigger actions for the display vars
            when they have been triggered in the Process Wrapper """
        logger.debug("Setting wrapper var trace")
        self.wrapper_var.trace("w", self.update_displaybook)

    def add_static_tabs(self, scaling_factor):
        """ Add tabs that are permanently available """
        logger.debug("Adding static tabs")
        for tab in ("job queue", "analysis"):
            if tab == "job queue":
                continue    # Not yet implemented
            if tab == "analysis":
                helptext = {"stats":
                            "Summary statistics for each training session"}
                frame = Analysis(self, tab, helptext, scaling_factor)
            else:
                frame = self.add_frame()
                self.add(frame, text=tab.title())

    def add_frame(self):
        """ Add a single frame for holding tab's contents """
        logger.debug("Adding frame")
        frame = ttk.Frame(self)
        frame.pack(side=tk.LEFT, fill=tk.BOTH, expand=True, padx=5, pady=5)
        return frame

    def command_display(self, command):
        """ Select what to display based on incoming
            command """
        build_tabs = getattr(self, "{}_tabs".format(command))
        build_tabs()

    def extract_tabs(self):
        """ Build the extract tabs """
        logger.debug("Build extract tabs")
        helptext = ("Updates preview from output every 5 "
                    "seconds to limit disk contention")
        PreviewExtract(self, "preview", helptext, 5000)
        logger.debug("Built extract tabs")

    def train_tabs(self):
        """ Build the train tabs """
        logger.debug("Build train tabs")
        for tab in ("graph", "preview"):
            if tab == "graph":
                helptext = "Graph showing Loss vs Iterations"
                GraphDisplay(self, "graph", helptext, 5000)
            elif tab == "preview":
                helptext = "Training preview. Updated on every save iteration"
                PreviewTrain(self, "preview", helptext, 5000)
        logger.debug("Built train tabs")

    def convert_tabs(self):
        """ Build the convert tabs
            Currently identical to Extract, so just call that """
        logger.debug("Build convert tabs")
        self.extract_tabs()
        logger.debug("Built convert tabs")

    def remove_tabs(self):
        """ Remove all command specific tabs """
        for child in self.tabs():
            if child in self.static_tabs:
                continue
            logger.debug("removing child: %s", child)
            child_name = child.split(".")[-1]
            child_object = self.children[child_name]  # returns the OptionalDisplayPage object
            child_object.close()  # Call the OptionalDisplayPage close() method
            self.forget(child)

<<<<<<< HEAD
    @staticmethod
    def destroy_tabs_children(tab):
        """ Destroy all tabs children
            Children must be destroyed as forget only hides display
        """
        logger.debug("Destroying children for tab: %s", tab)
        for child in tab.winfo_children():
            logger.debug("Destroying child: %s", child)
            child.destroy()

    def update_displaybook(self, *args):
=======
    def update_displaybook(self, *args):  # pylint: disable=unused-argument
>>>>>>> 47b43191
        """ Set the display tabs based on executing task """
        command = self.wrapper_var.get()
        self.remove_tabs()
        if not command or command not in ("extract", "train", "convert"):
            return
        self.command_display(command)<|MERGE_RESOLUTION|>--- conflicted
+++ resolved
@@ -10,6 +10,7 @@
 
 from .display_analysis import Analysis
 from .display_command import GraphDisplay, PreviewExtract, PreviewTrain
+from .utils import get_config
 
 logger = logging.getLogger(__name__)  # pylint: disable=invalid-name
 
@@ -17,18 +18,16 @@
 class DisplayNotebook(ttk.Notebook):  # pylint: disable=too-many-ancestors
     """ The display tabs """
 
-    def __init__(self, parent, session, tk_vars, scaling_factor):
-        logger.debug("Initializing %s: (tk_vars: '%s', scaling_factor: %s",
-                     self.__class__.__name__, tk_vars, scaling_factor)
+    def __init__(self, parent):
+        logger.debug("Initializing %s", self.__class__.__name__)
         ttk.Notebook.__init__(self, parent, width=780)
         parent.add(self)
-
+        tk_vars = get_config().tk_vars
         self.wrapper_var = tk_vars["display"]
         self.runningtask = tk_vars["runningtask"]
-        self.session = session
 
         self.set_wrapper_var_trace()
-        self.add_static_tabs(scaling_factor)
+        self.add_static_tabs()
         self.static_tabs = [child for child in self.tabs()]
         logger.debug("Initialized %s", self.__class__.__name__)
 
@@ -38,7 +37,7 @@
         logger.debug("Setting wrapper var trace")
         self.wrapper_var.trace("w", self.update_displaybook)
 
-    def add_static_tabs(self, scaling_factor):
+    def add_static_tabs(self):
         """ Add tabs that are permanently available """
         logger.debug("Adding static tabs")
         for tab in ("job queue", "analysis"):
@@ -47,7 +46,7 @@
             if tab == "analysis":
                 helptext = {"stats":
                             "Summary statistics for each training session"}
-                frame = Analysis(self, tab, helptext, scaling_factor)
+                frame = Analysis(self, tab, helptext)
             else:
                 frame = self.add_frame()
                 self.add(frame, text=tab.title())
@@ -82,7 +81,7 @@
                 GraphDisplay(self, "graph", helptext, 5000)
             elif tab == "preview":
                 helptext = "Training preview. Updated on every save iteration"
-                PreviewTrain(self, "preview", helptext, 5000)
+                PreviewTrain(self, "preview", helptext, 1000)
         logger.debug("Built train tabs")
 
     def convert_tabs(self):
@@ -103,21 +102,7 @@
             child_object.close()  # Call the OptionalDisplayPage close() method
             self.forget(child)
 
-<<<<<<< HEAD
-    @staticmethod
-    def destroy_tabs_children(tab):
-        """ Destroy all tabs children
-            Children must be destroyed as forget only hides display
-        """
-        logger.debug("Destroying children for tab: %s", tab)
-        for child in tab.winfo_children():
-            logger.debug("Destroying child: %s", child)
-            child.destroy()
-
-    def update_displaybook(self, *args):
-=======
     def update_displaybook(self, *args):  # pylint: disable=unused-argument
->>>>>>> 47b43191
         """ Set the display tabs based on executing task """
         command = self.wrapper_var.get()
         self.remove_tabs()
