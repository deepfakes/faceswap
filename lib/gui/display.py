#!/usr/bin python3
""" Display Frame of the Faceswap GUI

    What is displayed in the Display Frame varies
    depending on what tasked is being run """

import logging
import tkinter as tk
from tkinter import ttk

from .display_analysis import Analysis
from .display_command import GraphDisplay, PreviewExtract, PreviewTrain
from .utils import get_config

logger = logging.getLogger(__name__)  # pylint: disable=invalid-name


class DisplayNotebook(ttk.Notebook):  # pylint: disable=too-many-ancestors
    """ The display tabs """

<<<<<<< HEAD
    def __init__(self, parent, session, tk_vars, scaling_factor):
        logger.debug("Initializing %s: (tk_vars: '%s', scaling_factor: %s",
                     self.__class__.__name__, tk_vars, scaling_factor)
=======
    def __init__(self, parent):
        logger.debug("Initializing %s", self.__class__.__name__)
>>>>>>> 60e0099c
        ttk.Notebook.__init__(self, parent, width=780)
        parent.add(self)
        tk_vars = get_config().tk_vars
        self.wrapper_var = tk_vars["display"]
        self.runningtask = tk_vars["runningtask"]

        self.set_wrapper_var_trace()
        self.add_static_tabs()
        self.static_tabs = [child for child in self.tabs()]
        logger.debug("Initialized %s", self.__class__.__name__)

    def set_wrapper_var_trace(self):
        """ Set the trigger actions for the display vars
            when they have been triggered in the Process Wrapper """
        logger.debug("Setting wrapper var trace")
        self.wrapper_var.trace("w", self.update_displaybook)

    def add_static_tabs(self):
        """ Add tabs that are permanently available """
        logger.debug("Adding static tabs")
        for tab in ("job queue", "analysis"):
            if tab == "job queue":
                continue    # Not yet implemented
            if tab == "analysis":
                helptext = {"stats":
                            "Summary statistics for each training session"}
                frame = Analysis(self, tab, helptext)
            else:
                frame = self.add_frame()
                self.add(frame, text=tab.title())

    def add_frame(self):
        """ Add a single frame for holding tab's contents """
        logger.debug("Adding frame")
        frame = ttk.Frame(self)
        frame.pack(side=tk.LEFT, fill=tk.BOTH, expand=True, padx=5, pady=5)
        return frame

    def command_display(self, command):
        """ Select what to display based on incoming
            command """
        build_tabs = getattr(self, "{}_tabs".format(command))
        build_tabs()

    def extract_tabs(self):
        """ Build the extract tabs """
        logger.debug("Build extract tabs")
        helptext = ("Updates preview from output every 5 "
                    "seconds to limit disk contention")
        PreviewExtract(self, "preview", helptext, 5000)
        logger.debug("Built extract tabs")

    def train_tabs(self):
        """ Build the train tabs """
        logger.debug("Build train tabs")
        for tab in ("graph", "preview"):
            if tab == "graph":
                helptext = "Graph showing Loss vs Iterations"
                GraphDisplay(self, "graph", helptext, 5000)
            elif tab == "preview":
                helptext = "Training preview. Updated on every save iteration"
<<<<<<< HEAD
                PreviewTrain(self, "preview", helptext, 5000)
=======
                PreviewTrain(self, "preview", helptext, 1000)
>>>>>>> 60e0099c
        logger.debug("Built train tabs")

    def convert_tabs(self):
        """ Build the convert tabs
            Currently identical to Extract, so just call that """
        logger.debug("Build convert tabs")
        self.extract_tabs()
        logger.debug("Built convert tabs")

    def remove_tabs(self):
        """ Remove all command specific tabs """
        for child in self.tabs():
            if child in self.static_tabs:
                continue
            logger.debug("removing child: %s", child)
            child_name = child.split(".")[-1]
            child_object = self.children[child_name]
            self.destroy_tabs_children(child_object)
            self.forget(child)

    @staticmethod
    def destroy_tabs_children(tab):
        """ Destroy all tabs children
            Children must be destroyed as forget only hides display
        """
        logger.debug("Destroying children for tab: %s", tab)
        for child in tab.winfo_children():
            logger.debug("Destroying child: %s", child)
            child.destroy()

<<<<<<< HEAD
    def update_displaybook(self, *args):
=======
    def update_displaybook(self, *args):  # pylint: disable=unused-argument
>>>>>>> 60e0099c
        """ Set the display tabs based on executing task """
        command = self.wrapper_var.get()
        self.remove_tabs()
        if not command or command not in ("extract", "train", "convert"):
            return
        self.command_display(command)<|MERGE_RESOLUTION|>--- conflicted
+++ resolved
@@ -18,14 +18,8 @@
 class DisplayNotebook(ttk.Notebook):  # pylint: disable=too-many-ancestors
     """ The display tabs """
 
-<<<<<<< HEAD
-    def __init__(self, parent, session, tk_vars, scaling_factor):
-        logger.debug("Initializing %s: (tk_vars: '%s', scaling_factor: %s",
-                     self.__class__.__name__, tk_vars, scaling_factor)
-=======
     def __init__(self, parent):
         logger.debug("Initializing %s", self.__class__.__name__)
->>>>>>> 60e0099c
         ttk.Notebook.__init__(self, parent, width=780)
         parent.add(self)
         tk_vars = get_config().tk_vars
@@ -87,11 +81,7 @@
                 GraphDisplay(self, "graph", helptext, 5000)
             elif tab == "preview":
                 helptext = "Training preview. Updated on every save iteration"
-<<<<<<< HEAD
-                PreviewTrain(self, "preview", helptext, 5000)
-=======
                 PreviewTrain(self, "preview", helptext, 1000)
->>>>>>> 60e0099c
         logger.debug("Built train tabs")
 
     def convert_tabs(self):
@@ -122,11 +112,7 @@
             logger.debug("Destroying child: %s", child)
             child.destroy()
 
-<<<<<<< HEAD
-    def update_displaybook(self, *args):
-=======
     def update_displaybook(self, *args):  # pylint: disable=unused-argument
->>>>>>> 60e0099c
         """ Set the display tabs based on executing task """
         command = self.wrapper_var.get()
         self.remove_tabs()
