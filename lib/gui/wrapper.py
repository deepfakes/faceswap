#!/usr/bin python3
""" Process wrapper for underlying faceswap commands for the GUI """
import os
import logging
import re
import signal
from subprocess import PIPE, Popen, TimeoutExpired
import sys
import tkinter as tk
from threading import Thread
from time import time

import psutil

from .utils import Images

logger = logging.getLogger(__name__)  # pylint: disable=invalid-name


class ProcessWrapper():
    """ Builds command, launches and terminates the underlying
        faceswap process. Updates GUI display depending on state """

    def __init__(self, statusbar, session=None, pathscript=None, cliopts=None):
        logger.debug("Initializing %s: (pathscript: '%s', cliopts: %s",
                     self.__class__.__name__, pathscript, cliopts)
        self.tk_vars = self.set_tk_vars()
        self.session = session
        self.pathscript = pathscript
        self.cliopts = cliopts
        self.command = None
        self.statusbar = statusbar
        self.task = FaceswapControl(self)
        logger.debug("Initialized %s", self.__class__.__name__)

    def set_tk_vars(self):
        """ TK Variables to be triggered by ProcessWrapper to indicate
            what state various parts of the GUI should be in """
        display = tk.StringVar()
        display.set(None)

        runningtask = tk.BooleanVar()
        runningtask.set(False)

        actioncommand = tk.StringVar()
        actioncommand.set(None)
        actioncommand.trace("w", self.action_command)

        generatecommand = tk.StringVar()
        generatecommand.set(None)
        generatecommand.trace("w", self.generate_command)

        consoleclear = tk.BooleanVar()
        consoleclear.set(False)

        tk_vars = {"display": display,
                   "runningtask": runningtask,
                   "action": actioncommand,
                   "generate": generatecommand,
                   "consoleclear": consoleclear}
        logger.debug(tk_vars)
        return tk_vars

    def action_command(self, *args):
        """ The action to perform when the action button is pressed """
        if not self.tk_vars["action"].get():
            return
        category, command = self.tk_vars["action"].get().split(",")

        if self.tk_vars["runningtask"].get():
            self.task.terminate()
        else:
            self.command = command
            args = self.prepare(category)
            self.task.execute_script(command, args)
        self.tk_vars["action"].set(None)

    def generate_command(self, *args):
        """ Generate the command line arguments and output """
        if not self.tk_vars["generate"].get():
            return
        category, command = self.tk_vars["generate"].get().split(",")
        args = self.build_args(category, command=command, generate=True)
        self.tk_vars["consoleclear"].set(True)
        logger.debug(" ".join(args))
        print(" ".join(args))
        self.tk_vars["generate"].set(None)

    def prepare(self, category):
        """ Prepare the environment for execution """
        logger.debug("Preparing for execution")
        self.tk_vars["runningtask"].set(True)
        self.tk_vars["consoleclear"].set(True)
        print("Loading...")

        self.statusbar.status_message.set("Executing - {}.py".format(self.command))
        mode = "indeterminate" if self.command in ("effmpeg", "train") else "determinate"
        self.statusbar.progress_start(mode)

        args = self.build_args(category)
        self.tk_vars["display"].set(self.command)
        logger.debug("Prepared for execution")
        return args

    def build_args(self, category, command=None, generate=False):
        """ Build the faceswap command and arguments list """
        logger.debug("Build cli arguments: (category: %s, command: %s, generate: %s)",
                     category, command, generate)
        command = self.command if not command else command
        script = "{}.{}".format(category, "py")
        pathexecscript = os.path.join(self.pathscript, script)

        args = [sys.executable] if generate else [sys.executable, "-u"]
        args.extend([pathexecscript, command])

        for cliopt in self.cliopts.gen_cli_arguments(command):
            args.extend(cliopt)
            if command == "train" and not generate:
                self.set_session_stats(cliopt)
        if not generate:
            args.append("-gui")  # Indicate to Faceswap that we are running the GUI
        logger.debug("Built cli arguments: (%s)", args)
        return args

    def set_session_stats(self, cliopt):
        """ Set the session stats for batch size and model folder """
        if cliopt[0] == "-bs":
            self.session.stats["batchsize"] = int(cliopt[1])
        if cliopt[0] == "-m":
            self.session.modeldir = cliopt[1]
        logger.debug("Set session stats: stats: (%s, modeldir: '%s')",
                     self.session.stats, self.session.modeldir)

    def terminate(self, message):
        """ Finalize wrapper when process has exited """
<<<<<<< HEAD
=======
        logger.debug("Terminating Faceswap processes")
>>>>>>> 6acd3a0d
        self.tk_vars["runningtask"].set(False)
        self.statusbar.progress_stop()
        self.statusbar.status_message.set(message)
        self.tk_vars["display"].set(None)
        Images().delete_preview()
        if self.command == "train":
            self.session.save_session()
        self.session.__init__()
        self.command = None
        logger.debug("Terminated Faceswap processes")
        print("Process exited.")


class FaceswapControl():
    """ Control the underlying Faceswap tasks """
    def __init__(self, wrapper):
        logger.debug("Initializing %s", self.__class__.__name__)
        self.wrapper = wrapper
        self.statusbar = wrapper.statusbar
        self.command = None
        self.args = None
        self.process = None
        self.consoleregex = {
            "loss": re.compile(r"([a-zA-Z_]+):.*?(\d+\.\d+)"),
            "tqdm": re.compile(r"(\d+%|\d+/\d+|\d+:\d+|\d+\.\d+[a-zA-Z/]+)")}
        logger.debug("Initialized %s", self.__class__.__name__)

    def execute_script(self, command, args):
        """ Execute the requested Faceswap Script """
        logger.debug("Executing Faceswap: (command: '%s', args: %s)", command, args)
        self.command = command
        kwargs = {"stdout": PIPE,
                  "stderr": PIPE,
                  "bufsize": 1,
                  "universal_newlines": True}

        self.process = Popen(args, **kwargs, stdin=PIPE)
        self.thread_stdout()
        self.thread_stderr()
        logger.debug("Executed Faceswap")

    def read_stdout(self):
        """ Read stdout from the subprocess. If training, pass the loss
        values to Queue """
        logger.debug("Opening stdout reader")
        while True:
            try:
                output = self.process.stdout.readline()
            except ValueError as err:
                if str(err).lower().startswith("i/o operation on closed file"):
                    break
                raise
            if output == "" and self.process.poll() is not None:
                break
            if output:
                if (self.command == "train" and self.capture_loss(output)) or (
                        self.command != "train" and self.capture_tqdm(output)):
                    continue
                print(output.strip())
        returncode = self.process.poll()
        message = self.set_final_status(returncode)
        self.wrapper.terminate(message)
        logger.debug("Terminated stdout reader. returncode: %s", returncode)

    def read_stderr(self):
        """ Read stdout from the subprocess. If training, pass the loss
        values to Queue """
        logger.debug("Opening stderr reader")
        while True:
            try:
                output = self.process.stderr.readline()
            except ValueError as err:
                if str(err).lower().startswith("i/o operation on closed file"):
                    break
                raise
            if output == "" and self.process.poll() is not None:
                break
            if output:
                if self.command != "train" and self.capture_tqdm(output):
                    continue
                print(output.strip(), file=sys.stderr)
        logger.debug("Terminated stderr reader")

    def thread_stdout(self):
        """ Put the subprocess stdout so that it can be read without
        blocking """
        logger.debug("Threading stdout")
        thread = Thread(target=self.read_stdout)
        thread.daemon = True
        thread.start()
        logger.debug("Threaded stdout")

    def thread_stderr(self):
        """ Put the subprocess stderr so that it can be read without
        blocking """
        logger.debug("Threading stderr")
        thread = Thread(target=self.read_stderr)
        thread.daemon = True
        thread.start()
        logger.debug("Threaded stderr")

    def capture_loss(self, string):
        """ Capture loss values from stdout """
        logger.trace("Capturing loss")
        if not str.startswith(string, "["):
            logger.trace("Not loss message. Returning False")
            return False

        loss = self.consoleregex["loss"].findall(string)
        if len(loss) < 2:
            logger.trace("Not loss message. Returning False")
            return False

        self.wrapper.session.add_loss(loss)

        message = ""
        for item in loss:
            message += "{}: {}  ".format(item[0], item[1])
        if not message:
            logger.trace("Error creating loss message. Returning False")
            return False

        elapsed = self.wrapper.session.timestats["elapsed"]
        iterations = self.wrapper.session.stats["iterations"]

        message = "Elapsed: {}  Iteration: {}  {}".format(elapsed, iterations, message)
        self.statusbar.progress_update(message, 0, False)
        logger.trace("Succesfully captured loss: %s", message)
        return True

    def capture_tqdm(self, string):
        """ Capture tqdm output for progress bar """
        logger.trace("Capturing tqdm")
        tqdm = self.consoleregex["tqdm"].findall(string)
        if len(tqdm) != 5:
            logger.trace("Not a tqdm message. Returning False")
            return False

        percent = tqdm[0]
        processed = tqdm[1]
        processtime = "Elapsed: {}  Remaining: {}".format(tqdm[2], tqdm[3])
        rate = tqdm[4]
        message = "{}  |  {}  |  {}  |  {}".format(processtime, rate, processed, percent)

        current, total = processed.split("/")
        position = int((float(current) / float(total)) * 1000)

        self.statusbar.progress_update(message, position, True)
        logger.trace("Succesfully captured tqdm message: %s", message)
        return True

    def terminate(self):
        """ Terminate the subprocess """
        logger.debug("Terminating wrapper")
        if self.command == "train":
            logger.debug("Sending Exit Signal")
            print("Sending Exit Signal", flush=True)
            try:
                now = time()
                if os.name == "nt":
                    try:
                        logger.debug("Sending carriage return to process")
                        self.process.communicate(input="\n", timeout=60)
                    except TimeoutExpired:
                        raise ValueError("Timeout reached sending Exit Signal")
                else:
                    logger.debug("Sending SIGINT to process")
                    self.process.send_signal(signal.SIGINT)
                    while True:
                        timeelapsed = time() - now
                        if self.process.poll() is not None:
                            break
                        if timeelapsed > 60:
                            raise ValueError("Timeout reached sending Exit Signal")
                return
            except ValueError as err:
                logger.error("Error terminating process", exc_info=True)
                print(err)
        else:
            logger.debug("Terminating Process...")
            print("Terminating Process...")
            children = psutil.Process().children(recursive=True)
            for child in children:
                child.terminate()
            _, alive = psutil.wait_procs(children, timeout=10)
            if not alive:
                logger.debug("Terminated")
                print("Terminated")
                return

            logger.debug("Termination timed out. Killing Process...")
            print("Termination timed out. Killing Process...")
            for child in alive:
                child.kill()
            _, alive = psutil.wait_procs(alive, timeout=10)
            if not alive:
                logger.debug("Killed")
                print("Killed")
            else:
                for child in alive:
                    msg = "Process {} survived SIGKILL. Giving up".format(child)
                    logger.debug(msg)
                    print(msg)

    def set_final_status(self, returncode):
        """ Set the status bar output based on subprocess return code """
        logger.debug("Setting final status. returncode: %s", returncode)
        if returncode in (0, 3221225786):
            status = "Ready"
        elif returncode == -15:
            status = "Terminated - {}.py".format(self.command)
        elif returncode == -9:
            status = "Killed - {}.py".format(self.command)
        elif returncode == -6:
            status = "Aborted - {}.py".format(self.command)
        else:
            status = "Failed - {}.py. Return Code: {}".format(self.command, returncode)
        logger.debug("Set final status: %s", status)
        return status<|MERGE_RESOLUTION|>--- conflicted
+++ resolved
@@ -133,10 +133,8 @@
 
     def terminate(self, message):
         """ Finalize wrapper when process has exited """
-<<<<<<< HEAD
-=======
+
         logger.debug("Terminating Faceswap processes")
->>>>>>> 6acd3a0d
         self.tk_vars["runningtask"].set(False)
         self.statusbar.progress_stop()
         self.statusbar.status_message.set(message)
