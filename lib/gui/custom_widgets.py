#!/usr/bin/env python3
""" Custom widgets for Faceswap GUI """

import logging
import platform
import re
import sys
import tkinter as tk
from tkinter import ttk, TclError

from .utils import get_config

logger = logging.getLogger(__name__)  # pylint: disable=invalid-name


class ContextMenu(tk.Menu):  # pylint: disable=too-many-ancestors
    """ A Pop up menu to be triggered when right clicking on widgets that this menu has been
    applied to.

    This widget provides a simple right click pop up menu to the widget passed in with `Cut`,
    `Copy`, `Paste` and `Select all` menu items.

    Parameters
    ----------
    widget: tkinter object
        The widget to apply the :class:`ContextMenu` to

    Example
    -------
    >>> text_box = ttk.Entry(parent)
    >>> text_box.pack()
    >>> right_click_menu = ContextMenu(text_box)
    >>> right_click_menu.cm_bind()
    """
    def __init__(self, widget):
        logger.debug("Initializing %s: (widget_class: '%s')",
                     self.__class__.__name__, widget.winfo_class())
        super().__init__(tearoff=0)
        self._widget = widget
        self._standard_actions()
        logger.debug("Initialized %s", self.__class__.__name__)

    def _standard_actions(self):
        """ Standard menu actions """
        self.add_command(label="Cut", command=lambda: self._widget.event_generate("<<Cut>>"))
        self.add_command(label="Copy", command=lambda: self._widget.event_generate("<<Copy>>"))
        self.add_command(label="Paste", command=lambda: self._widget.event_generate("<<Paste>>"))
        self.add_separator()
        self.add_command(label="Select all", command=self._select_all)

    def cm_bind(self):
        """ Bind the menu to the given widgets Right Click event

        After associating a widget with this :class:`ContextMenu` this function should be called
        to bind it to the right click button
        """
        button = "<Button-2>" if platform.system() == "Darwin" else "<Button-3>"
        logger.debug("Binding '%s' to '%s'", button, self._widget.winfo_class())
        self._widget.bind(button, lambda event: self.tk_popup(event.x_root, event.y_root))

    def _select_all(self):
        """ Select all for Text or Entry widgets """
        logger.debug("Selecting all for '%s'", self._widget.winfo_class())
        if self._widget.winfo_class() == "Text":
            self._widget.focus_force()
            self._widget.tag_add("sel", "1.0", "end")
        else:
            self._widget.focus_force()
            self._widget.select_range(0, tk.END)


class RightClickMenu(tk.Menu):  # pylint: disable=too-many-ancestors
    """ A Pop up menu that can be bound to a right click mouse event to bring up a context menu

    Parameters
    ----------
    labels: list
        A list of label titles that will appear in the right click menu
    actions: list
        A list of python functions that are called when the corresponding label is clicked on
    hotkeys: list, optional
        The hotkeys corresponding to the labels. If using hotkeys, then there must be an entry in
        the list for every label even if they don't all use hotkeys. Labels without a hotkey can be
        an empty string or ``None``. Passing ``None`` instead of a list means that no actions will
        be given hotkeys. NB: The hotkey is not bound by this class, that needs to be done in code.
        Giving hotkeys here means that they will be displayed in the menu though. Default: ``None``
    """
    # TODO This should probably be merged with Context Menu
    def __init__(self, labels, actions, hotkeys=None):
        logger.debug("Initializing %s: (labels: %s, actions: %s)", self.__class__.__name__, labels,
                     actions)
        super().__init__(tearoff=0)
        self._labels = labels
        self._actions = actions
        self._hotkeys = hotkeys
        self._create_menu()
        logger.debug("Initialized %s", self.__class__.__name__)

    def _create_menu(self):
        """ Create the menu based on :attr:`_labels` and :attr:`_actions`. """
        for idx, (label, action) in enumerate(zip(self._labels, self._actions)):
            kwargs = dict(label=label, command=action)
            if isinstance(self._hotkeys, (list, tuple)) and self._hotkeys[idx]:
                kwargs["accelerator"] = self._hotkeys[idx]
            self.add_command(**kwargs)

    def popup(self, event):
        """ Pop up the right click menu.

        Parameters
        ----------
        event: class:`tkinter.Event`
            The tkinter mouse event calling this popup
        """
        self.tk_popup(event.x_root, event.y_root)


class ConsoleOut(ttk.Frame):  # pylint: disable=too-many-ancestors
    """ The Console out section of the GUI.

    A Read only text box for displaying the output from stdout/stderr.

    All handling is internal to this method. To clear the console, the stored tkinter variable in
    :attr:`~lib.gui.Config.tk_vars` ``consoleclear`` should be triggered.

    Parameters
    ----------
    parent: tkinter object
        The Console's parent widget
    debug: bool
        ``True`` if console output should not be directed to this widget otherwise ``False``

    """

    def __init__(self, parent, debug):
        logger.debug("Initializing %s: (parent: %s, debug: %s)",
                     self.__class__.__name__, parent, debug)
        super().__init__(parent)
        self.pack(side=tk.TOP, anchor=tk.W, padx=10, pady=(2, 0),
                  fill=tk.BOTH, expand=True)
        self._console = _ReadOnlyText(self)
        rc_menu = ContextMenu(self._console)
        rc_menu.cm_bind()
        self._console_clear = get_config().tk_vars['consoleclear']
        self._set_console_clear_var_trace()
        self._debug = debug
        self._build_console()
        self._add_tags()
        logger.debug("Initialized %s", self.__class__.__name__)

    def _set_console_clear_var_trace(self):
        """ Set a trace on the consoleclear tkinter variable to trigger :func:`_clear` """
        logger.debug("Set clear trace")
        self._console_clear.trace("w", self._clear)

    def _build_console(self):
        """ Build and place the console  and add stdout/stderr redirection """
        logger.debug("Build console")
        self._console.config(width=100, height=6, bg="gray90", fg="black")
        self._console.pack(side=tk.LEFT, anchor=tk.N, fill=tk.BOTH, expand=True)

        scrollbar = ttk.Scrollbar(self, command=self._console.yview)
        scrollbar.pack(side=tk.LEFT, fill="y")
        self._console.configure(yscrollcommand=scrollbar.set)

        self._redirect_console()
        logger.debug("Built console")

    def _add_tags(self):
        """ Add tags to text widget to color based on output """
        logger.debug("Adding text color tags")
        self._console.tag_config("default", foreground="#1E1E1E")
        self._console.tag_config("stderr", foreground="#E25056")
        self._console.tag_config("info", foreground="#2B445E")
        self._console.tag_config("verbose", foreground="#008140")
        self._console.tag_config("warning", foreground="#F77B00")
        self._console.tag_config("critical", foreground="red")
        self._console.tag_config("error", foreground="red")

    def _redirect_console(self):
        """ Redirect stdout/stderr to console Text Box """
        logger.debug("Redirect console")
        if self._debug:
            logger.info("Console debug activated. Outputting to main terminal")
        else:
            sys.stdout = _SysOutRouter(self._console, "stdout")
            sys.stderr = _SysOutRouter(self._console, "stderr")
        logger.debug("Redirected console")

    def _clear(self, *args):  # pylint: disable=unused-argument
        """ Clear the console output screen """
        logger.debug("Clear console")
        if not self._console_clear.get():
            logger.debug("Console not set for clearing. Skipping")
            return
        self._console.delete(1.0, tk.END)
        self._console_clear.set(False)
        logger.debug("Cleared console")


class _ReadOnlyText(tk.Text):  # pylint: disable=too-many-ancestors
    """ A read only text widget.

    Standard tkinter Text widgets are read/write by default. As we want to make the console
    display writable by the Faceswap process but not the user, we need to redirect its insert and
    delete attributes.

    Source: https://stackoverflow.com/questions/3842155
    """
    def __init__(self, *args, **kwargs):
        super().__init__(*args, **kwargs)
        self.redirector = _WidgetRedirector(self)
        self.insert = self.redirector.register("insert", lambda *args, **kw: "break")
        self.delete = self.redirector.register("delete", lambda *args, **kw: "break")


class _SysOutRouter():
    """ Route stdout/stderr to the given text box.

    Parameters
    ----------
    console: tkinter Object
        The widget that will receive the output from stderr/stdout
    out_type: ['stdout', 'stderr']
        The output type to redirect
    """

    def __init__(self, console, out_type):
        logger.debug("Initializing %s: (console: %s, out_type: '%s')",
                     self.__class__.__name__, console, out_type)
        self._console = console
        self._out_type = out_type
        self._recolor = re.compile(r".+?(\s\d+:\d+:\d+\s)(?P<lvl>[A-Z]+)\s")
        logger.debug("Initialized %s", self.__class__.__name__)

    def _get_tag(self, string):
        """ Set the tag based on regex of log output """
        if self._out_type == "stderr":
            # Output all stderr in red
            return self._out_type

        output = self._recolor.match(string)
        if not output:
            return "default"
        tag = output.groupdict()["lvl"].strip().lower()
        return tag

    def write(self, string):
        """ Capture stdout/stderr """
        self._console.insert(tk.END, string, self._get_tag(string))
        self._console.see(tk.END)

    @staticmethod
    def flush():
        """ If flush is forced, send it to normal terminal """
        sys.__stdout__.flush()


class _WidgetRedirector:
    """Support for redirecting arbitrary widget sub-commands.

    Some Tk operations don't normally pass through tkinter.  For example, if a
    character is inserted into a Text widget by pressing a key, a default Tk
    binding to the widget's 'insert' operation is activated, and the Tk library
    processes the insert without calling back into tkinter.

    Although a binding to <Key> could be made via tkinter, what we really want
    to do is to hook the Tk 'insert' operation itself.  For one thing, we want
    a text.insert call in idle code to have the same effect as a key press.

    When a widget is instantiated, a Tcl command is created whose name is the
    same as the path name widget._w.  This command is used to invoke the various
    widget operations, e.g. insert (for a Text widget). We are going to hook
    this command and provide a facility ('register') to intercept the widget
    operation.  We will also intercept method calls on the tkinter class
    instance that represents the tk widget.

    In IDLE, WidgetRedirector is used in Percolator to intercept Text
    commands.  The function being registered provides access to the top
    of a Percolator chain.  At the bottom of the chain is a call to the
    original Tk widget operation.

    Attributes
    -----------
    _operations: dict
        Dictionary mapping operation name to new function. widget: the widget whose tcl command
        is to be intercepted.
    tk: widget.tk
        A convenience attribute, probably not needed.
    orig: str
        new name of the original tcl command.

    Notes
    -----
    Since renaming to orig fails with TclError when orig already exists, only one
    WidgetDirector can exist for a given widget.
    """
    def __init__(self, widget):
        self._operations = {}
        self.widget = widget                                # widget instance
        self.tk_ = tk_ = widget.tk                          # widget's root
        wgt = widget._w  # pylint:disable=protected-access  # widget's (full) Tk pathname
        self.orig = wgt + "_orig"
        # Rename the Tcl command within Tcl:
        tk_.call("rename", wgt, self.orig)
        # Create a new Tcl command whose name is the widget's path name, and
        # whose action is to dispatch on the operation passed to the widget:
        tk_.createcommand(wgt, self.dispatch)

    def __repr__(self):
        return "%s(%s<%s>)" % (self.__class__.__name__,
                               self.widget.__class__.__name__,
                               self.widget._w)  # pylint:disable=protected-access

    def close(self):
        "Unregister operations and revert redirection created by .__init__."
        for operation in list(self._operations):
            self.unregister(operation)
        widget = self.widget
        tk_ = widget.tk
        wgt = widget._w  # pylint:disable=protected-access
        # Restore the original widget Tcl command.
        tk_.deletecommand(wgt)
        tk_.call("rename", self.orig, wgt)
        del self.widget, self.tk_  # Should not be needed
        # if instance is deleted after close, as in Percolator.

    def register(self, operation, function):
        """Return _OriginalCommand(operation) after registering function.

        Registration adds an operation: function pair to ._operations.
        It also adds a widget function attribute that masks the tkinter
        class instance method.  Method masking operates independently
        from command dispatch.

        If a second function is registered for the same operation, the
        first function is replaced in both places.
        """
        self._operations[operation] = function
        setattr(self.widget, operation, function)
        return _OriginalCommand(self, operation)

    def unregister(self, operation):
        """Return the function for the operation, or None.

        Deleting the instance attribute unmasks the class attribute.
        """
        if operation in self._operations:
            function = self._operations[operation]
            del self._operations[operation]
            try:
                delattr(self.widget, operation)
            except AttributeError:
                pass
            return function
        return None

    def dispatch(self, operation, *args):
        """Callback from Tcl which runs when the widget is referenced.

        If an operation has been registered in self._operations, apply the
        associated function to the args passed into Tcl. Otherwise, pass the
        operation through to Tk via the original Tcl function.

        Note that if a registered function is called, the operation is not
        passed through to Tk.  Apply the function returned by self.register()
        to *args to accomplish that.  For an example, see colorizer.py.

        """
        op_ = self._operations.get(operation)
        try:
            if op_:
                return op_(*args)
            return self.tk_.call((self.orig, operation) + args)
        except TclError:
            return ""


class _OriginalCommand:
    """Callable for original tk command that has been redirected.

    Returned by .register; can be used in the function registered.
    redir = WidgetRedirector(text)
    def my_insert(*args):
        print("insert", args)
        original_insert(*args)
    original_insert = redir.register("insert", my_insert)
    """

    def __init__(self, redir, operation):
        """Create .tk_call and .orig_and_operation for .__call__ method.

        .redir and .operation store the input args for __repr__.
        .tk and .orig copy attributes of .redir (probably not needed).
        """
        self.redir = redir
        self.operation = operation
        self.tk_ = redir.tk_  # redundant with self.redir
        self.orig = redir.orig  # redundant with self.redir
        # These two could be deleted after checking recipient code.
        self.tk_call = redir.tk_.call
        self.orig_and_operation = (redir.orig, operation)

    def __repr__(self):
        return "%s(%r, %r)" % (self.__class__.__name__,
                               self.redir, self.operation)

    def __call__(self, *args):
        return self.tk_call(self.orig_and_operation + args)


class StatusBar(ttk.Frame):  # pylint: disable=too-many-ancestors
    """ Status Bar for displaying the Status Message and  Progress Bar at the bottom of the GUI.

    Parameters
    ----------
    parent: tkinter object
        The parent tkinter widget that will hold the status bar
    hide_status: bool, optional
        ``True`` to hide the status message that appears at the far left hand side of the status
        frame otherwise ``False``. Default: ``False``
    """

    def __init__(self, parent, hide_status=False):
        ttk.Frame.__init__(self, parent)
        self.pack(side=tk.BOTTOM, padx=10, pady=2, fill=tk.X, expand=False)

        self._message = tk.StringVar()
        self._pbar_message = tk.StringVar()
        self._pbar_position = tk.IntVar()

        self._message.set("Ready")

        self._status(hide_status)
        self._pbar = self._progress_bar()

    @property
    def message(self):
        """:class:`tkinter.StringVar`: The variable to hold the status bar message on the left
        hand side of the status bar. """
        return self._message

    def _status(self, hide_status):
        """ Place Status label into left of the status bar.

        Parameters
        ----------
        hide_status: bool, optional
            ``True`` to hide the status message that appears at the far left hand side of the
            status frame otherwise ``False``
        """
        if hide_status:
            return

        statusframe = ttk.Frame(self)
        statusframe.pack(side=tk.LEFT, anchor=tk.W, fill=tk.X, expand=False)

        lbltitle = ttk.Label(statusframe, text="Status:", width=6, anchor=tk.W)
        lbltitle.pack(side=tk.LEFT, expand=False)

        lblstatus = ttk.Label(statusframe,
                              width=40,
                              textvariable=self._message,
                              anchor=tk.W)
        lblstatus.pack(side=tk.LEFT, anchor=tk.W, fill=tk.X, expand=True)

    def _progress_bar(self):
        """ Place progress bar into right of the status bar. """
        progressframe = ttk.Frame(self)
        progressframe.pack(side=tk.RIGHT, anchor=tk.E, fill=tk.X)

        lblmessage = ttk.Label(progressframe, textvariable=self._pbar_message)
        lblmessage.pack(side=tk.LEFT, padx=3, fill=tk.X, expand=True)

        pbar = ttk.Progressbar(progressframe,
                               length=200,
                               variable=self._pbar_position,
                               maximum=100,
                               mode="determinate")
        pbar.pack(side=tk.LEFT, padx=2, fill=tk.X, expand=True)
        pbar.pack_forget()
        return pbar

    def start(self, mode):
        """ Set progress bar mode and display,

        Parameters
        ----------
        mode: ["indeterminate", "determinate"]
            The mode that the progress bar should be executed in
        """
        self._set_mode(mode)
        self._pbar.pack()

    def stop(self):
        """ Reset progress bar and hide """
        self._pbar_message.set("")
        self._pbar_position.set(0)
        self._set_mode("determinate")
        self._pbar.pack_forget()

    def _set_mode(self, mode):
        """ Set the progress bar mode """
        self._pbar.config(mode=mode)
        if mode == "indeterminate":
            self._pbar.config(maximum=100)
            self._pbar.start()
        else:
            self._pbar.stop()
            self._pbar.config(maximum=100)

    def progress_update(self, message, position, update_position=True):
        """ Update the GUIs progress bar and position.

        Parameters
        ----------
        message: str
            The message to display next to the progress bar
        position: int
            The position that the progress bar should be set to
        update_position: bool, optional
            If ``True`` then the progress bar will be updated to the position given in
            :attr:`position`. If ``False`` the progress bar will not be updates. Default: ``True``
        """
        self._pbar_message.set(message)
        if update_position:
            self._pbar_position.set(position)


class Tooltip:
    """
    Create a tooltip for a given widget as the mouse goes on it.

    Parameters
    ----------
    widget: tkinter object
        The widget to apply the tool-tip to
    background: str, optional
        The hex code for the background color. Default:'#FFFFEA'
    pad: tuple, optional
        (left, top, right, bottom) padding for the tool-tip. Default: (5, 3, 5, 3)
    text: str, optional
        The text to be displayed in the tool-tip. Default: 'widget info'
    waittime: int, optional
        The time in milliseconds to wait before showing the tool-tip. Default: 400
    wraplength: int, optional
        The text length for each line before wrapping. Default: 250

    Example
    -------
    >>> button = ttk.Button(parent, text="Exit")
    >>> Tooltip(button, text="Click to exit")
    >>> button.pack()

    Notes
    -----
    Adapted from StackOverflow: http://stackoverflow.com/questions/3221956 and
    http://www.daniweb.com/programming/software-development/code/484591/a-tooltip-class-for-tkinter
    """
    def __init__(self, widget, *, background="#FFFFEA", pad=(5, 3, 5, 3), text="widget info",
                 waittime=400, wraplength=250):

        self._waittime = waittime  # in milliseconds, originally 500
        self._wraplength = wraplength  # in pixels, originally 180
        self._widget = widget
        self._text = text
        self._widget.bind("<Enter>", self._on_enter)
        self._widget.bind("<Leave>", self._on_leave)
        self._widget.bind("<ButtonPress>", self._on_leave)
        self._background = background
        self._pad = pad
        self._ident = None
        self._topwidget = None

    def _on_enter(self, event=None):  # pylint:disable=unused-argument
        """ Schedule on an enter event """
        self._schedule()

    def _on_leave(self, event=None):  # pylint:disable=unused-argument
        """ remove schedule on a leave event """
        self._unschedule()
        self._hide()

    def _schedule(self):
        """ Show the tooltip after wait period """
        self._unschedule()
        self._ident = self._widget.after(self._waittime, self._show)

    def _unschedule(self):
        """ Hide the tooltip """
        id_ = self._ident
        self._ident = None
        if id_:
            self._widget.after_cancel(id_)

    def _show(self):
        """ Show the tooltip """
        def tip_pos_calculator(widget, label,
                               *,
                               tip_delta=(10, 5), pad=(5, 3, 5, 3)):
            """ Calculate the tooltip position """

            s_width, s_height = widget.winfo_screenwidth(), widget.winfo_screenheight()

            width, height = (pad[0] + label.winfo_reqwidth() + pad[2],
                             pad[1] + label.winfo_reqheight() + pad[3])

            mouse_x, mouse_y = widget.winfo_pointerxy()

            x_1, y_1 = mouse_x + tip_delta[0], mouse_y + tip_delta[1]
            x_2, y_2 = x_1 + width, y_1 + height

            x_delta = x_2 - s_width
            if x_delta < 0:
                x_delta = 0
            y_delta = y_2 - s_height
            if y_delta < 0:
                y_delta = 0

            offscreen = (x_delta, y_delta) != (0, 0)

            if offscreen:

                if x_delta:
                    x_1 = mouse_x - tip_delta[0] - width

                if y_delta:
                    y_1 = mouse_y - tip_delta[1] - height

            offscreen_again = y_1 < 0  # out on the top

            if offscreen_again:
                # No further checks will be done.
                # TIP:
<<<<<<< HEAD
                # A further mod might auto-magically augment the
                # wrap length when the tooltip is too high to be
                # kept inside the screen.
=======
                # A further mod might auto-magically augment the wrap length when the tooltip is
                # too high to be kept inside the screen.
>>>>>>> 924d5378
                y_1 = 0

            return x_1, y_1

        background = self._background
        pad = self._pad
        widget = self._widget

<<<<<<< HEAD
        # creates a top level window
=======
        # Creates a top level window
>>>>>>> 924d5378
        self._topwidget = tk.Toplevel(widget)
        if platform.system() == "Darwin":
            # For Mac OS
            self._topwidget.tk.call("::tk::unsupported::MacWindowStyle",
                                    "style", self._topwidget._w,  # pylint:disable=protected-access
                                    "help", "none")

        # Leaves only the label and removes the app window
        self._topwidget.wm_overrideredirect(True)

        win = tk.Frame(self._topwidget,
                       background=background,
                       borderwidth=0)
        label = tk.Label(win,
                         text=self._text,
                         justify=tk.LEFT,
                         background=background,
                         relief=tk.SOLID,
                         borderwidth=0,
                         wraplength=self._wraplength)

        label.grid(padx=(pad[0], pad[2]),
                   pady=(pad[1], pad[3]),
                   sticky=tk.NSEW)
        win.grid()

        xpos, ypos = tip_pos_calculator(widget, label)

        self._topwidget.wm_geometry("+%d+%d" % (xpos, ypos))

    def _hide(self):
        """ Hide the tooltip """
        topwidget = self._topwidget
        if topwidget:
            topwidget.destroy()
        self._topwidget = None<|MERGE_RESOLUTION|>--- conflicted
+++ resolved
@@ -632,14 +632,8 @@
             if offscreen_again:
                 # No further checks will be done.
                 # TIP:
-<<<<<<< HEAD
-                # A further mod might auto-magically augment the
-                # wrap length when the tooltip is too high to be
-                # kept inside the screen.
-=======
                 # A further mod might auto-magically augment the wrap length when the tooltip is
                 # too high to be kept inside the screen.
->>>>>>> 924d5378
                 y_1 = 0
 
             return x_1, y_1
@@ -648,11 +642,7 @@
         pad = self._pad
         widget = self._widget
 
-<<<<<<< HEAD
-        # creates a top level window
-=======
         # Creates a top level window
->>>>>>> 924d5378
         self._topwidget = tk.Toplevel(widget)
         if platform.system() == "Darwin":
             # For Mac OS
