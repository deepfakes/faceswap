--- conflicted
+++ resolved
@@ -135,29 +135,13 @@
         is_initialized = True
 
 #scale_to=2048 with dlib upsamples=0 for 3GB VRAM Windows 10 users        
-<<<<<<< HEAD
-def extract(input_image_bgr, detector, verbose, all_faces=True, scale_to=2048):
-=======
-def extract(input_image, detector, verbose, all_faces=True, input_is_predetected_face=False, scale_to=2048):
->>>>>>> 5741160b
+def extract(input_image_bgr, detector, verbose, all_faces=True, input_is_predetected_face=False, scale_to=2048):
     initialize(detector, scale_to)
     global dlib_detectors
     global keras_model
     
     (h, w, ch) = input_image_bgr.shape
 
-<<<<<<< HEAD
-    input_scale = scale_to / (w if w > h else h)
-    input_image_bgr = cv2.resize (input_image_bgr, ( int(w*input_scale), int(h*input_scale) ), interpolation=cv2.INTER_LINEAR)
-    input_image = input_image_bgr[:,:,::-1].copy() #cv2 and numpy inputs differs in rgb-bgr order, this affects chance of dlib face detection
-    input_images = [input_image, input_image_bgr]
- 
-    detected_faces = []
-    for current_detector, current_image in ((current_detector, current_image) for current_detector in dlib_detectors for current_image in input_images):
-        detected_faces = current_detector(current_image, 0)
-        if len(detected_faces) != 0:
-            break
-=======
     detected_faces = []
     
     if input_is_predetected_face:
@@ -165,14 +149,13 @@
         detected_faces = [ dlib.rectangle(0, 0, w, h) ]
     else:
         input_scale = scale_to / (w if w > h else h)
-        input_image = cv2.resize (input_image, ( int(w*input_scale), int(h*input_scale) ), interpolation=cv2.INTER_LINEAR)
-        input_image_bgr = input_image[:,:,::-1].copy() #cv2 and numpy inputs differs in rgb-bgr order, this affects chance of dlib face detection
+        input_image_bgr = cv2.resize (input_image_bgr, ( int(w*input_scale), int(h*input_scale) ), interpolation=cv2.INTER_LINEAR)
+        input_image = input_image_bgr[:,:,::-1].copy() #cv2 and numpy inputs differs in rgb-bgr order, this affects chance of dlib face detection
         input_images = [input_image, input_image_bgr]
-        for current_detector, input_image in ((current_detector, input_image) for current_detector in dlib_detectors for input_image in input_images):
-            detected_faces = current_detector(input_image, 0)
+        for current_detector, current_image in ((current_detector, current_image) for current_detector in dlib_detectors for current_image in input_images):
+            detected_faces = current_detector(current_image, 0)
             if len(detected_faces) != 0:
-                break           
->>>>>>> 5741160b
+                break
 
     landmarks = []
     if len(detected_faces) > 0:        
