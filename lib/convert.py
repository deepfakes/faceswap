#!/usr/bin/env python3
""" Converter for faceswap.py
    Based on: https://gist.github.com/anonymous/d3815aba83a8f79779451262599b0955
    found on https://www.reddit.com/r/deepfakes/ """

import logging

import cv2
import numpy as np

from plugins.plugin_loader import PluginLoader

logger = logging.getLogger(__name__)  # pylint: disable=invalid-name

class Converter():
    """ Swap a source face with a target """
    def __init__(self, output_dir, output_size, output_has_mask,
                 draw_transparent, pre_encode, arguments, configfile=None):
        logger.debug("Initializing %s: (output_dir: '%s', output_size: %s,  output_has_mask: %s, "
                     "draw_transparent: %s, pre_encode: %s, arguments: %s, configfile: %s)",
                     self.__class__.__name__, output_dir, output_size, output_has_mask,
                     draw_transparent, pre_encode, arguments, configfile)
        self.output_dir = output_dir
        self.draw_transparent = draw_transparent
        self.writer_pre_encode = pre_encode
        self.scale = arguments.output_scale / 100
        self.output_size = output_size
        self.output_has_mask = output_has_mask
        self.args = arguments
        self.configfile = configfile
        self.adjustments = dict(box=None, mask=None, color=None, seamless=None, scaling=None)
        self.load_plugins()
        logger.debug("Initialized %s", self.__class__.__name__)

    def reinitialize(self, config):
        """ reinitialize converter """
        logger.debug("Reinitializing converter")
        self.adjustments = dict(box=None, mask=None, color=None, seamless=None, scaling=None)
        self.load_plugins(config=config, disable_logging=True)
        logger.debug("Reinitialized converter")

    def load_plugins(self, config=None, disable_logging=False):
        """ Load the requested adjustment plugins """
        logger.debug("Loading plugins. config: %s", config)
        self.adjustments["box"] = PluginLoader.get_converter(
            "mask",
            "box_blend",
            disable_logging=disable_logging)("none",
                                             self.output_size,
                                             configfile=self.configfile,
                                             config=config)

        self.adjustments["mask"] = PluginLoader.get_converter(
            "mask",
            "mask_blend",
            disable_logging=disable_logging)(self.args.mask_type,
                                             self.output_size,
                                             self.output_has_mask,
                                             configfile=self.configfile,
                                             config=config)

        if self.args.color_adjustment != "none" and self.args.color_adjustment is not None:
            self.adjustments["color"] = PluginLoader.get_converter(
                "color",
                self.args.color_adjustment,
                disable_logging=disable_logging)(configfile=self.configfile, config=config)

        if self.args.scaling != "none" and self.args.scaling is not None:
            self.adjustments["scaling"] = PluginLoader.get_converter(
                "scaling",
                self.args.scaling,
                disable_logging=disable_logging)(configfile=self.configfile, config=config)
        logger.debug("Loaded plugins: %s", self.adjustments)

    def process(self, in_queue, out_queue, completion_queue=None):
        """ Process items from the queue """
        logger.debug("Starting convert process. (in_queue: %s, out_queue: %s, completion_queue: "
                     "%s)", in_queue, out_queue, completion_queue)
        while True:
            items = in_queue.get()
            if items == "EOF":
                logger.debug("EOF Received")
                logger.debug("Patch queue finished")
                # Signal EOF to other processes in pool
                logger.debug("Putting EOF back to in_queue")
                in_queue.put(items)
                break

            if isinstance(items, dict):
                items = [items]
            for item in items:
                logger.trace("Patch queue got: '%s'", item["filename"])
                try:
                    image = self.patch_image(item)
                except Exception as err:  # pylint: disable=broad-except
                    # Log error and output original frame
                    logger.error("Failed to convert image: '%s'. Reason: %s",
                                 item["filename"], str(err))
                    image = item["image"]
                    # UNCOMMENT THIS CODE BLOCK TO PRINT TRACEBACK ERRORS
                    import sys
                    import traceback
                    exc_info = sys.exc_info()
                    traceback.print_exception(*exc_info)

                logger.trace("Out queue put: %s", item["filename"])
                out_queue.put((item["filename"], image))
        logger.debug("Completed convert process")
        # Signal that this process has finished
        if completion_queue is not None:
            completion_queue.put(1)

    def patch_image(self, predicted):
        """ Patch the image """
        logger.trace("Patching image: '%s'", predicted["filename"])
        new_image, original_frame = self.get_new_image(predicted)
        patched_face = self.post_warp_adjustments(original_frame, new_image)
        patched_face = self.scale_image(patched_face)
        patched_face = np.rint(patched_face).astype("uint8")
        print("patched_face: ", patched_face.shape, np.mean(patched_face, axis = (0,1)))
        if self.writer_pre_encode is not None:
            patched_face = self.writer_pre_encode(patched_face)
        logger.trace("Patched image: '%s'", predicted["filename"])
        return patched_face

    def get_new_image(self, predicted):
        """ Get the new face from the predictor and apply box manipulations """
        logger.trace("Getting: (filename: '%s', faces: %s)",
                     predicted["filename"], len(predicted["swapped_faces"]))
        original_frame = predicted["image"].astype("float32") / 255.
        blank_mask = np.zeros(original_frame.shape[:-1] + (1,), dtype="float32")
        new_image = np.concatenate([original_frame, blank_mask], axis=-1)
        frame_size = (original_frame.shape[1], original_frame.shape[0])

        dual_generator = zip(predicted["swapped_faces"], predicted["detected_faces"])
        for new_face, old_face in dual_generator:
<<<<<<< HEAD
            print("new_face1: ", new_face.shape, np.mean(new_face, axis = (0,1)))
            print("old_face: ", old_face.reference_face.shape, np.mean(old_face.reference_face, axis = (0,1)))
            new_face = self.pre_warp_adjustments(old_face.reference_face, new_face)
            print("new_face2: ", new_face.shape, np.mean(new_face, axis = (0,1)))
            print("new_image: ", new_image.shape, np.mean(new_image, axis = (0,1)))
            cv2.warpAffine(new_face,
                           old_face.reference_matrix,
                           frame_size,
                           new_image,
                           flags=cv2.WARP_INVERSE_MAP | old_face.reference_interpolators[1],
                           borderMode=cv2.BORDER_TRANSPARENT)
            np.clip(new_image, 0., 1., out=new_image)
=======
            print("predicted[image]: ", new_face.shape)
            print("old face: ", old_face.reference_face.shape)
            src_face = old_face.reference_face
            new_face = self.pre_warp_adjustments(src_face, new_face)
            interpolator = old_face.reference_interpolators[1]
            flags = cv2.WARP_INVERSE_MAP + interpolator  # pylint: disable=no-member
            # Warp face with the mask
            new_image = cv2.warpAffine(new_face,  # pylint: disable=no-member
                                       old_face.reference_matrix,
                                       frame_size,
                                       original_frame,
                                       flags=flags,
                                       borderMode=cv2.BORDER_TRANSPARENT)  # pylint: disable=no-member
            new_image = np.clip(new_image, 0., 1.)
>>>>>>> 07346a4b
        logger.trace("Got filename: '%s'. (new_image: %s)", predicted["filename"], new_image.shape)
        return new_image, original_frame

    def pre_warp_adjustments(self, old_face, new_face):
        """ Run the pre-warp adjustments """
        logger.trace("old_face shape: %s, new_face shape: %s", old_face.shape, new_face.shape)
        old_face, new_face, mask = self.get_image_mask(old_face, new_face)
        if self.adjustments["color"] is not None:
            new_face = self.adjustments["color"].run(old_face, new_face, mask)
        if self.adjustments["seamless"] is not None:
            new_face = self.adjustments["seamless"].run(old_face, new_face, mask)
        new_face = np.concatenate([new_face, mask], axis=-1)
        logger.trace("returning: new_face shape %s", new_face.shape)
        return new_face

    def get_image_mask(self, old_face, new_face):
        """ Get the image mask """
        logger.trace("Getting mask. Image shape: %s", new_face.shape)
        new_face = self.adjustments["box"].run(new_face)
        mask = self.adjustments["mask"].run(new_face)
        logger.trace("Got mask. Image shape: %s, Mask shape: %s", new_face.shape, mask.shape)
        return old_face[..., :3], new_face[..., :3], mask

    def post_warp_adjustments(self, background, new_image):
        """ Apply fixes to the image after warping """
        logger.trace("Compositing face into frame")
        if self.adjustments["scaling"] is not None:
            new_image = self.adjustments["scaling"].run(new_image)
        mask = new_image[..., -1:]
        foreground = new_image[..., :3]
        frame = foreground * mask + background * (1. - mask)
        if self.draw_transparent:
            frame = np.concatenate((frame, mask), axis=-1)
        np.clip(frame * 255., 0., 255., out=frame)
        logger.trace("Swapped frame created")
        return frame

    def scale_image(self, frame):
        """ Scale the image if requested """
        if self.scale != 1.:
            logger.trace("source frame: %s", frame.shape)
            interp = cv2.INTER_CUBIC if self.scale > 1. else cv2.INTER_AREA  # pylint: disable=no-member
            frame = cv2.resize(frame,  # pylint: disable=no-member
                               (0, 0), fx=self.scale, fy=self.scale, interpolation=interp)
            logger.trace("resized frame: %s", frame.shape)
        return frame<|MERGE_RESOLUTION|>--- conflicted
+++ resolved
@@ -134,12 +134,13 @@
 
         dual_generator = zip(predicted["swapped_faces"], predicted["detected_faces"])
         for new_face, old_face in dual_generator:
-<<<<<<< HEAD
             print("new_face1: ", new_face.shape, np.mean(new_face, axis = (0,1)))
             print("old_face: ", old_face.reference_face.shape, np.mean(old_face.reference_face, axis = (0,1)))
             new_face = self.pre_warp_adjustments(old_face.reference_face, new_face)
             print("new_face2: ", new_face.shape, np.mean(new_face, axis = (0,1)))
             print("new_image: ", new_image.shape, np.mean(new_image, axis = (0,1)))
+            interpolator = old_face.reference_interpolators[1]
+            flags = cv2.WARP_INVERSE_MAP + interpolator  # pylint: disable=no-member
             cv2.warpAffine(new_face,
                            old_face.reference_matrix,
                            frame_size,
@@ -147,22 +148,6 @@
                            flags=cv2.WARP_INVERSE_MAP | old_face.reference_interpolators[1],
                            borderMode=cv2.BORDER_TRANSPARENT)
             np.clip(new_image, 0., 1., out=new_image)
-=======
-            print("predicted[image]: ", new_face.shape)
-            print("old face: ", old_face.reference_face.shape)
-            src_face = old_face.reference_face
-            new_face = self.pre_warp_adjustments(src_face, new_face)
-            interpolator = old_face.reference_interpolators[1]
-            flags = cv2.WARP_INVERSE_MAP + interpolator  # pylint: disable=no-member
-            # Warp face with the mask
-            new_image = cv2.warpAffine(new_face,  # pylint: disable=no-member
-                                       old_face.reference_matrix,
-                                       frame_size,
-                                       original_frame,
-                                       flags=flags,
-                                       borderMode=cv2.BORDER_TRANSPARENT)  # pylint: disable=no-member
-            new_image = np.clip(new_image, 0., 1.)
->>>>>>> 07346a4b
         logger.trace("Got filename: '%s'. (new_image: %s)", predicted["filename"], new_image.shape)
         return new_image, original_frame
 
