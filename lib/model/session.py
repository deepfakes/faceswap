--- conflicted
+++ resolved
@@ -4,11 +4,8 @@
 import logging
 
 import tensorflow as tf
-<<<<<<< HEAD
 from keras.layers import Activation
-=======
 from tensorflow.python import errors_impl as tf_error  # pylint:disable=no-name-in-module
->>>>>>> 803b6ce0
 from keras.models import load_model as k_load_model, Model
 import numpy as np
 
