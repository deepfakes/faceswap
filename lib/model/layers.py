#!/usr/bin/env python3
""" Custom Layers for faceswap.py
    Layers from:
        the original https://www.reddit.com/r/deepfakes/ code sample + contribs
        shoanlu GAN: https://github.com/shaoanlu/faceswap-GAN"""

from __future__ import absolute_import

import tensorflow as tf
import keras.backend as K

from keras.engine import InputSpec, Layer
from keras.utils import conv_utils
from keras.utils.generic_utils import get_custom_objects
from keras import initializers

if K.backend() == "plaidml.keras.backend":
    from lib.plaidml_utils import pad
else:
    from tensorflow import pad 

class PixelShuffler(Layer):
    """ PixelShuffler layer for Keras
       by t-ae: https://gist.github.com/t-ae/6e1016cc188104d123676ccef3264981 """
    # pylint: disable=C0103
    def __init__(self, size=(2, 2), data_format=None, **kwargs):
        super(PixelShuffler, self).__init__(**kwargs)
        self.data_format = K.normalize_data_format(data_format)
        self.size = conv_utils.normalize_tuple(size, 2, 'size')

    def call(self, inputs, **kwargs):

        input_shape = K.int_shape(inputs)
        if len(input_shape) != 4:
            raise ValueError('Inputs should have rank ' +
                             str(4) +
                             '; Received input shape:', str(input_shape))

        if self.data_format == 'channels_first':
            batch_size, c, h, w = input_shape
            if batch_size is None:
                batch_size = -1
            rh, rw = self.size
            oh, ow = h * rh, w * rw
            oc = c // (rh * rw)

            out = K.reshape(inputs, (batch_size, rh, rw, oc, h, w))
            out = K.permute_dimensions(out, (0, 3, 4, 1, 5, 2))
            out = K.reshape(out, (batch_size, oc, oh, ow))
        elif self.data_format == 'channels_last':
            batch_size, h, w, c = input_shape
            if batch_size is None:
                batch_size = -1
            rh, rw = self.size
            oh, ow = h * rh, w * rw
            oc = c // (rh * rw)

            out = K.reshape(inputs, (batch_size, h, w, rh, rw, oc))
            out = K.permute_dimensions(out, (0, 1, 3, 2, 4, 5))
            out = K.reshape(out, (batch_size, oh, ow, oc))
        return out

    def compute_output_shape(self, input_shape):

        if len(input_shape) != 4:
            raise ValueError('Inputs should have rank ' +
                             str(4) +
                             '; Received input shape:', str(input_shape))

        if self.data_format == 'channels_first':
            height = None
            width = None
            if input_shape[2] is not None:
                height = input_shape[2] * self.size[0]
            if input_shape[3] is not None:
                width = input_shape[3] * self.size[1]
            channels = input_shape[1] // self.size[0] // self.size[1]

            if channels * self.size[0] * self.size[1] != input_shape[1]:
                raise ValueError('channels of input and size are incompatible')

            retval = (input_shape[0],
                      channels,
                      height,
                      width)
        elif self.data_format == 'channels_last':
            height = None
            width = None
            if input_shape[1] is not None:
                height = input_shape[1] * self.size[0]
            if input_shape[2] is not None:
                width = input_shape[2] * self.size[1]
            channels = input_shape[3] // self.size[0] // self.size[1]

            if channels * self.size[0] * self.size[1] != input_shape[3]:
                raise ValueError('channels of input and size are incompatible')

            retval = (input_shape[0],
                      height,
                      width,
                      channels)
        return retval

    def get_config(self):
        config = {'size': self.size,
                  'data_format': self.data_format}
        base_config = super(PixelShuffler, self).get_config()

        return dict(list(base_config.items()) + list(config.items()))


class Scale(Layer):
    """
    GAN Custom Scal Layer
    Code borrows from https://github.com/flyyufelix/cnn_finetune
    """
    def __init__(self, weights=None, axis=-1, gamma_init='zero', **kwargs):
        self.axis = axis
        self.gamma_init = initializers.get(gamma_init)
        self.initial_weights = weights
        super(Scale, self).__init__(**kwargs)

    def build(self, input_shape):
        self.input_spec = [InputSpec(shape=input_shape)]

        # Compatibility with TensorFlow >= 1.0.0
        self.gamma = K.variable(self.gamma_init((1,)), name='{}_gamma'.format(self.name))
        self.trainable_weights = [self.gamma]

        if self.initial_weights is not None:
            self.set_weights(self.initial_weights)
            del self.initial_weights

    def call(self, x, mask=None):
        return self.gamma * x

    def get_config(self):
        config = {"axis": self.axis}
        base_config = super(Scale, self).get_config()
        return dict(list(base_config.items()) + list(config.items()))


class SubPixelUpscaling(Layer):
    # pylint: disable=C0103
    """ Sub-pixel convolutional upscaling layer based on the paper "Real-Time
    Single Image and Video Super-Resolution Using an Efficient Sub-Pixel
    Convolutional Neural Network" (https://arxiv.org/abs/1609.05158).
    This layer requires a Convolution2D prior to it, having output filters
    computed according to the formula :
        filters = k * (scale_factor * scale_factor)
        where k = a user defined number of filters (generally larger than 32)
              scale_factor = the upscaling factor (generally 2)
    This layer performs the depth to space operation on the convolution
    filters, and returns a tensor with the size as defined below.
    # Example :
    ```python
        # A standard subpixel upscaling block
        x = Convolution2D(256, 3, 3, padding="same", activation="relu")(...)
        u = SubPixelUpscaling(scale_factor=2)(x)
        [Optional]
        x = Convolution2D(256, 3, 3, padding="same", activation="relu")(u)
    ```
        In practice, it is useful to have a second convolution layer after the
        SubPixelUpscaling layer to speed up the learning process.
        However, if you are stacking multiple SubPixelUpscaling blocks,
        it may increase the number of parameters greatly, so the Convolution
        layer after SubPixelUpscaling layer can be removed.
    # Arguments
        scale_factor: Upscaling factor.
        data_format: Can be None, "channels_first" or "channels_last".
    # Input shape
        4D tensor with shape:
        `(samples, k * (scale_factor * scale_factor) channels, rows, cols)`
            if data_format="channels_first"
        or 4D tensor with shape:
        `(samples, rows, cols, k * (scale_factor * scale_factor) channels)`
            if data_format="channels_last".
    # Output shape
        4D tensor with shape:
        `(samples, k channels, rows * scale_factor, cols * scale_factor))`
            if data_format="channels_first"
        or 4D tensor with shape:
        `(samples, rows * scale_factor, cols * scale_factor, k channels)`
            if data_format="channels_last".
    """

    def __init__(self, scale_factor=2, data_format=None, **kwargs):
        super(SubPixelUpscaling, self).__init__(**kwargs)

        self.scale_factor = scale_factor
        self.data_format = K.normalize_data_format(data_format)

    def build(self, input_shape):
        pass

    def call(self, x, mask=None):
        y = self.depth_to_space(x, self.scale_factor, self.data_format)
        return y

    def compute_output_shape(self, input_shape):
        if self.data_format == "channels_first":
            b, k, r, c = input_shape
            return (b,
                    k // (self.scale_factor ** 2),
                    r * self.scale_factor,
                    c * self.scale_factor)
        b, r, c, k = input_shape
        return (b,
                r * self.scale_factor,
                c * self.scale_factor,
                k // (self.scale_factor ** 2))

    @classmethod
    def depth_to_space(cls, ipt, scale, data_format=None):
        """ Uses phase shift algorithm to convert channels/depth
            for spatial resolution """
        if data_format is None:
            data_format = K.image_data_format()
        data_format = data_format.lower()
        ipt = cls._preprocess_conv2d_input(ipt, data_format)
        out = tf.depth_to_space(ipt, scale)
        out = cls._postprocess_conv2d_output(out, data_format)
        return out

    @staticmethod
    def _postprocess_conv2d_output(x, data_format):
        """Transpose and cast the output from conv2d if needed.
        # Arguments
            x: A tensor.
            data_format: string, `"channels_last"` or `"channels_first"`.
        # Returns
            A tensor.
        """

        if data_format == "channels_first":
            x = tf.transpose(x, (0, 3, 1, 2))

        if K.floatx() == "float64":
            x = tf.cast(x, "float64")
        return x

    @staticmethod
    def _preprocess_conv2d_input(x, data_format):
        """Transpose and cast the input before the conv2d.
        # Arguments
            x: input tensor.
            data_format: string, `"channels_last"` or `"channels_first"`.
        # Returns
            A tensor.
        """
        if K.dtype(x) == "float64":
            x = tf.cast(x, "float32")
        if data_format == "channels_first":
            # TF uses the last dimension as channel dimension,
            # instead of the 2nd one.
            # TH input shape: (samples, input_depth, rows, cols)
            # TF input shape: (samples, rows, cols, input_depth)
            x = tf.transpose(x, (0, 2, 3, 1))
        return x

    def get_config(self):
        config = {"scale_factor": self.scale_factor,
                  "data_format": self.data_format}
        base_config = super(SubPixelUpscaling, self).get_config()
        return dict(list(base_config.items()) + list(config.items()))


<<<<<<< HEAD
get_custom_objects().update({"SubPixelUpscaling": SubPixelUpscaling})
=======
class ReflectionPadding2D(Layer):
    def __init__(self, stride=2, kernel_size=5, **kwargs):
        '''
        # Arguments
            stride: stride of following convolution (2)
            kernel_size: kernel size of following convolution (5,5)
        '''
        self.stride = stride
        self.kernel_size = kernel_size
        super(ReflectionPadding2D, self).__init__(**kwargs)

    def build(self, input_shape):
        self.input_spec = [InputSpec(shape=input_shape)]
        super(ReflectionPadding2D, self).build(input_shape)

    def compute_output_shape(self, input_shape):
        """ If you are using "channels_last" configuration"""
        input_shape = self.input_spec[0].shape
        in_width, in_height = input_shape[2], input_shape[1]
        kernel_width, kernel_height  = self.kernel_size, self.kernel_size

        if (in_height % self.stride == 0):
            padding_height = max(kernel_height - self.stride, 0)
        else:
            padding_height = max(kernel_height - (in_height % self.stride), 0)
        if (in_width % self.stride == 0):
            padding_width = max(kernel_width - self.stride, 0)
        else:
            padding_width = max(kernel_width- (in_width % self.stride), 0)

        return (input_shape[0],
                input_shape[1] + padding_height,
                input_shape[2] + padding_width,
                input_shape[3])

    def call(self, x, mask=None):
        input_shape = self.input_spec[0].shape
        in_width, in_height = input_shape[2], input_shape[1]
        kernel_width, kernel_height  = self.kernel_size, self.kernel_size

        if (in_height % self.stride == 0):
            padding_height = max(kernel_height - self.stride, 0)
        else:
            padding_height = max(kernel_height - (in_height % self.stride), 0)
        if (in_width % self.stride == 0):
            padding_width = max(kernel_width - self.stride, 0)
        else:
            padding_width = max(kernel_width- (in_width % self.stride), 0)

        padding_top = padding_height // 2
        padding_bot = padding_height - padding_top
        padding_left = padding_width // 2
        padding_right = padding_width - padding_left

        return pad(x, [[0,0],
                          [padding_top, padding_bot],
                          [padding_left, padding_right],
                          [0,0] ],
                          'REFLECT')

    def get_config(self):
        config = {'stride': self.stride,
                  'kernel_size': self.kernel_size}
        base_config = super(ReflectionPadding2D, self).get_config()
        return dict(list(base_config.items()) + list(config.items())) 


# Update layers into Keras custom objects
for name, obj in inspect.getmembers(sys.modules[__name__]):
    if inspect.isclass(obj) and obj.__module__ == __name__:
        get_custom_objects().update({name: obj})
>>>>>>> 47b43191
<|MERGE_RESOLUTION|>--- conflicted
+++ resolved
@@ -6,6 +6,9 @@
 
 from __future__ import absolute_import
 
+import sys
+import inspect
+
 import tensorflow as tf
 import keras.backend as K
 
@@ -13,6 +16,7 @@
 from keras.utils import conv_utils
 from keras.utils.generic_utils import get_custom_objects
 from keras import initializers
+from keras.layers import ZeroPadding2D
 
 if K.backend() == "plaidml.keras.backend":
     from lib.plaidml_utils import pad
@@ -265,9 +269,6 @@
         return dict(list(base_config.items()) + list(config.items()))
 
 
-<<<<<<< HEAD
-get_custom_objects().update({"SubPixelUpscaling": SubPixelUpscaling})
-=======
 class ReflectionPadding2D(Layer):
     def __init__(self, stride=2, kernel_size=5, **kwargs):
         '''
@@ -338,5 +339,4 @@
 # Update layers into Keras custom objects
 for name, obj in inspect.getmembers(sys.modules[__name__]):
     if inspect.isclass(obj) and obj.__module__ == __name__:
-        get_custom_objects().update({name: obj})
->>>>>>> 47b43191
+        get_custom_objects().update({name: obj})