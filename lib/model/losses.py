#!/usr/bin/env python3
""" Custom Loss Functions for faceswap.py """

from __future__ import absolute_import

import logging

import keras.backend as K
import numpy as np
import tensorflow as tf
<<<<<<< HEAD
from tensorflow_probability import distributions as tfd

from lib.utils import get_backend
from .normalization import InstanceNormalization
=======

from lib.utils import get_backend

>>>>>>> ac40b0f5
if get_backend() == "amd":
    from plaidml.op import extract_image_patches
    from lib.plaidml_utils import pad
else:
<<<<<<< HEAD
    # pylint: disable=ungrouped-imports
    from tensorflow import image as tfi
    extract_image_patches = tfi.extract_patches  # pylint:disable=invalid-name

=======
    from tensorflow import extract_image_patches  # pylint: disable=ungrouped-imports
    from tensorflow import pad
>>>>>>> ac40b0f5

logger = logging.getLogger(__name__)  # pylint:disable=invalid-name


def mask_loss_wrapper(loss_func, preprocessing_func=None):
    """ A wrapper for mask loss that can perform pre-processing on the input prior to calling the
    loss function.

    Parameters
    ----------
    loss_func: class or function
        The actual loss function to use
    preprocessing_func: function
        The pre-processing function to use. Should take a Keras Input as it's only argument
    """
    def func(y_true, y_pred):
        """ Process input if a processing function has been passed, otherwise just return loss """
        if preprocessing_func is not None:
            y_true = K.reshape(y_true, [-1] + list(K.int_shape(y_pred)[1:]))
            y_true = preprocessing_func(y_true)
        return loss_func(y_true, y_pred)
    return func


class DSSIMObjective():
    """ DSSIM Loss Function

    Difference of Structural Similarity (DSSIM loss function). Clipped between 0 and 0.5

    Parameters
    ----------
    k_1: float, optional
        Parameter of the SSIM. Default: `0.01`
    k_2: float, optional
        Parameter of the SSIM. Default: `0.03`
    kernel_size: int, optional
        Size of the sliding window Default: `3`
    max_value: float, optional
        Max value of the output. Default: `1.0`

    Notes
    ------
    You should add a regularization term like a l2 loss in addition to this one.

    References
    ----------
    https://github.com/keras-team/keras-contrib/blob/master/keras_contrib/losses/dssim.py

    MIT License

    Copyright (c) 2017 Fariz Rahman

    Permission is hereby granted, free of charge, to any person obtaining a copy
    of this software and associated documentation files (the "Software"), to deal
    in the Software without restriction, including without limitation the rights
    to use, copy, modify, merge, publish, distribute, sublicense, and/or sell
    copies of the Software, and to permit persons to whom the Software is
    furnished to do so, subject to the following conditions:

    The above copyright notice and this permission notice shall be included in all
    copies or substantial portions of the Software.

    THE SOFTWARE IS PROVIDED "AS IS", WITHOUT WARRANTY OF ANY KIND, EXPRESS OR
    IMPLIED, INCLUDING BUT NOT LIMITED TO THE WARRANTIES OF MERCHANTABILITY,
    FITNESS FOR A PARTICULAR PURPOSE AND NONINFRINGEMENT. IN NO EVENT SHALL THE
    AUTHORS OR COPYRIGHT HOLDERS BE LIABLE FOR ANY CLAIM, DAMAGES OR OTHER
    LIABILITY, WHETHER IN AN ACTION OF CONTRACT, TORT OR OTHERWISE, ARISING FROM,
    OUT OF OR IN CONNECTION WITH THE SOFTWARE OR THE USE OR OTHER DEALINGS IN THE
    SOFTWARE.
    """
    def __init__(self, k_1=0.01, k_2=0.03, kernel_size=3, max_value=1.0):
        self.__name__ = 'DSSIMObjective'
        self.kernel_size = kernel_size
        self.k_1 = k_1
        self.k_2 = k_2
        self.max_value = max_value
        self.c_1 = (self.k_1 * self.max_value) ** 2
        self.c_2 = (self.k_2 * self.max_value) ** 2
        self.dim_ordering = K.image_data_format()
        self.backend = K.backend()

    @staticmethod
    def __int_shape(input_tensor):
        """ Returns the shape of tensor or variable as a tuple of int or None entries.

        Parameters
        ----------
        input_tensor: tensor or variable
            The input to return the shape for

        Returns
        -------
        tuple
            A tuple of integers (or None entries)
        """
        return K.int_shape(input_tensor)

    def __call__(self, y_true, y_pred):
        """ Call the DSSIM Loss Function.

        Parameters
        ----------
        y_true: tensor or variable
            The ground truth value
        y_pred: tensor or variable
            The predicted value

        Returns
        -------
        tensor
            The DSSIM Loss value

        Notes
        -----
        There are additional parameters for this function. some of the 'modes' for edge behavior
        do not yet have a gradient definition in the Theano tree and cannot be used for learning
        """

        kernel = [self.kernel_size, self.kernel_size]
        y_true = K.reshape(y_true, [-1] + list(self.__int_shape(y_pred)[1:]))
        y_pred = K.reshape(y_pred, [-1] + list(self.__int_shape(y_pred)[1:]))
        patches_pred = self.extract_image_patches(y_pred,
                                                  kernel,
                                                  kernel,
                                                  'valid',
                                                  self.dim_ordering)
        patches_true = self.extract_image_patches(y_true,
                                                  kernel,
                                                  kernel,
                                                  'valid',
                                                  self.dim_ordering)

        # Get mean
        u_true = K.mean(patches_true, axis=-1)
        u_pred = K.mean(patches_pred, axis=-1)
        # Get variance
        var_true = K.var(patches_true, axis=-1)
        var_pred = K.var(patches_pred, axis=-1)
        # Get standard deviation
        covar_true_pred = K.mean(
            patches_true * patches_pred, axis=-1) - u_true * u_pred

        ssim = (2 * u_true * u_pred + self.c_1) * (
            2 * covar_true_pred + self.c_2)
        denom = (K.square(u_true) + K.square(u_pred) + self.c_1) * (
            var_pred + var_true + self.c_2)
        ssim /= denom  # no need for clipping, c_1 + c_2 make the denorm non-zero
        return K.mean((1.0 - ssim) / 2.0)

    @staticmethod
    def _preprocess_padding(padding):
        """Convert keras padding to tensorflow padding.

        Parameters
        ----------
        padding: string,
            `"same"` or `"valid"`.

        Returns
        -------
        str
            `"SAME"` or `"VALID"`.

        Raises
        ------
        ValueError
            If `padding` is invalid.
        """
        if padding == 'same':
            padding = 'SAME'
        elif padding == 'valid':
            padding = 'VALID'
        else:
            raise ValueError('Invalid padding:', padding)
        return padding

    def extract_image_patches(self, input_tensor, k_sizes, s_sizes,
                              padding='same', data_format='channels_last'):
        """ Extract the patches from an image.

        Parameters
        ----------
        input_tensor: tensor
            The input image
        k_sizes: tuple
            2-d tuple with the kernel size
        s_sizes: tuple
            2-d tuple with the strides size
        padding: str, optional
            `"same"` or `"valid"`. Default: `"same"`
        data_format: str, optional.
            `"channels_last"` or `"channels_first"`. Default: `"channels_last"`

        Returns
        -------
        The (k_w, k_h) patches extracted
            Tensorflow ==> (batch_size, w, h, k_w, k_h, c)
            Theano ==> (batch_size, w, h, c, k_w, k_h)
        """
        kernel = [1, k_sizes[0], k_sizes[1], 1]
        strides = [1, s_sizes[0], s_sizes[1], 1]
        padding = self._preprocess_padding(padding)
        if data_format == 'channels_first':
            input_tensor = K.permute_dimensions(input_tensor, (0, 2, 3, 1))
        patches = extract_image_patches(input_tensor, kernel, strides, [1, 1, 1, 1], padding)
        return patches


# <<< START: from Dfaker >>> #
def PenalizedLoss(mask, loss_func,  # pylint: disable=invalid-name
                  mask_prop=1.0, mask_scaling=1.0, preprocessing_func=None):
    """ Plaidml and Tensorflow Penalized Loss function.

    Applies the given loss function just to the masked area of the image.

    Parameters
    ----------
    mask: input tensor
        The mask for the current image
    loss_func: function
        The actual loss function to use
    mask_prop: float, optional
        The amount of mask propagation. Default: `1.0`
    mask_scaling: float, optional
        For multi-decoder output the target mask will likely be at full size scaling, so this is
        the scaling factor to reduce the mask by. Default: `1.0`
    preprocessing_func: function, optional
        If preprocessing is required on the input mask, then this should be the function to use.
        The function should take a Keras Input as it's only argument. Set to ``None`` if no
        preprocessing is to be performed. Default: ``None``
    """
    def _scale_mask(mask, scaling):
        """ Scale the input mask to be the same size as the input face

        Parameters
        ----------
        mask: input tensor
            The mask for the current image
        scaling: float
            The amount to scale the input mask by

        Returns
        -------
        tensor
            The resized input mask
        """
        if scaling != 1.0:
            size = round(1 / scaling)
            mask = K.pool2d(mask,
                            pool_size=(size, size),
                            strides=(size, size),
                            padding="valid",
                            data_format=K.image_data_format(),
                            pool_mode="avg")
        logger.debug("resized tensor: %s", mask)
        return mask

    mask = _scale_mask(mask, mask_scaling)
    if preprocessing_func is not None:
        mask = preprocessing_func(mask)
    mask_as_k_inv_prop = 1 - mask_prop
    mask = (mask * mask_prop) + mask_as_k_inv_prop

    def _inner_loss(y_true, y_pred):
        """ Apply the loss function to the masked area of the image.

         Parameters
        ----------
        y_true: tensor or variable
            The ground truth value
        y_pred: tensor or variable
            The predicted value

        Returns
        -------
        tensor
            The Loss value

        Notes
        -----
        Branching because TensorFlow's broadcasting is wonky and plaidML's concatenate is
        implemented inefficiently.
        """
        if K.backend() == "plaidml.keras.backend":
            n_true = y_true * mask
            n_pred = y_pred * mask
        else:
            n_true = K.concatenate([y_true[:, :, :, i:i+1] * mask for i in range(3)], axis=-1)
            n_pred = K.concatenate([y_pred[:, :, :, i:i+1] * mask for i in range(3)], axis=-1)
        return loss_func(n_true, n_pred)
    return _inner_loss
# <<< END: from Dfaker >>> #


<<<<<<< HEAD
# <<< START: from DFL >>> #
def style_loss(gaussian_blur_radius=0.0, loss_weight=1.0, wnd_size=0, step_size=1):
    """ Style Loss from DeepFaceLab
        https://github.com/iperov/DeepFaceLab """

    if gaussian_blur_radius > 0.0:
        gblur = gaussian_blur(gaussian_blur_radius)

    def std(content, style, loss_weight):
        content_nc = K.int_shape(content)[-1]
        style_nc = K.int_shape(style)[-1]
        if content_nc != style_nc:
            raise Exception("style_loss() content_nc != style_nc")

        axes = [1, 2]
        c_mean, c_var = K.mean(content, axis=axes, keepdims=True), K.var(content,
                                                                         axis=axes,
                                                                         keepdims=True)
        s_mean, s_var = K.mean(style, axis=axes, keepdims=True), K.var(style,
                                                                       axis=axes,
                                                                       keepdims=True)
        c_std, s_std = K.sqrt(c_var + 1e-5), K.sqrt(s_var + 1e-5)

        mean_loss = K.sum(K.square(c_mean-s_mean))
        std_loss = K.sum(K.square(c_std-s_std))

        return (mean_loss + std_loss) * (loss_weight / float(content_nc))

    def func(target, style):
        if wnd_size == 0:
            if gaussian_blur_radius > 0.0:
                return std(gblur(target), gblur(style), loss_weight=loss_weight)
            return std(target, style, loss_weight=loss_weight)

        # currently unused
        if K.backend() == "plaidml.keras.backend":
            logger.warning("plaidML backend does not support style_loss. Disabling")
            return 0
        shp = K.int_shape(target)[1]
        k = (shp - wnd_size) // step_size + 1
        if gaussian_blur_radius > 0.0:
            target, style = gblur(target), gblur(style)
        target = tf.image.extract_image_patches(target,
                                                [1, k, k, 1],
                                                [1, 1, 1, 1],
                                                [1, step_size, step_size, 1],
                                                "VALID")
        style = tf.image.extract_image_patches(style,
                                               [1, k, k, 1],
                                               [1, 1, 1, 1],
                                               [1, step_size, step_size, 1],
                                               "VALID")
        return std(target, style, loss_weight)

    return func
# <<< END: from DFL >>> #


# <<< START: from Shoanlu GAN >>> #
def first_order(var_x, axis=1):
    """ First Order Function from Shoanlu GAN """
    img_nrows = var_x.shape[1]
    img_ncols = var_x.shape[2]
    if axis == 1:
        return K.abs(var_x[:, :img_nrows - 1, :img_ncols - 1, :] - var_x[:, 1:, :img_ncols - 1, :])
    if axis == 2:
        return K.abs(var_x[:, :img_nrows - 1, :img_ncols - 1, :] - var_x[:, :img_nrows - 1, 1:, :])
    return None


def calc_loss(pred, target, loss='l2'):
    """ Calculate Loss from Shoanlu GAN """
    if loss.lower() == "l2":
        return K.mean(K.square(pred - target))
    if loss.lower() == "l1":
        return K.mean(K.abs(pred - target))
    if loss.lower() == "cross_entropy":
        return -K.mean(K.log(pred + K.epsilon()) * target +
                       K.log(1 - pred + K.epsilon()) * (1 - target))
    raise ValueError('Recieve an unknown loss type: {}.'.format(loss))


def cyclic_loss(net_g1, net_g2, real1):
    """ Cyclic Loss Function from Shoanlu GAN """
    fake2 = net_g2(real1)[-1]  # fake2 ABGR
    fake2 = Lambda(lambda x: x[:, :, :, 1:])(fake2)  # fake2 BGR
    cyclic1 = net_g1(fake2)[-1]  # cyclic1 ABGR
    cyclic1 = Lambda(lambda x: x[:, :, :, 1:])(cyclic1)  # cyclic1 BGR
    loss = calc_loss(cyclic1, real1, loss='l1')
    return loss


def adversarial_loss(net_d, real, fake_abgr, distorted, gan_training="mixup_LSGAN", **weights):
    """ Adversarial Loss Function from Shoanlu GAN """
    alpha = Lambda(lambda x: x[:, :, :, :1])(fake_abgr)
    fake_bgr = Lambda(lambda x: x[:, :, :, 1:])(fake_abgr)
    fake = alpha * fake_bgr + (1-alpha) * distorted

    if gan_training == "mixup_LSGAN":
        dist = tfd.Beta(0.2, 0.2)
        lam = dist.sample()
        mixup = lam * concatenate([real, distorted]) + (1 - lam) * concatenate([fake, distorted])
        pred_fake = net_d(concatenate([fake, distorted]))
        pred_mixup = net_d(mixup)
        loss_d = calc_loss(pred_mixup, lam * K.ones_like(pred_mixup), "l2")
        loss_g = weights['w_D'] * calc_loss(pred_fake, K.ones_like(pred_fake), "l2")
        mixup2 = lam * concatenate([real,
                                    distorted]) + (1 - lam) * concatenate([fake_bgr,
                                                                           distorted])
        pred_fake_bgr = net_d(concatenate([fake_bgr, distorted]))
        pred_mixup2 = net_d(mixup2)
        loss_d += calc_loss(pred_mixup2, lam * K.ones_like(pred_mixup2), "l2")
        loss_g += weights['w_D'] * calc_loss(pred_fake_bgr, K.ones_like(pred_fake_bgr), "l2")
    elif gan_training == "relativistic_avg_LSGAN":
        real_pred = net_d(concatenate([real, distorted]))
        fake_pred = net_d(concatenate([fake, distorted]))
        loss_d = K.mean(K.square(real_pred - K.ones_like(fake_pred)))/2
        loss_d += K.mean(K.square(fake_pred - K.zeros_like(fake_pred)))/2
        loss_g = weights['w_D'] * K.mean(K.square(fake_pred - K.ones_like(fake_pred)))

        fake_pred2 = net_d(concatenate([fake_bgr, distorted]))
        loss_d += K.mean(K.square(real_pred - K.mean(fake_pred2, axis=0) -
                                  K.ones_like(fake_pred2)))/2
        loss_d += K.mean(K.square(fake_pred2 - K.mean(real_pred, axis=0) -
                                  K.zeros_like(fake_pred2)))/2
        loss_g += weights['w_D'] * K.mean(K.square(real_pred - K.mean(fake_pred2, axis=0) -
                                                   K.zeros_like(fake_pred2)))/2
        loss_g += weights['w_D'] * K.mean(K.square(fake_pred2 - K.mean(real_pred, axis=0) -
                                                   K.ones_like(fake_pred2)))/2
    else:
        raise ValueError("Receive an unknown GAN training method: {gan_training}")
    return loss_d, loss_g


def reconstruction_loss(real, fake_abgr, mask_eyes, model_outputs, **weights):
    """ Reconstruction Loss Function from Shoanlu GAN """
    alpha = Lambda(lambda x: x[:, :, :, :1])(fake_abgr)
    fake_bgr = Lambda(lambda x: x[:, :, :, 1:])(fake_abgr)

    loss_g = weights['w_recon'] * calc_loss(fake_bgr, real, "l1")
    loss_g += weights['w_eyes'] * K.mean(K.abs(mask_eyes*(fake_bgr - real)))

    for out in model_outputs[:-1]:
        out_size = out.get_shape().as_list()
        resized_real = tf.image.resize_images(real, out_size[1:3])
        loss_g += weights['w_recon'] * calc_loss(out, resized_real, "l1")
    return loss_g


def edge_loss(real, fake_abgr, mask_eyes, **weights):
    """ Edge Loss Function from Shoanlu GAN """
    alpha = Lambda(lambda x: x[:, :, :, :1])(fake_abgr)
    fake_bgr = Lambda(lambda x: x[:, :, :, 1:])(fake_abgr)

    loss_g = weights['w_edge'] * calc_loss(first_order(fake_bgr, axis=1),
                                           first_order(real, axis=1), "l1")
    loss_g += weights['w_edge'] * calc_loss(first_order(fake_bgr, axis=2),
                                            first_order(real, axis=2), "l1")
    shape_mask_eyes = mask_eyes.get_shape().as_list()
    resized_mask_eyes = tf.image.resize_images(mask_eyes,
                                               [shape_mask_eyes[1]-1, shape_mask_eyes[2]-1])
    loss_g += weights['w_eyes'] * K.mean(K.abs(resized_mask_eyes *
                                               (first_order(fake_bgr, axis=1) -
                                                first_order(real, axis=1))))
    loss_g += weights['w_eyes'] * K.mean(K.abs(resized_mask_eyes *
                                               (first_order(fake_bgr, axis=2) -
                                                first_order(real, axis=2))))
    return loss_g


def perceptual_loss(real, fake_abgr, distorted, vggface_feats, **weights):
    """ Perceptual Loss Function from Shoanlu GAN """
    alpha = Lambda(lambda x: x[:, :, :, :1])(fake_abgr)
    fake_bgr = Lambda(lambda x: x[:, :, :, 1:])(fake_abgr)
    fake = alpha * fake_bgr + (1-alpha) * distorted

    def preprocess_vggface(var_x):
        var_x = (var_x + 1.) / 2. * 255.  # channel order: BGR
        var_x -= [91.4953, 103.8827, 131.0912]
        return var_x

    real_sz224 = tf.image.resize_images(real, [224, 224])
    real_sz224 = Lambda(preprocess_vggface)(real_sz224)
    dist = tfd.Beta(0.2, 0.2)
    lam = dist.sample()  # use mixup trick here to reduce foward pass from 2 times to 1.
    mixup = lam*fake_bgr + (1-lam)*fake
    fake_sz224 = tf.image.resize_images(mixup, [224, 224])
    fake_sz224 = Lambda(preprocess_vggface)(fake_sz224)
    real_feat112, real_feat55, real_feat28, real_feat7 = vggface_feats(real_sz224)
    fake_feat112, fake_feat55, fake_feat28, fake_feat7 = vggface_feats(fake_sz224)

    # Apply instance norm on VGG(ResNet) features
    # From MUNIT https://github.com/NVlabs/MUNIT
    loss_g = 0

    def instnorm():
        return InstanceNormalization()

    loss_g += weights['w_pl'][0] * calc_loss(instnorm()(fake_feat7),
                                             instnorm()(real_feat7), "l2")
    loss_g += weights['w_pl'][1] * calc_loss(instnorm()(fake_feat28),
                                             instnorm()(real_feat28), "l2")
    loss_g += weights['w_pl'][2] * calc_loss(instnorm()(fake_feat55),
                                             instnorm()(real_feat55), "l2")
    loss_g += weights['w_pl'][3] * calc_loss(instnorm()(fake_feat112),
                                             instnorm()(real_feat112), "l2")
    return loss_g
# <<< END: from Shoanlu GAN >>> #


=======
>>>>>>> ac40b0f5
def generalized_loss(y_true, y_pred, alpha=1.0, beta=1.0/255.0):
    """ Generalized function used to return a large variety of mathematical loss functions.

    The primary benefit is a smooth, differentiable version of L1 loss.

    Parameters
    ----------
    y_true: tensor or variable
        The ground truth value
    y_pred: tensor or variable
        The predicted value
    alpha: float, optional
        Penalty factor. Larger number give larger weight to large deviations. Default: `1.0`
    beta: float, optional
        Scale factor used to adjust to the input scale (i.e. inputs of mean `1e-4` or `256`).
        Default: `1.0/255.0`

    Returns
    -------
    tensor
        The loss value from the results of function(y_pred - y_true)

    References
    ----------
    Barron, J. A More General Robust Loss Function - https://arxiv.org/pdf/1701.03077.pdf

    Example
    -------
    >>> a=1.0, x>>c , c=1.0/255.0  # will give a smoothly differentiable version of L1 / MAE loss
    >>> a=1.999999 (limit as a->2), beta=1.0/255.0 # will give L2 / RMSE loss
    """
    diff = y_pred - y_true
    second = (K.pow(K.pow(diff/beta, 2.) / K.abs(2.-alpha) + 1., (alpha/2.)) - 1.)
    loss = (K.abs(2.-alpha)/alpha) * second
    loss = K.mean(loss, axis=-1) * beta
    return loss


def l_inf_norm(y_true, y_pred):
    """ Calculate the L-inf norm as a loss function.

    Parameters
    ----------
    y_true: tensor or variable
        The ground truth value
    y_pred: tensor or variable
        The predicted value

    Returns
    -------
    tensor
        The loss value
    """
    diff = K.abs(y_true - y_pred)
    max_loss = K.max(diff, axis=(1, 2), keepdims=True)
    loss = K.mean(max_loss, axis=-1)
    return loss


def gradient_loss(y_true, y_pred):
    """ Gradient Loss Function.

    Calculates the first and second order gradient difference between pixels of an image in the x
    and y dimensions. These gradients are then compared between the ground truth and the predicted
    image and the difference is taken. When used as a loss, its minimization will result in
    predicted images approaching the same level of sharpness / blurriness as the ground truth.

    Parameters
    ----------
    y_true: tensor or variable
        The ground truth value
    y_pred: tensor or variable
        The predicted value

    Returns
    -------
    tensor
        The loss value

    References
    ----------
    TV+TV2 Regularization with Non-Convex Sparseness-Inducing Penalty for Image Restoration,
    Chengwu Lu & Hua Huang, 2014 - http://downloads.hindawi.com/journals/mpe/2014/790547.pdf
    """

    def _diff_x(img):
        """ X Difference """
        x_left = img[:, :, 1:2, :] - img[:, :, 0:1, :]
        x_inner = img[:, :, 2:, :] - img[:, :, :-2, :]
        x_right = img[:, :, -1:, :] - img[:, :, -2:-1, :]
        x_out = K.concatenate([x_left, x_inner, x_right], axis=2)
        return x_out * 0.5

    def _diff_y(img):
        """ Y Difference """
        y_top = img[:, 1:2, :, :] - img[:, 0:1, :, :]
        y_inner = img[:, 2:, :, :] - img[:, :-2, :, :]
        y_bot = img[:, -1:, :, :] - img[:, -2:-1, :, :]
        y_out = K.concatenate([y_top, y_inner, y_bot], axis=1)
        return y_out * 0.5

    def _diff_xx(img):
        """ X-X Difference """
        x_left = img[:, :, 1:2, :] + img[:, :, 0:1, :]
        x_inner = img[:, :, 2:, :] + img[:, :, :-2, :]
        x_right = img[:, :, -1:, :] + img[:, :, -2:-1, :]
        x_out = K.concatenate([x_left, x_inner, x_right], axis=2)
        return x_out - 2.0 * img

    def _diff_yy(img):
        """ Y-Y Difference """
        y_top = img[:, 1:2, :, :] + img[:, 0:1, :, :]
        y_inner = img[:, 2:, :, :] + img[:, :-2, :, :]
        y_bot = img[:, -1:, :, :] + img[:, -2:-1, :, :]
        y_out = K.concatenate([y_top, y_inner, y_bot], axis=1)
        return y_out - 2.0 * img

    def _diff_xy(img):
        """ X-Y Difference """
        # xout1
        top_left = img[:, 1:2, 1:2, :] + img[:, 0:1, 0:1, :]
        inner_left = img[:, 2:, 1:2, :] + img[:, :-2, 0:1, :]
        bot_left = img[:, -1:, 1:2, :] + img[:, -2:-1, 0:1, :]
        xy_left = K.concatenate([top_left, inner_left, bot_left], axis=1)

        top_mid = img[:, 1:2, 2:, :] + img[:, 0:1, :-2, :]
        mid_mid = img[:, 2:, 2:, :] + img[:, :-2, :-2, :]
        bot_mid = img[:, -1:, 2:, :] + img[:, -2:-1, :-2, :]
        xy_mid = K.concatenate([top_mid, mid_mid, bot_mid], axis=1)

        top_right = img[:, 1:2, -1:, :] + img[:, 0:1, -2:-1, :]
        inner_right = img[:, 2:, -1:, :] + img[:, :-2, -2:-1, :]
        bot_right = img[:, -1:, -1:, :] + img[:, -2:-1, -2:-1, :]
        xy_right = K.concatenate([top_right, inner_right, bot_right], axis=1)

        # Xout2
        top_left = img[:, 0:1, 1:2, :] + img[:, 1:2, 0:1, :]
        inner_left = img[:, :-2, 1:2, :] + img[:, 2:, 0:1, :]
        bot_left = img[:, -2:-1, 1:2, :] + img[:, -1:, 0:1, :]
        xy_left = K.concatenate([top_left, inner_left, bot_left], axis=1)

        top_mid = img[:, 0:1, 2:, :] + img[:, 1:2, :-2, :]
        mid_mid = img[:, :-2, 2:, :] + img[:, 2:, :-2, :]
        bot_mid = img[:, -2:-1, 2:, :] + img[:, -1:, :-2, :]
        xy_mid = K.concatenate([top_mid, mid_mid, bot_mid], axis=1)

        top_right = img[:, 0:1, -1:, :] + img[:, 1:2, -2:-1, :]
        inner_right = img[:, :-2, -1:, :] + img[:, 2:, -2:-1, :]
        bot_right = img[:, -2:-1, -1:, :] + img[:, -1:, -2:-1, :]
        xy_right = K.concatenate([top_right, inner_right, bot_right], axis=1)

        xy_out1 = K.concatenate([xy_left, xy_mid, xy_right], axis=2)
        xy_out2 = K.concatenate([xy_left, xy_mid, xy_right], axis=2)
        return (xy_out1 - xy_out2) * 0.25

    tv_weight = 1.0
    tv2_weight = 1.0
    loss = 0.0
    loss += tv_weight * (generalized_loss(_diff_x(y_true), _diff_x(y_pred), alpha=1.9999) +
                         generalized_loss(_diff_y(y_true), _diff_y(y_pred), alpha=1.9999))
    loss += tv2_weight * (generalized_loss(_diff_xx(y_true), _diff_xx(y_pred), alpha=1.9999) +
                          generalized_loss(_diff_yy(y_true), _diff_yy(y_pred), alpha=1.9999) +
                          generalized_loss(_diff_xy(y_true), _diff_xy(y_pred), alpha=1.9999) * 2.)
    loss = loss / (tv_weight + tv2_weight)
    # TODO simplify to use MSE instead
    return loss


def scharr_edges(image, magnitude):
    """ Returns a tensor holding modified Scharr edge maps.

    Parameters
    ----------
    image: tensor
        Image tensor with shape [batch_size, h, w, d] and type float32. The image(s) must be 2x2
        or larger.
    magnitude: bool
        Boolean to determine if the edge magnitude or edge direction is returned

    Returns
    -------
    tensor
        Tensor holding edge maps for each channel. Returns a tensor with shape `[batch_size, h, w,
        d, 2]` where the last two dimensions hold `[[dy[0], dx[0]], [dy[1], dx[1]], ..., [dy[d-1],
        dx[d-1]]]` calculated using the Scharr filter.
    """

    # Define vertical and horizontal Scharr filters.
    static_image_shape = image.shape.dims if get_backend() == "amd" else image.get_shape()
    image_shape = K.shape(image)

    # 5x5 modified Scharr kernel ( reshape to (5,5,1,2) )
    matrix = np.array([[[[0.00070, 0.00070]],
                        [[0.00520, 0.00370]],
                        [[0.03700, 0.00000]],
                        [[0.00520, -0.0037]],
                        [[0.00070, -0.0007]]],
                       [[[0.00370, 0.00520]],
                        [[0.11870, 0.11870]],
                        [[0.25890, 0.00000]],
                        [[0.11870, -0.1187]],
                        [[0.00370, -0.0052]]],
                       [[[0.00000, 0.03700]],
                        [[0.00000, 0.25890]],
                        [[0.00000, 0.00000]],
                        [[0.00000, -0.2589]],
                        [[0.00000, -0.0370]]],
                       [[[-0.0037, 0.00520]],
                        [[-0.1187, 0.11870]],
                        [[-0.2589, 0.00000]],
                        [[-0.1187, -0.1187]],
                        [[-0.0037, -0.0052]]],
                       [[[-0.0007, 0.00070]],
                        [[-0.0052, 0.00370]],
                        [[-0.0370, 0.00000]],
                        [[-0.0052, -0.0037]],
                        [[-0.0007, -0.0007]]]])
    num_kernels = [2]
    kernels = K.constant(matrix, dtype='float32')
    kernels = K.tile(kernels, [1, 1, image_shape[-1], 1])

    # Use depth-wise convolution to calculate edge maps per channel.
    # Output tensor has shape [batch_size, h, w, d * num_kernels].
    pad_sizes = [[0, 0], [2, 2], [2, 2], [0, 0]]
    padded = pad(image, pad_sizes, mode='REFLECT')
    output = K.depthwise_conv2d(padded, kernels)

    if not magnitude:  # direction of edges
        # Reshape to [batch_size, h, w, d, num_kernels].
        shape = K.concatenate([image_shape, num_kernels], axis=0)
        output = K.reshape(output, shape=shape)
        output.set_shape(static_image_shape.concatenate(num_kernels))
        output = tf.atan(K.squeeze(output[:, :, :, :, 0] / output[:, :, :, :, 1], axis=None))
    # magnitude of edges -- unified x & y edges don't work well with Neural Networks
    return output


def gmsd_loss(y_true, y_pred):
    """ Gradient Magnitude Similarity Deviation Loss.

    Improved image quality metric over MS-SSIM with easier calculations

    Parameters
    ----------
    y_true: tensor or variable
        The ground truth value
    y_pred: tensor or variable
        The predicted value

    Returns
    -------
    tensor
        The loss value

    References
    ----------
    http://www4.comp.polyu.edu.hk/~cslzhang/IQA/GMSD/GMSD.htm
    https://arxiv.org/ftp/arxiv/papers/1308/1308.3052.pdf

    """
    true_edge = scharr_edges(y_true, True)
    pred_edge = scharr_edges(y_pred, True)
    ephsilon = 0.0025
    upper = 2.0 * true_edge * pred_edge
    lower = K.square(true_edge) + K.square(pred_edge)
    gms = (upper + ephsilon) / (lower + ephsilon)
    gmsd = K.std(gms, axis=(1, 2, 3), keepdims=True)
    gmsd = K.squeeze(gmsd, axis=-1)
    return gmsd


# Gaussian Blur is here as it is only used for losses.
# It was previously kept in lib/model/masks but the import of keras backend
# breaks plaidml
def gaussian_blur(radius=2.0):
    """ Apply gaussian blur to an input.

    Used for blurring mask in training.

    Parameters
    ----------
    radius: float, optional
        The kernel radius for applying gaussian blur. Default: `2.0`

    Returns
    -------
    tensor
        The input tensor with gaussian blurring applied

    References
    ----------
    https://github.com/iperov/DeepFaceLab
    """
    def _gaussian(var_x, radius, sigma):
        """ Obtain the gaussian kernel. """
        return np.exp(-(float(var_x) - float(radius)) ** 2 / (2 * sigma ** 2))

    def _make_kernel(sigma):
        """ Make the gaussian kernel. """
        kernel_size = max(3, int(2 * 2 * sigma + 1))
        mean = np.floor(0.5 * kernel_size)
        kernel_1d = np.array([_gaussian(x, mean, sigma) for x in range(kernel_size)])
        np_kernel = np.outer(kernel_1d, kernel_1d).astype(dtype=K.floatx())
        kernel = np_kernel / np.sum(np_kernel)
        return kernel

    gauss_kernel = _make_kernel(radius)
    gauss_kernel = gauss_kernel[:, :, np.newaxis, np.newaxis]

    def func(input_tensor):
        """ Apply gaussian blurring to the input tensor

        Parameters
        ----------
        input_tensor: tensor
            The input to have gaussian blurring applied.

        Returns
        -------
        tensor
            The input with gaussian blurring applied
        """
        inputs = [input_tensor[:, :, :, i:i + 1] for i in range(K.int_shape(input_tensor)[-1])]
        outputs = [K.conv2d(inp, K.constant(gauss_kernel), strides=(1, 1), padding="same")
                   for inp in inputs]
        return K.concatenate(outputs, axis=-1)
    return func<|MERGE_RESOLUTION|>--- conflicted
+++ resolved
@@ -8,29 +8,18 @@
 import keras.backend as K
 import numpy as np
 import tensorflow as tf
-<<<<<<< HEAD
 from tensorflow_probability import distributions as tfd
 
 from lib.utils import get_backend
 from .normalization import InstanceNormalization
-=======
-
-from lib.utils import get_backend
-
->>>>>>> ac40b0f5
 if get_backend() == "amd":
     from plaidml.op import extract_image_patches
     from lib.plaidml_utils import pad
 else:
-<<<<<<< HEAD
     # pylint: disable=ungrouped-imports
     from tensorflow import image as tfi
+    from tensorflow import pad
     extract_image_patches = tfi.extract_patches  # pylint:disable=invalid-name
-
-=======
-    from tensorflow import extract_image_patches  # pylint: disable=ungrouped-imports
-    from tensorflow import pad
->>>>>>> ac40b0f5
 
 logger = logging.getLogger(__name__)  # pylint:disable=invalid-name
 
@@ -325,219 +314,6 @@
 # <<< END: from Dfaker >>> #
 
 
-<<<<<<< HEAD
-# <<< START: from DFL >>> #
-def style_loss(gaussian_blur_radius=0.0, loss_weight=1.0, wnd_size=0, step_size=1):
-    """ Style Loss from DeepFaceLab
-        https://github.com/iperov/DeepFaceLab """
-
-    if gaussian_blur_radius > 0.0:
-        gblur = gaussian_blur(gaussian_blur_radius)
-
-    def std(content, style, loss_weight):
-        content_nc = K.int_shape(content)[-1]
-        style_nc = K.int_shape(style)[-1]
-        if content_nc != style_nc:
-            raise Exception("style_loss() content_nc != style_nc")
-
-        axes = [1, 2]
-        c_mean, c_var = K.mean(content, axis=axes, keepdims=True), K.var(content,
-                                                                         axis=axes,
-                                                                         keepdims=True)
-        s_mean, s_var = K.mean(style, axis=axes, keepdims=True), K.var(style,
-                                                                       axis=axes,
-                                                                       keepdims=True)
-        c_std, s_std = K.sqrt(c_var + 1e-5), K.sqrt(s_var + 1e-5)
-
-        mean_loss = K.sum(K.square(c_mean-s_mean))
-        std_loss = K.sum(K.square(c_std-s_std))
-
-        return (mean_loss + std_loss) * (loss_weight / float(content_nc))
-
-    def func(target, style):
-        if wnd_size == 0:
-            if gaussian_blur_radius > 0.0:
-                return std(gblur(target), gblur(style), loss_weight=loss_weight)
-            return std(target, style, loss_weight=loss_weight)
-
-        # currently unused
-        if K.backend() == "plaidml.keras.backend":
-            logger.warning("plaidML backend does not support style_loss. Disabling")
-            return 0
-        shp = K.int_shape(target)[1]
-        k = (shp - wnd_size) // step_size + 1
-        if gaussian_blur_radius > 0.0:
-            target, style = gblur(target), gblur(style)
-        target = tf.image.extract_image_patches(target,
-                                                [1, k, k, 1],
-                                                [1, 1, 1, 1],
-                                                [1, step_size, step_size, 1],
-                                                "VALID")
-        style = tf.image.extract_image_patches(style,
-                                               [1, k, k, 1],
-                                               [1, 1, 1, 1],
-                                               [1, step_size, step_size, 1],
-                                               "VALID")
-        return std(target, style, loss_weight)
-
-    return func
-# <<< END: from DFL >>> #
-
-
-# <<< START: from Shoanlu GAN >>> #
-def first_order(var_x, axis=1):
-    """ First Order Function from Shoanlu GAN """
-    img_nrows = var_x.shape[1]
-    img_ncols = var_x.shape[2]
-    if axis == 1:
-        return K.abs(var_x[:, :img_nrows - 1, :img_ncols - 1, :] - var_x[:, 1:, :img_ncols - 1, :])
-    if axis == 2:
-        return K.abs(var_x[:, :img_nrows - 1, :img_ncols - 1, :] - var_x[:, :img_nrows - 1, 1:, :])
-    return None
-
-
-def calc_loss(pred, target, loss='l2'):
-    """ Calculate Loss from Shoanlu GAN """
-    if loss.lower() == "l2":
-        return K.mean(K.square(pred - target))
-    if loss.lower() == "l1":
-        return K.mean(K.abs(pred - target))
-    if loss.lower() == "cross_entropy":
-        return -K.mean(K.log(pred + K.epsilon()) * target +
-                       K.log(1 - pred + K.epsilon()) * (1 - target))
-    raise ValueError('Recieve an unknown loss type: {}.'.format(loss))
-
-
-def cyclic_loss(net_g1, net_g2, real1):
-    """ Cyclic Loss Function from Shoanlu GAN """
-    fake2 = net_g2(real1)[-1]  # fake2 ABGR
-    fake2 = Lambda(lambda x: x[:, :, :, 1:])(fake2)  # fake2 BGR
-    cyclic1 = net_g1(fake2)[-1]  # cyclic1 ABGR
-    cyclic1 = Lambda(lambda x: x[:, :, :, 1:])(cyclic1)  # cyclic1 BGR
-    loss = calc_loss(cyclic1, real1, loss='l1')
-    return loss
-
-
-def adversarial_loss(net_d, real, fake_abgr, distorted, gan_training="mixup_LSGAN", **weights):
-    """ Adversarial Loss Function from Shoanlu GAN """
-    alpha = Lambda(lambda x: x[:, :, :, :1])(fake_abgr)
-    fake_bgr = Lambda(lambda x: x[:, :, :, 1:])(fake_abgr)
-    fake = alpha * fake_bgr + (1-alpha) * distorted
-
-    if gan_training == "mixup_LSGAN":
-        dist = tfd.Beta(0.2, 0.2)
-        lam = dist.sample()
-        mixup = lam * concatenate([real, distorted]) + (1 - lam) * concatenate([fake, distorted])
-        pred_fake = net_d(concatenate([fake, distorted]))
-        pred_mixup = net_d(mixup)
-        loss_d = calc_loss(pred_mixup, lam * K.ones_like(pred_mixup), "l2")
-        loss_g = weights['w_D'] * calc_loss(pred_fake, K.ones_like(pred_fake), "l2")
-        mixup2 = lam * concatenate([real,
-                                    distorted]) + (1 - lam) * concatenate([fake_bgr,
-                                                                           distorted])
-        pred_fake_bgr = net_d(concatenate([fake_bgr, distorted]))
-        pred_mixup2 = net_d(mixup2)
-        loss_d += calc_loss(pred_mixup2, lam * K.ones_like(pred_mixup2), "l2")
-        loss_g += weights['w_D'] * calc_loss(pred_fake_bgr, K.ones_like(pred_fake_bgr), "l2")
-    elif gan_training == "relativistic_avg_LSGAN":
-        real_pred = net_d(concatenate([real, distorted]))
-        fake_pred = net_d(concatenate([fake, distorted]))
-        loss_d = K.mean(K.square(real_pred - K.ones_like(fake_pred)))/2
-        loss_d += K.mean(K.square(fake_pred - K.zeros_like(fake_pred)))/2
-        loss_g = weights['w_D'] * K.mean(K.square(fake_pred - K.ones_like(fake_pred)))
-
-        fake_pred2 = net_d(concatenate([fake_bgr, distorted]))
-        loss_d += K.mean(K.square(real_pred - K.mean(fake_pred2, axis=0) -
-                                  K.ones_like(fake_pred2)))/2
-        loss_d += K.mean(K.square(fake_pred2 - K.mean(real_pred, axis=0) -
-                                  K.zeros_like(fake_pred2)))/2
-        loss_g += weights['w_D'] * K.mean(K.square(real_pred - K.mean(fake_pred2, axis=0) -
-                                                   K.zeros_like(fake_pred2)))/2
-        loss_g += weights['w_D'] * K.mean(K.square(fake_pred2 - K.mean(real_pred, axis=0) -
-                                                   K.ones_like(fake_pred2)))/2
-    else:
-        raise ValueError("Receive an unknown GAN training method: {gan_training}")
-    return loss_d, loss_g
-
-
-def reconstruction_loss(real, fake_abgr, mask_eyes, model_outputs, **weights):
-    """ Reconstruction Loss Function from Shoanlu GAN """
-    alpha = Lambda(lambda x: x[:, :, :, :1])(fake_abgr)
-    fake_bgr = Lambda(lambda x: x[:, :, :, 1:])(fake_abgr)
-
-    loss_g = weights['w_recon'] * calc_loss(fake_bgr, real, "l1")
-    loss_g += weights['w_eyes'] * K.mean(K.abs(mask_eyes*(fake_bgr - real)))
-
-    for out in model_outputs[:-1]:
-        out_size = out.get_shape().as_list()
-        resized_real = tf.image.resize_images(real, out_size[1:3])
-        loss_g += weights['w_recon'] * calc_loss(out, resized_real, "l1")
-    return loss_g
-
-
-def edge_loss(real, fake_abgr, mask_eyes, **weights):
-    """ Edge Loss Function from Shoanlu GAN """
-    alpha = Lambda(lambda x: x[:, :, :, :1])(fake_abgr)
-    fake_bgr = Lambda(lambda x: x[:, :, :, 1:])(fake_abgr)
-
-    loss_g = weights['w_edge'] * calc_loss(first_order(fake_bgr, axis=1),
-                                           first_order(real, axis=1), "l1")
-    loss_g += weights['w_edge'] * calc_loss(first_order(fake_bgr, axis=2),
-                                            first_order(real, axis=2), "l1")
-    shape_mask_eyes = mask_eyes.get_shape().as_list()
-    resized_mask_eyes = tf.image.resize_images(mask_eyes,
-                                               [shape_mask_eyes[1]-1, shape_mask_eyes[2]-1])
-    loss_g += weights['w_eyes'] * K.mean(K.abs(resized_mask_eyes *
-                                               (first_order(fake_bgr, axis=1) -
-                                                first_order(real, axis=1))))
-    loss_g += weights['w_eyes'] * K.mean(K.abs(resized_mask_eyes *
-                                               (first_order(fake_bgr, axis=2) -
-                                                first_order(real, axis=2))))
-    return loss_g
-
-
-def perceptual_loss(real, fake_abgr, distorted, vggface_feats, **weights):
-    """ Perceptual Loss Function from Shoanlu GAN """
-    alpha = Lambda(lambda x: x[:, :, :, :1])(fake_abgr)
-    fake_bgr = Lambda(lambda x: x[:, :, :, 1:])(fake_abgr)
-    fake = alpha * fake_bgr + (1-alpha) * distorted
-
-    def preprocess_vggface(var_x):
-        var_x = (var_x + 1.) / 2. * 255.  # channel order: BGR
-        var_x -= [91.4953, 103.8827, 131.0912]
-        return var_x
-
-    real_sz224 = tf.image.resize_images(real, [224, 224])
-    real_sz224 = Lambda(preprocess_vggface)(real_sz224)
-    dist = tfd.Beta(0.2, 0.2)
-    lam = dist.sample()  # use mixup trick here to reduce foward pass from 2 times to 1.
-    mixup = lam*fake_bgr + (1-lam)*fake
-    fake_sz224 = tf.image.resize_images(mixup, [224, 224])
-    fake_sz224 = Lambda(preprocess_vggface)(fake_sz224)
-    real_feat112, real_feat55, real_feat28, real_feat7 = vggface_feats(real_sz224)
-    fake_feat112, fake_feat55, fake_feat28, fake_feat7 = vggface_feats(fake_sz224)
-
-    # Apply instance norm on VGG(ResNet) features
-    # From MUNIT https://github.com/NVlabs/MUNIT
-    loss_g = 0
-
-    def instnorm():
-        return InstanceNormalization()
-
-    loss_g += weights['w_pl'][0] * calc_loss(instnorm()(fake_feat7),
-                                             instnorm()(real_feat7), "l2")
-    loss_g += weights['w_pl'][1] * calc_loss(instnorm()(fake_feat28),
-                                             instnorm()(real_feat28), "l2")
-    loss_g += weights['w_pl'][2] * calc_loss(instnorm()(fake_feat55),
-                                             instnorm()(real_feat55), "l2")
-    loss_g += weights['w_pl'][3] * calc_loss(instnorm()(fake_feat112),
-                                             instnorm()(real_feat112), "l2")
-    return loss_g
-# <<< END: from Shoanlu GAN >>> #
-
-
-=======
->>>>>>> ac40b0f5
 def generalized_loss(y_true, y_pred, alpha=1.0, beta=1.0/255.0):
     """ Generalized function used to return a large variety of mathematical loss functions.
 
