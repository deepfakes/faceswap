#!/usr/bin/env python3
""" Custom Loss Functions for faceswap.py
    Losses from:
        keras.contrib
        dfaker: https://github.com/dfaker/df
        shoanlu GAN: https://github.com/shaoanlu/faceswap-GAN"""

from __future__ import absolute_import

import logging

import keras.backend as K
from keras.layers import Lambda, concatenate
import numpy as np
import tensorflow as tf
from tensorflow.distributions import Beta

from .normalization import InstanceNormalization
if K.backend() == "plaidml.keras.backend":
    from plaidml.op import extract_image_patches
else:
    from tensorflow import extract_image_patches  # pylint: disable=ungrouped-imports


logger = logging.getLogger(__name__)  # pylint: disable=invalid-name


class DSSIMObjective():
    """ DSSIM Loss Function

    Code copy and pasted, with minor ammendments from:
    https://github.com/keras-team/keras-contrib/blob/master/keras_contrib/losses/dssim.py

    MIT License

    Copyright (c) 2017 Fariz Rahman

    Permission is hereby granted, free of charge, to any person obtaining a copy
    of this software and associated documentation files (the "Software"), to deal
    in the Software without restriction, including without limitation the rights
    to use, copy, modify, merge, publish, distribute, sublicense, and/or sell
    copies of the Software, and to permit persons to whom the Software is
    furnished to do so, subject to the following conditions:

    The above copyright notice and this permission notice shall be included in all
    copies or substantial portions of the Software.

    THE SOFTWARE IS PROVIDED "AS IS", WITHOUT WARRANTY OF ANY KIND, EXPRESS OR
    IMPLIED, INCLUDING BUT NOT LIMITED TO THE WARRANTIES OF MERCHANTABILITY,
    FITNESS FOR A PARTICULAR PURPOSE AND NONINFRINGEMENT. IN NO EVENT SHALL THE
    AUTHORS OR COPYRIGHT HOLDERS BE LIABLE FOR ANY CLAIM, DAMAGES OR OTHER
    LIABILITY, WHETHER IN AN ACTION OF CONTRACT, TORT OR OTHERWISE, ARISING FROM,
    OUT OF OR IN CONNECTION WITH THE SOFTWARE OR THE USE OR OTHER DEALINGS IN THE
    SOFTWARE. """
    # pylint: disable=C0103
    def __init__(self, k1=0.01, k2=0.03, kernel_size=3, max_value=1.0):
        """
        Difference of Structural Similarity (DSSIM loss function). Clipped
        between 0 and 0.5
        Note : You should add a regularization term like a l2 loss in
               addition to this one.
        Note : In theano, the `kernel_size` must be a factor of the output
               size. So 3 could not be the `kernel_size` for an output of 32.
        # Arguments
            k1: Parameter of the SSIM (default 0.01)
            k2: Parameter of the SSIM (default 0.03)
            kernel_size: Size of the sliding window (default 3)
            max_value: Max value of the output (default 1.0)
        """
        self.__name__ = 'DSSIMObjective'
        self.kernel_size = kernel_size
        self.k1 = k1
        self.k2 = k2
        self.max_value = max_value
        self.c_1 = (self.k1 * self.max_value) ** 2
        self.c_2 = (self.k2 * self.max_value) ** 2
        self.dim_ordering = K.image_data_format()
        self.backend = K.backend()

    @staticmethod
    def __int_shape(x):
        return K.int_shape(x)

    def __call__(self, y_true, y_pred):
        # There are additional parameters for this function
        # Note: some of the 'modes' for edge behavior do not yet have a
        # gradient definition in the Theano tree and cannot be used for
        # learning

        kernel = [self.kernel_size, self.kernel_size]
        y_true = K.reshape(y_true, [-1] + list(self.__int_shape(y_pred)[1:]))
        y_pred = K.reshape(y_pred, [-1] + list(self.__int_shape(y_pred)[1:]))

        patches_pred = self.extract_image_patches(y_pred,
                                                  kernel,
                                                  kernel,
                                                  'valid',
                                                  self.dim_ordering)
        patches_true = self.extract_image_patches(y_true,
                                                  kernel,
                                                  kernel,
                                                  'valid',
                                                  self.dim_ordering)

        # Get mean
        u_true = K.mean(patches_true, axis=-1)
        u_pred = K.mean(patches_pred, axis=-1)
        # Get variance
        var_true = K.var(patches_true, axis=-1)
        var_pred = K.var(patches_pred, axis=-1)
        # Get std dev
        covar_true_pred = K.mean(
            patches_true * patches_pred, axis=-1) - u_true * u_pred

        ssim = (2 * u_true * u_pred + self.c_1) * (
            2 * covar_true_pred + self.c_2)
        denom = (K.square(u_true) + K.square(u_pred) + self.c_1) * (
            var_pred + var_true + self.c_2)
        ssim /= denom  # no need for clipping, c_1 + c_2 make the denom non-zero
        return K.mean((1.0 - ssim) / 2.0)

    @staticmethod
    def _preprocess_padding(padding):
        """Convert keras' padding to tensorflow's padding.
        # Arguments
            padding: string, `"same"` or `"valid"`.
        # Returns
            a string, `"SAME"` or `"VALID"`.
        # Raises
            ValueError: if `padding` is invalid.
        """
        if padding == 'same':
            padding = 'SAME'
        elif padding == 'valid':
            padding = 'VALID'
        else:
            raise ValueError('Invalid padding:', padding)
        return padding

    def extract_image_patches(self, x, ksizes, ssizes, padding='same',
                              data_format='channels_last'):
        """
        Extract the patches from an image
        # Parameters
            x : The input image
            ksizes : 2-d tuple with the kernel size
            ssizes : 2-d tuple with the strides size
            padding : 'same' or 'valid'
            data_format : 'channels_last' or 'channels_first'
        # Returns
            The (k_w, k_h) patches extracted
            TF ==> (batch_size, w, h, k_w, k_h, c)
            TH ==> (batch_size, w, h, c, k_w, k_h)
        """
        kernel = [1, ksizes[0], ksizes[1], 1]
        strides = [1, ssizes[0], ssizes[1], 1]
        padding = self._preprocess_padding(padding)
        if data_format == 'channels_first':
            x = K.permute_dimensions(x, (0, 2, 3, 1))
        patches = extract_image_patches(x, kernel, strides, [1, 1, 1, 1], padding)
        return patches


# <<< START: from Dfaker >>> #
def Mask_Penalized_Loss(mask, loss_func, mask_prop=1.0):  # pylint: disable=invalid-name
    """ Plaidml + tf Penalized loss function """
    mask_as_k_inv_prop = 1 - mask_prop
    mask = (mask * mask_prop) + mask_as_k_inv_prop

    def inner_loss(y_true, y_pred):
        # Branching because tensorflows broadcasting is wonky and
        # plaidmls concatenate is implemented ineficient.
        if K.backend() == "plaidml.keras.backend":
            n_true = y_true * mask
            n_pred = y_pred * mask
        else:
            n_true = K.concatenate([y_true[:, :, :, i:i+1] * mask for i in range(3)], axis=-1)
            n_pred = K.concatenate([y_pred[:, :, :, i:i+1] * mask for i in range(3)], axis=-1)
        return loss_func(n_true, n_pred)
    return inner_loss
# <<< END: from Dfaker >>> #


# <<< START: from DFL >>> #
def style_loss(gaussian_blur_radius=0.0, loss_weight=1.0, wnd_size=0, step_size=1):
    """ Style Loss from DeepFaceLab
        https://github.com/iperov/DeepFaceLab """
    def gaussian_blur(radius=2.0):
        def gaussian(var_x, radius, sigma):
            return np.exp(-(float(var_x) - float(radius)) ** 2 / (2 * sigma ** 2))

        def make_kernel(sigma):
            kernel_size = max(3, int(2 * 2 * sigma + 1))
            mean = np.floor(0.5 * kernel_size)
            kernel_1d = np.array([gaussian(x, mean, sigma) for x in range(kernel_size)])
            np_kernel = np.outer(kernel_1d, kernel_1d).astype(dtype=K.floatx())
            kernel = np_kernel / np.sum(np_kernel)
            return kernel

        gauss_kernel = make_kernel(radius)
        gauss_kernel = gauss_kernel[:, :, np.newaxis, np.newaxis]

        def func(input_):
            inputs = [input_[:, :, :, i:i + 1] for i in range(K.int_shape(input_)[-1])]
            outputs = [K.conv2d(inp, K.constant(gauss_kernel), strides=(1, 1), padding="same")
                       for inp in inputs]
            return K.concatenate(outputs, axis=-1)
        return func

    if gaussian_blur_radius > 0.0:
        gblur = gaussian_blur(gaussian_blur_radius)

    def std(content, style, loss_weight):
        content_nc = K.int_shape(content)[-1]
        style_nc = K.int_shape(style)[-1]
        if content_nc != style_nc:
            raise Exception("style_loss() content_nc != style_nc")

        axes = [1, 2]
        c_mean, c_var = K.mean(content, axis=axes, keepdims=True), K.var(content,
                                                                         axis=axes,
                                                                         keepdims=True)
        s_mean, s_var = K.mean(style, axis=axes, keepdims=True), K.var(style,
                                                                       axis=axes,
                                                                       keepdims=True)
        c_std, s_std = K.sqrt(c_var + 1e-5), K.sqrt(s_var + 1e-5)

        mean_loss = K.sum(K.square(c_mean-s_mean))
        std_loss = K.sum(K.square(c_std-s_std))

        return (mean_loss + std_loss) * (loss_weight / float(content_nc))

    def func(target, style):
        if wnd_size == 0:
            if gaussian_blur_radius > 0.0:
                return std(gblur(target), gblur(style), loss_weight=loss_weight)
            return std(target, style, loss_weight=loss_weight)

        # currently unused
        if K.backend() == "plaidml.keras.backend":
            logger.warning("plaidML backend does not support style_loss. Disabling")
            return 0
        shp = K.int_shape(target)[1]
        k = (shp - wnd_size) // step_size + 1
        if gaussian_blur_radius > 0.0:
            target, style = gblur(target), gblur(style)
        target = tf.image.extract_image_patches(target,
                                                [1, k, k, 1],
                                                [1, 1, 1, 1],
                                                [1, step_size, step_size, 1],
                                                "VALID")
        style = tf.image.extract_image_patches(style,
                                               [1, k, k, 1],
                                               [1, 1, 1, 1],
                                               [1, step_size, step_size, 1],
                                               "VALID")
        return std(target, style, loss_weight)

    return func
# <<< END: from DFL >>> #


# <<< START: from Shoanlu GAN >>> #
def first_order(var_x, axis=1):
    """ First Order Function from Shoanlu GAN """
    img_nrows = var_x.shape[1]
    img_ncols = var_x.shape[2]
    if axis == 1:
        return K.abs(var_x[:, :img_nrows - 1, :img_ncols - 1, :] - var_x[:, 1:, :img_ncols - 1, :])
    if axis == 2:
        return K.abs(var_x[:, :img_nrows - 1, :img_ncols - 1, :] - var_x[:, :img_nrows - 1, 1:, :])
    return None


def calc_loss(pred, target, loss='l2'):
    """ Calculate Loss from Shoanlu GAN """
    if loss.lower() == "l2":
        return K.mean(K.square(pred - target))
    if loss.lower() == "l1":
        return K.mean(K.abs(pred - target))
    if loss.lower() == "cross_entropy":
        return -K.mean(K.log(pred + K.epsilon()) * target +
                       K.log(1 - pred + K.epsilon()) * (1 - target))
    raise ValueError('Recieve an unknown loss type: {}.'.format(loss))


def cyclic_loss(net_g1, net_g2, real1):
    """ Cyclic Loss Function from Shoanlu GAN """
    fake2 = net_g2(real1)[-1]  # fake2 ABGR
    fake2 = Lambda(lambda x: x[:, :, :, 1:])(fake2)  # fake2 BGR
    cyclic1 = net_g1(fake2)[-1]  # cyclic1 ABGR
    cyclic1 = Lambda(lambda x: x[:, :, :, 1:])(cyclic1)  # cyclic1 BGR
    loss = calc_loss(cyclic1, real1, loss='l1')
    return loss


def adversarial_loss(net_d, real, fake_abgr, distorted, gan_training="mixup_LSGAN", **weights):
    """ Adversarial Loss Function from Shoanlu GAN """
    alpha = Lambda(lambda x: x[:, :, :, :1])(fake_abgr)
    fake_bgr = Lambda(lambda x: x[:, :, :, 1:])(fake_abgr)
    fake = alpha * fake_bgr + (1-alpha) * distorted

    if gan_training == "mixup_LSGAN":
        dist = Beta(0.2, 0.2)
        lam = dist.sample()
        mixup = lam * concatenate([real, distorted]) + (1 - lam) * concatenate([fake, distorted])
        pred_fake = net_d(concatenate([fake, distorted]))
        pred_mixup = net_d(mixup)
        loss_d = calc_loss(pred_mixup, lam * K.ones_like(pred_mixup), "l2")
        loss_g = weights['w_D'] * calc_loss(pred_fake, K.ones_like(pred_fake), "l2")
        mixup2 = lam * concatenate([real,
                                    distorted]) + (1 - lam) * concatenate([fake_bgr,
                                                                           distorted])
        pred_fake_bgr = net_d(concatenate([fake_bgr, distorted]))
        pred_mixup2 = net_d(mixup2)
        loss_d += calc_loss(pred_mixup2, lam * K.ones_like(pred_mixup2), "l2")
        loss_g += weights['w_D'] * calc_loss(pred_fake_bgr, K.ones_like(pred_fake_bgr), "l2")
    elif gan_training == "relativistic_avg_LSGAN":
        real_pred = net_d(concatenate([real, distorted]))
        fake_pred = net_d(concatenate([fake, distorted]))
        loss_d = K.mean(K.square(real_pred - K.ones_like(fake_pred)))/2
        loss_d += K.mean(K.square(fake_pred - K.zeros_like(fake_pred)))/2
        loss_g = weights['w_D'] * K.mean(K.square(fake_pred - K.ones_like(fake_pred)))

        fake_pred2 = net_d(concatenate([fake_bgr, distorted]))
        loss_d += K.mean(K.square(real_pred - K.mean(fake_pred2, axis=0) -
                                  K.ones_like(fake_pred2)))/2
        loss_d += K.mean(K.square(fake_pred2 - K.mean(real_pred, axis=0) -
                                  K.zeros_like(fake_pred2)))/2
        loss_g += weights['w_D'] * K.mean(K.square(real_pred - K.mean(fake_pred2, axis=0) -
                                                   K.zeros_like(fake_pred2)))/2
        loss_g += weights['w_D'] * K.mean(K.square(fake_pred2 - K.mean(real_pred, axis=0) -
                                                   K.ones_like(fake_pred2)))/2
    else:
        raise ValueError("Receive an unknown GAN training method: {gan_training}")
    return loss_d, loss_g


def reconstruction_loss(real, fake_abgr, mask_eyes, model_outputs, **weights):
    """ Reconstruction Loss Function from Shoanlu GAN """
    alpha = Lambda(lambda x: x[:, :, :, :1])(fake_abgr)
    fake_bgr = Lambda(lambda x: x[:, :, :, 1:])(fake_abgr)

    loss_g = weights['w_recon'] * calc_loss(fake_bgr, real, "l1")
    loss_g += weights['w_eyes'] * K.mean(K.abs(mask_eyes*(fake_bgr - real)))

    for out in model_outputs[:-1]:
        out_size = out.get_shape().as_list()
        resized_real = tf.image.resize_images(real, out_size[1:3])
        loss_g += weights['w_recon'] * calc_loss(out, resized_real, "l1")
    return loss_g


def edge_loss(real, fake_abgr, mask_eyes, **weights):
    """ Edge Loss Function from Shoanlu GAN """
    alpha = Lambda(lambda x: x[:, :, :, :1])(fake_abgr)
    fake_bgr = Lambda(lambda x: x[:, :, :, 1:])(fake_abgr)

    loss_g = weights['w_edge'] * calc_loss(first_order(fake_bgr, axis=1),
                                           first_order(real, axis=1), "l1")
    loss_g += weights['w_edge'] * calc_loss(first_order(fake_bgr, axis=2),
                                            first_order(real, axis=2), "l1")
    shape_mask_eyes = mask_eyes.get_shape().as_list()
    resized_mask_eyes = tf.image.resize_images(mask_eyes,
                                               [shape_mask_eyes[1]-1, shape_mask_eyes[2]-1])
    loss_g += weights['w_eyes'] * K.mean(K.abs(resized_mask_eyes *
                                               (first_order(fake_bgr, axis=1) -
                                                first_order(real, axis=1))))
    loss_g += weights['w_eyes'] * K.mean(K.abs(resized_mask_eyes *
                                               (first_order(fake_bgr, axis=2) -
                                                first_order(real, axis=2))))
    return loss_g


def perceptual_loss(real, fake_abgr, distorted, vggface_feats, **weights):
    """ Perceptual Loss Function from Shoanlu GAN """
    alpha = Lambda(lambda x: x[:, :, :, :1])(fake_abgr)
    fake_bgr = Lambda(lambda x: x[:, :, :, 1:])(fake_abgr)
    fake = alpha * fake_bgr + (1-alpha) * distorted

    def preprocess_vggface(var_x):
        var_x = (var_x + 1.) / 2. * 255.  # channel order: BGR
        var_x -= [91.4953, 103.8827, 131.0912]
        return var_x

    real_sz224 = tf.image.resize_images(real, [224, 224])
    real_sz224 = Lambda(preprocess_vggface)(real_sz224)
    dist = Beta(0.2, 0.2)
    lam = dist.sample()  # use mixup trick here to reduce foward pass from 2 times to 1.
    mixup = lam*fake_bgr + (1-lam)*fake
    fake_sz224 = tf.image.resize_images(mixup, [224, 224])
    fake_sz224 = Lambda(preprocess_vggface)(fake_sz224)
    real_feat112, real_feat55, real_feat28, real_feat7 = vggface_feats(real_sz224)
    fake_feat112, fake_feat55, fake_feat28, fake_feat7 = vggface_feats(fake_sz224)

    # Apply instance norm on VGG(ResNet) features
    # From MUNIT https://github.com/NVlabs/MUNIT
    loss_g = 0

    def instnorm():
        return InstanceNormalization()

    loss_g += weights['w_pl'][0] * calc_loss(instnorm()(fake_feat7),
                                             instnorm()(real_feat7), "l2")
    loss_g += weights['w_pl'][1] * calc_loss(instnorm()(fake_feat28),
                                             instnorm()(real_feat28), "l2")
    loss_g += weights['w_pl'][2] * calc_loss(instnorm()(fake_feat55),
                                             instnorm()(real_feat55), "l2")
    loss_g += weights['w_pl'][3] * calc_loss(instnorm()(fake_feat112),
                                             instnorm()(real_feat112), "l2")
    return loss_g
# <<< END: from Shoanlu GAN >>> #


def generalized_loss(y_true, y_pred, alpha=1.0, beta=1.0/255.0):
    """
    generalized function used to return a large variety of mathematical loss functions
    primary benefit is smooth, differentiable version of L1 loss

    Barron, J. A More General Robust Loss Function
    https://arxiv.org/pdf/1701.03077.pdf
    Parameters:
        alpha: penalty factor. larger number give larger weight to large deviations
        beta: scale factor used to adjust to the input scale (i.e. inputs of mean 1e-4 or 256 )
    Return:
        a loss value from the results of function(y_pred - y_true)
    Example:
        a=1.0, x>>c , c=1.0/255.0 will give a smoothly differentiable version of L1 / MAE loss
        a=1.999999 (lim as a->2), beta=1.0/255.0 will give L2 / RMSE loss
    """
    diff = y_pred - y_true
    second = (K.pow(K.pow(diff/beta, 2.) / K.abs(2.-alpha) + 1., (alpha/2.)) - 1.)
    loss = (K.abs(2.-alpha)/alpha) * second
    loss = K.mean(loss, axis=-1) * beta
    return loss


def l_p_norm(y_true, y_pred, p_norm=np.inf):
    """
    Calculate the L-p norm as a loss function,
    valid choics of p are [0,1,no.inf]
    """
    diff = y_true - y_pred
    loss = tf.norm(diff, ord=p_norm, axis=-1)
    return loss


def l_inf_norm(y_true, y_pred):
    """ Calculate the L-inf norm as a loss function """
    diff = K.abs(y_true - y_pred)
    max_loss = K.max(diff, axis=(1, 2), keepdims=True)
    loss = K.mean(max_loss, axis=-1)
    return loss


def gradient_loss(y_true, y_pred):
    """
    Calculates the first and second order gradient difference between pixels of
    an image in the x and y dimensions. These gradients are then compared between
    the ground truth and the predicted image and the difference is taken. When
    used as a loss, its minimization will result in predicted images approaching
    the same level of sharpness / blurriness as the ground truth.

    TV+TV2 Regularization with Nonconvex Sparseness-Inducing Penalty
    for Image Restoration, Chengwu Lu & Hua Huang, 2014
    (http://downloads.hindawi.com/journals/mpe/2014/790547.pdf)

    Parameters:
        y_true: The predicted frames at each scale
        y_true: The ground truth frames at each scale
    Return:
        The GD loss
    """

    def diff_x(img):
        x_left = img[:, :, 1:2, :] - img[:, :, 0:1, :]
        x_inner = img[:, :, 2:, :] - img[:, :, :-2, :]
        x_right = img[:, :, -1:, :] - img[:, :, -2:-1, :]
        x_out = K.concatenate([x_left, x_inner, x_right], axis=2)
        return x_out * 0.5

    def diff_y(img):
        y_top = img[:, 1:2, :, :] - img[:, 0:1, :, :]
        y_inner = img[:, 2:, :, :] - img[:, :-2, :, :]
        y_bot = img[:, -1:, :, :] - img[:, -2:-1, :, :]
        y_out = K.concatenate([y_top, y_inner, y_bot], axis=1)
        return y_out * 0.5

    def diff_xx(img):
        x_left = img[:, :, 1:2, :] + img[:, :, 0:1, :]
        x_inner = img[:, :, 2:, :] + img[:, :, :-2, :]
        x_right = img[:, :, -1:, :] + img[:, :, -2:-1, :]
        x_out = K.concatenate([x_left, x_inner, x_right], axis=2)
        return x_out - 2.0 * img

    def diff_yy(img):
        y_top = img[:, 1:2, :, :] + img[:, 0:1, :, :]
        y_inner = img[:, 2:, :, :] + img[:, :-2, :, :]
        y_bot = img[:, -1:, :, :] + img[:, -2:-1, :, :]
        y_out = K.concatenate([y_top, y_inner, y_bot], axis=1)
        return y_out - 2.0 * img

    def diff_xy(img):
        # xout1
        top_left = img[:, 1:2, 1:2, :] + img[:, 0:1, 0:1, :]
        inner_left = img[:, 2:, 1:2, :] + img[:, :-2, 0:1, :]
        bot_left = img[:, -1:, 1:2, :] + img[:, -2:-1, 0:1, :]
        xy_left = K.concatenate([top_left, inner_left, bot_left], axis=1)

        top_mid = img[:, 1:2, 2:, :] + img[:, 0:1, :-2, :]
        mid_mid = img[:, 2:, 2:, :] + img[:, :-2, :-2, :]
        bot_mid = img[:, -1:, 2:, :] + img[:, -2:-1, :-2, :]
        xy_mid = K.concatenate([top_mid, mid_mid, bot_mid], axis=1)

        top_right = img[:, 1:2, -1:, :] + img[:, 0:1, -2:-1, :]
        inner_right = img[:, 2:, -1:, :] + img[:, :-2, -2:-1, :]
        bot_right = img[:, -1:, -1:, :] + img[:, -2:-1, -2:-1, :]
        xy_right = K.concatenate([top_right, inner_right, bot_right], axis=1)

        # Xout2
        top_left = img[:, 0:1, 1:2, :] + img[:, 1:2, 0:1, :]
        inner_left = img[:, :-2, 1:2, :] + img[:, 2:, 0:1, :]
        bot_left = img[:, -2:-1, 1:2, :] + img[:, -1:, 0:1, :]
        xy_left = K.concatenate([top_left, inner_left, bot_left], axis=1)

        top_mid = img[:, 0:1, 2:, :] + img[:, 1:2, :-2, :]
        mid_mid = img[:, :-2, 2:, :] + img[:, 2:, :-2, :]
        bot_mid = img[:, -2:-1, 2:, :] + img[:, -1:, :-2, :]
        xy_mid = K.concatenate([top_mid, mid_mid, bot_mid], axis=1)

        top_right = img[:, 0:1, -1:, :] + img[:, 1:2, -2:-1, :]
        inner_right = img[:, :-2, -1:, :] + img[:, 2:, -2:-1, :]
        bot_right = img[:, -2:-1, -1:, :] + img[:, -1:, -2:-1, :]
        xy_right = K.concatenate([top_right, inner_right, bot_right], axis=1)

        xy_out1 = K.concatenate([xy_left, xy_mid, xy_right], axis=2)
        xy_out2 = K.concatenate([xy_left, xy_mid, xy_right], axis=2)
        return (xy_out1 - xy_out2) * 0.25

    tv_weight = 1.0
    tv2_weight = 1.0
    loss = 0.0
    loss += tv_weight * (generalized_loss(diff_x(y_true), diff_x(y_pred), alpha=1.9999) +
                         generalized_loss(diff_y(y_true), diff_y(y_pred), alpha=1.9999))
    loss += tv2_weight * (generalized_loss(diff_xx(y_true), diff_xx(y_pred), alpha=1.9999) +
                          generalized_loss(diff_yy(y_true), diff_yy(y_pred), alpha=1.9999) +
                          generalized_loss(diff_xy(y_true), diff_xy(y_pred), alpha=1.9999) * 2.)
    loss = loss / (tv_weight + tv2_weight)
    # TODO simplify to use MSE instead
    return loss


def scharr_edges(image, magnitude):
    """
    Returns a tensor holding modified Scharr edge maps.
    Arguments:
    image: Image tensor with shape [batch_size, h, w, d] and type float32.
    The image(s) must be 2x2 or larger.
    magnitude: Boolean to determine if the edge magnitude or edge direction is returned
    Returns:
    Tensor holding edge maps for each channel. Returns a tensor with shape
    [batch_size, h, w, d, 2] where the last two dimensions hold [[dy[0], dx[0]],
    [dy[1], dx[1]], ..., [dy[d-1], dx[d-1]]] calculated using the Scharr filter.
    """

    # Define vertical and horizontal Scharr filters.
    static_image_shape = image.get_shape()
    image_shape = K.shape(image)

    # 5x5 modified Scharr kernel ( reshape to (5,5,1,2) )
<<<<<<< HEAD
    matrix = [[[[0.00070, 0.0007]], [[0.00520, 0.0037]], [[0.03700, 0.]], [[0.00520, -0.0037]], [[0.00070, -0.0007]]],
              [[[0.00370, 0.0052]], [[0.11870, 0.1187]], [[0.25890, 0.]], [[0.11870, -0.1187]], [[0.00370, -0.0052]]],
              [[[0.00000, 0.0370]], [[0.00000, 0.2589]], [[0.00000, 0.]], [[0.00000, -0.2589]], [[0.00000, -0.0370]]],
              [[[-0.0037, 0.0052]], [[-0.1187, 0.1187]], [[-0.2589, 0.]], [[-0.1187, -0.1187]], [[-0.0037, -0.0052]]],
              [[[-0.0007, 0.0007]], [[-0.0052, 0.0037]], [[-0.0370, 0.]], [[-0.0052, -0.0037]], [[-0.0007, -0.0007]]]]
    num_kernels = [2]
    kernels = K.constant(matrix, dtype='float32')
    kernels = K.tile(kernels, [1, 1, image_shape[-1], 1])

=======
    matrix = [[[[0.00070, 0.00070]],
               [[0.00520, 0.00370]],
               [[0.03700, 0.00000]],
               [[0.00520, -0.0037]],
               [[0.00070, -0.0007]]],
              [[[0.00370, 0.00520]],
               [[0.11870, 0.11870]],
               [[0.25890, 0.00000]],
               [[0.11870, -0.1187]],
               [[0.00370, -0.0052]]],
              [[[0.00000, 0.03700]],
               [[0.00000, 0.25890]],
               [[0.00000, 0.00000]],
               [[0.00000, -0.2589]],
               [[0.00000, -0.0370]]],
              [[[-0.0037, 0.00520]],
               [[-0.1187, 0.11870]],
               [[-0.2589, 0.00000]],
               [[-0.1187, -0.1187]],
               [[-0.0037, -0.0052]]],
              [[[-0.0007, 0.00070]],
               [[-0.0052, 0.00370]],
               [[-0.0370, 0.00000]],
               [[-0.0052, -0.0037]],
               [[-0.0007, -0.0007]]]]
    num_kernels = [2]
    kernels = K.constant(matrix, dtype='float32')
    kernels = K.tile(kernels, [1, 1, image_shape[-1], 1])
>>>>>>> c159d36f

    # Use depth-wise convolution to calculate edge maps per channel.
    # Output tensor has shape [batch_size, h, w, d * num_kernels].
    pad_sizes = [[0, 0], [2, 2], [2, 2], [0, 0]]
    padded = tf.pad(image, pad_sizes, mode='REFLECT')
    output = K.depthwise_conv2d(padded, kernels)

    if not magnitude:  # direction of edges
        # Reshape to [batch_size, h, w, d, num_kernels].
        shape = K.concatenate([image_shape, num_kernels], axis=0)
        output = K.reshape(output, shape=shape)
        output.set_shape(static_image_shape.concatenate(num_kernels))
        output = tf.atan(K.squeeze(output[:, :, :, :, 0] / output[:, :, :, :, 1]))
    # magnitude of edges -- unified x & y edges don't work well with NN

    return output


def gmsd_loss(y_true, y_pred):
    """
    Improved image quality metric over MS-SSIM with easier calc
    http://www4.comp.polyu.edu.hk/~cslzhang/IQA/GMSD/GMSD.htm
    https://arxiv.org/ftp/arxiv/papers/1308/1308.3052.pdf
    """

    true_edge = scharr_edges(y_true, True)
    pred_edge = scharr_edges(y_pred, True)
    ephsilon = 0.0025
    upper = 2.0 * true_edge * pred_edge
    lower = K.square(true_edge) + K.square(pred_edge)
    gms = (upper + ephsilon) / (lower + ephsilon)
    gmsd = K.std(gms, axis=(1, 2, 3), keepdims=True)
    gmsd = K.squeeze(gmsd, axis=-1)
    return gmsd


def ms_ssim_calc(img1, img2, max_val=1.0, power_factors=(0.0517, 0.3295, 0.3462, 0.2726)):
    """
    Computes the MS-SSIM between img1 and img2.
    This function assumes that `img1` and `img2` are image batches, i.e. the last
    three dimensions are [height, width, channels].
    Note: The true SSIM is only defined on grayscale.  This function does not
    perform any colorspace transform.  (If input is already YUV, then it will
    compute YUV SSIM average.)
    Original paper: Wang, Zhou, Eero P. Simoncelli, and Alan C. Bovik. "Multiscale
    structural similarity for image quality assessment." Signals, Systems and
    Computers, 2004.
    Arguments:
    img1: First image batch.
    img2: Second image batch. Must have the same rank as img1.
    max_val: The dynamic range of the images (i.e., the difference between the
      maximum the and minimum allowed values).
    power_factors: Iterable of weights for each of the scales. The number of
      scales used is the length of the list. Index 0 is the unscaled
      resolution's weight and each increasing scale corresponds to the image
      being downsampled by 2.  Defaults to (0.0448, 0.2856, 0.3001, 0.2363,
      0.1333), which are the values obtained in the original paper.
    Returns:
    A tensor containing an MS-SSIM value for each image in batch.  The values
    are in range [0, 1].  Returns a tensor with shape:
    broadcast(img1.shape[:-3], img2.shape[:-3]).
    """

    def _verify_compatible_image_shapes(img1, img2):
        """
        Checks if two image tensors are compatible for applying SSIM or PSNR.
        This function checks if two sets of images have ranks at least 3, and if the
        last three dimensions match.
        Args:
        img1: Tensor containing the first image batch.
        img2: Tensor containing the second image batch.
        Returns:
        A tuple containing: the first tensor shape, the second tensor shape, and a
        list of control_flow_ops.Assert() ops implementing the checks.
        Raises:
        ValueError: When static shape check fails.
        """
        shape1 = img1.get_shape().with_rank_at_least(3)
        shape2 = img2.get_shape().with_rank_at_least(3)
        shape1[-3:].assert_is_compatible_with(shape2[-3:])

        if shape1.ndims is not None and shape2.ndims is not None:
            for dim1, dim2 in zip(reversed(shape1[:-3]), reversed(shape2[:-3])):
                if not (dim1 == 1 or dim2 == 1 or dim1.is_compatible_with(dim2)):
                    raise ValueError('Two images are not compatible: %s and %s' % (shape1, shape2))

        # Now assign shape tensors.
        shape1, shape2 = tf.shape_n([img1, img2])

        # TODO(sjhwang): Check if shape1[:-3] and shape2[:-3] are broadcastable.
        checks = []
        checks.append(tf.Assert(tf.greater_equal(tf.size(shape1), 3),
                                [shape1, shape2], summarize=10))
        checks.append(tf.Assert(tf.reduce_all(tf.equal(shape1[-3:], shape2[-3:])),
                                [shape1, shape2], summarize=10))

        return shape1, shape2, checks

    def _ssim_per_channel(img1, img2, max_val=1.0):
        """
        Computes SSIM index between img1 and img2 per color channel.
        This function matches the standard SSIM implementation from:
        Wang, Z., Bovik, A. C., Sheikh, H. R., & Simoncelli, E. P. (2004). Image
        quality assessment: from error visibility to structural similarity. IEEE
        transactions on image processing.
        Details:
        - 11x11 Gaussian filter of width 1.5 is used.
        - k1 = 0.01, k2 = 0.03 as in the original paper.
        Args:
        img1: First image batch.
        img2: Second image batch.
        max_val: The dynamic range of the images (i.e., the difference between the
          maximum the and minimum allowed values).
        Returns:
        A pair of tensors containing and channel-wise SSIM and contrast-structure
        values. The shape is [..., channels].
        """

        def _fspecial_gauss(size, sigma):
            """ Function to mimic the 'fspecial' gaussian MATLAB function. """

            size = tf.convert_to_tensor(size, 'int32')
            sigma = tf.convert_to_tensor(sigma)
            coords = tf.cast(tf.range(size), sigma.dtype)
            coords -= tf.cast(size - 1, sigma.dtype) / 2.0

            gauss = tf.square(coords)
            gauss *= -0.5 / tf.square(sigma)
            gauss = tf.reshape(gauss, shape=[1, -1]) + tf.reshape(gauss, shape=[-1, 1])
            gauss = tf.reshape(gauss, shape=[1, -1])  # For tf.nn.softmax().
            gauss = tf.nn.softmax(gauss)
            return tf.reshape(gauss, shape=[size, size, 1, 1])

        def _ssim_helper(img1, img2, max_val, kernel, compensation=1.):
            """
            Helper function for computing SSIM.
            SSIM estimates covariances with weighted sums.  The default parameters
            use a biased estimate of the covariance:
            Suppose `reducer` is a weighted sum, then the mean estimators are
            mu_x = sum_i w_i x_i,
            mu_y = sum_i w_i y_i,
            where w_i's are the weighted-sum weights, and covariance estimator is
            cov_{xy} = sum_i w_i (x_i - mu_x) (y_i - mu_y)
            with assumption sum_i w_i = 1. This covariance estimator is biased, since
            E[cov_{xy}] = (1 - sum_i w_i ^ 2) Cov(X, Y).
            For SSIM measure with unbiased covariance estimators, pass as `compensation`
            argument (1 - sum_i w_i ^ 2).
            Arguments:
            img1: First set of images.
            img2: Second set of images.
            reducer: Function that computes 'local' averages from set of images.
              For non-covolutional version, this is usually tf.reduce_mean(img1, [1, 2]),
              and for convolutional version, this is usually tf.nn.avg_pool or
              tf.nn.conv2d with weighted-sum kernel.
            max_val: The dynamic range (i.e., the difference between the maximum
              possible allowed value and the minimum allowed value).
            compensation: Compensation factor. See above.
            Returns:
            A pair containing the luminance measure, and the contrast-structure measure.
            """

            def reducer(img1, kernel):
                shape = tf.shape(img1)
                img1 = tf.reshape(img1, shape=tf.concat([[-1], shape[-3:]], 0))
                img2 = tf.nn.depthwise_conv2d(img1, kernel, strides=[1, 1, 1, 1], padding='VALID')
                return tf.reshape(img2, tf.concat([shape[:-3], tf.shape(img2)[1:]], 0))

            c_one = (0.01 * max_val) ** 2
            c_two = ((0.03 * max_val)) ** 2 * compensation

            # SSIM luminance measure is
            # (2 * mu_x * mu_y + c_one) / (mu_x ** 2 + mu_y ** 2 + c_one).
            mean0 = reducer(img1, kernel)
            mean1 = reducer(img2, kernel)
            num0 = mean0 * mean1 * 2.
            den0 = tf.square(mean0) + tf.square(mean1)
            luminance = (num0 + c_one) / (den0 + c_one)

            # SSIM contrast-structure measure is
            #   (2 * cov_{xy} + c_two) / (cov_{xx} + cov_{yy} + c_two).
            # Note that `reducer` is a weighted sum with weight w_k, \sum_i w_i = 1, then
            #   cov_{xy} = \sum_i w_i (x_i - \mu_x) (y_i - \mu_y)
            #          = \sum_i w_i x_i y_i - (\sum_i w_i x_i) (\sum_j w_j y_j).
            num1 = reducer(img1 * img2, kernel) * 2.0
            den1 = reducer(tf.square(img1) + tf.square(img2), kernel)
            c_s = (num1 - num0 + c_two) / (den1 - den0 + c_two)

            # SSIM score is the product of the luminance and contrast-structure measures.
            return luminance, c_s

        filter_size = tf.constant(9, dtype='int32')  # changed from 11 to 9 due
        filter_sigma = tf.constant(1.5, dtype=img1.dtype)

        shape1, shape2 = tf.shape_n([img1, img2])
        checks = [tf.Assert(tf.reduce_all(tf.greater_equal(shape1[-3:-1], filter_size)),
                            [shape1, filter_size], summarize=8),
                  tf.Assert(tf.reduce_all(tf.greater_equal(shape2[-3:-1], filter_size)),
                            [shape2, filter_size], summarize=8)]

        # Enforce the check to run before computation.
        with tf.control_dependencies(checks):
            img1 = tf.identity(img1)

        # TODO(sjhwang): Try to cache kernels and compensation factor.
        kernel = _fspecial_gauss(filter_size, filter_sigma)
        kernel = tf.tile(kernel, multiples=[1, 1, shape1[-1], 1])

        # The correct compensation factor is `1.0 - tf.reduce_sum(tf.square(kernel))`,
        # but to match MATLAB implementation of MS-SSIM, we use 1.0 instead.
        compensation = 1.

        # TODO(sjhwang): Try FFT.
        # TODO(sjhwang): Gaussian kernel is separable in space. Consider applying
        #   1-by-n and n-by-1 Gaussain filters instead of an n-by-n filter.

        luminance, c_s = _ssim_helper(img1, img2, max_val, kernel, compensation)

        # Average over the second and the third from the last: height, width.
        axes = tf.constant([-3, -2], dtype='int32')
        ssim_val = tf.reduce_mean(luminance * c_s, axes)
        c_s = tf.reduce_mean(c_s, axes)
        return ssim_val, c_s

    def do_pad(images, remainder):
        padding = tf.expand_dims(remainder, -1)
        padding = tf.pad(padding, [[1, 0], [1, 0]])
        return [tf.pad(x, padding, mode='SYMMETRIC') for x in images]

    # Shape checking.
    shape1 = img1.get_shape().with_rank_at_least(3)
    shape2 = img2.get_shape().with_rank_at_least(3)
    shape1[-3:].merge_with(shape2[-3:])

    with tf.name_scope(None, 'MS-SSIM', [img1, img2]):
        shape1, shape2, checks = _verify_compatible_image_shapes(img1, img2)
    with tf.control_dependencies(checks):
        img1 = tf.identity(img1)

    # Need to convert the images to float32.  Scale max_val accordingly so that
    # SSIM is computed correctly.
    max_val = tf.cast(max_val, img1.dtype)
    max_val = tf.image.convert_image_dtype(max_val, 'float32')
    img1 = tf.image.convert_image_dtype(img1, 'float32')
    img2 = tf.image.convert_image_dtype(img2, 'float32')

    imgs = [img1, img2]
    shapes = [shape1, shape2]

    # img1 and img2 are assumed to be a (multi-dimensional) batch of
    # 3-dimensional images (height, width, channels). `heads` contain the batch
    # dimensions, and `tails` contain the image dimensions.
    heads = [s[:-3] for s in shapes]
    tails = [s[-3:] for s in shapes]

    divisor = [1, 2, 2, 1]
    divisor_tensor = tf.constant(divisor[1:], dtype='int32')

    mc_s = []
    for k in range(len(power_factors)):
        with tf.name_scope(None, 'Scale%d' % k, imgs):
            if k > 0:
                # Avg pool takes rank 4 tensors. Flatten leading dimensions.
                zipped = zip(imgs, tails)
                flat_imgs = [tf.reshape(x, tf.concat([[-1], t], 0)) for x, t in zipped]
                remainder = tails[0] % divisor_tensor
                need_padding = tf.reduce_any(tf.not_equal(remainder, 0))
                padded = tf.cond(need_padding,
                                 lambda: do_pad(flat_imgs, remainder), lambda: flat_imgs)

                downscaled = [tf.nn.avg_pool(x,
                                             ksize=divisor,
                                             strides=divisor,
                                             padding='VALID') for x in padded]
                tails = [x[1:] for x in tf.shape_n(downscaled)]
                zipper = zip(downscaled, heads, tails)
                imgs = [tf.reshape(x, tf.concat([h, t], 0)) for x, h, t in zipper]

            # Overwrite previous ssim value since we only need the last one.
            ssim_per_channel, c_s = _ssim_per_channel(*imgs, max_val=max_val)
            mc_s.append(tf.nn.relu(c_s))

    # Remove the c_s score for the last scale. In the MS-SSIM calculation,
    # we use the l(p) at the highest scale. l(p) * c_s(p) is ssim(p).
    mc_s.pop()  # Remove the c_s score for the last scale.
    mcs_and_ssim = tf.stack(mc_s + [tf.nn.relu(ssim_per_channel)], axis=-1)
    # Take weighted geometric mean across the scale axis.
    ms_ssim = tf.reduce_prod(tf.pow(mcs_and_ssim, power_factors), [-1])

    return tf.reduce_mean(ms_ssim, [-1])  # Avg over color channels.


def ms_ssim_loss(y_true, y_pred):
    """ Keras loss function for MS-SSIM """
    expanded = K.expand_dims(1.0 - ms_ssim_calc(y_true, y_pred), axis=-1)
    loss = K.expand_dims(expanded, axis=-1)
    # need to expand to [1,height,width] dimensions for Keras. modify to not be hard-coded
    return K.tile(loss, [1, 64, 64])<|MERGE_RESOLUTION|>--- conflicted
+++ resolved
@@ -568,17 +568,6 @@
     image_shape = K.shape(image)
 
     # 5x5 modified Scharr kernel ( reshape to (5,5,1,2) )
-<<<<<<< HEAD
-    matrix = [[[[0.00070, 0.0007]], [[0.00520, 0.0037]], [[0.03700, 0.]], [[0.00520, -0.0037]], [[0.00070, -0.0007]]],
-              [[[0.00370, 0.0052]], [[0.11870, 0.1187]], [[0.25890, 0.]], [[0.11870, -0.1187]], [[0.00370, -0.0052]]],
-              [[[0.00000, 0.0370]], [[0.00000, 0.2589]], [[0.00000, 0.]], [[0.00000, -0.2589]], [[0.00000, -0.0370]]],
-              [[[-0.0037, 0.0052]], [[-0.1187, 0.1187]], [[-0.2589, 0.]], [[-0.1187, -0.1187]], [[-0.0037, -0.0052]]],
-              [[[-0.0007, 0.0007]], [[-0.0052, 0.0037]], [[-0.0370, 0.]], [[-0.0052, -0.0037]], [[-0.0007, -0.0007]]]]
-    num_kernels = [2]
-    kernels = K.constant(matrix, dtype='float32')
-    kernels = K.tile(kernels, [1, 1, image_shape[-1], 1])
-
-=======
     matrix = [[[[0.00070, 0.00070]],
                [[0.00520, 0.00370]],
                [[0.03700, 0.00000]],
@@ -607,7 +596,6 @@
     num_kernels = [2]
     kernels = K.constant(matrix, dtype='float32')
     kernels = K.tile(kernels, [1, 1, image_shape[-1], 1])
->>>>>>> c159d36f
 
     # Use depth-wise convolution to calculate edge maps per channel.
     # Output tensor has shape [batch_size, h, w, d * num_kernels].
