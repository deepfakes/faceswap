#!/usr/bin/env python3
""" Custom Loss Functions for faceswap.py """

from __future__ import annotations
import logging
import typing as T

import numpy as np
from keras import Loss, backend as K
from keras import ops, Variable

from lib.logger import parse_class_init

if K.backend() == "torch":
    import torch  # pylint:disable=import-error
else:
    import tensorflow as tf  # pylint:disable=import-error

if T.TYPE_CHECKING:
    from collections.abc import Callable
    from keras import KerasTensor

logger = logging.getLogger(__name__)


class FocalFrequencyLoss(Loss):
    """ Focal Frequencey Loss Function.

    A channels last implementation.

    Notes
    -----
    There is a bug in this implementation that will do an incorrect FFT if
    :attr:`patch_factor` >  ``1``, which means incorrect loss will be returned, so keep
    patch factor at 1.

    Parameters
    ----------
    alpha: float, Optional
        Scaling factor of the spectrum weight matrix for flexibility. Default: ``1.0``
    patch_factor: int, Optional
        Factor to crop image patches for patch-based focal frequency loss.
        Default: ``1``
    ave_spectrum: bool, Optional
        ``True`` to use minibatch average spectrum otherwise ``False``. Default: ``False``
    log_matrix: bool, Optional
        ``True`` to adjust the spectrum weight matrix by logarithm otherwise ``False``.
        Default: ``False``
    batch_matrix: bool, Optional
        ``True`` to calculate the spectrum weight matrix using batch-based statistics otherwise
        ``False``. Default: ``False``
    epsilon : float, Optional
        Small epsilon for safer weights scaling division. Default: `1e-6`


    References
    ----------
    https://arxiv.org/pdf/2012.12821.pdf
    https://github.com/EndlessSora/focal-frequency-loss
    """

    def __init__(self,
                 alpha: float = 1.0,
                 patch_factor: int = 1,
                 ave_spectrum: bool = False,
                 log_matrix: bool = False,
<<<<<<< HEAD
                 batch_matrix: bool = False) -> None:
=======
                 batch_matrix: bool = False,
                 epsilon: float = 1e-6) -> None:
>>>>>>> 533b2c1c
        logger.debug(parse_class_init(locals()))
        super().__init__(name=self.__class__.__name__)
        self._alpha = alpha
        # TODO Fix bug where FFT will be incorrect if patch_factor > 1 for tensorflow
        self._patch_factor = patch_factor
        self._ave_spectrum = ave_spectrum
        self._log_matrix = log_matrix
        self._batch_matrix = batch_matrix
        self._epsilon = epsilon
        self._dims: tuple[int, int] = (0, 0)
        logger.debug("Initialized: %s", self.__class__.__name__)

    def _get_patches(self, inputs: KerasTensor) -> KerasTensor:
        """ Crop the incoming batch of images into patches as defined by :attr:`_patch_factor.

        Parameters
        ----------
        inputs: :class:`keras.KerasTensor`
            A batch of images to be converted into patches

        Returns
        -------
        :class:`keras.KerasTensor``
            The incoming batch converted into patches
        """
        patch_list = []
        patch_rows = self._dims[0] // self._patch_factor
        patch_cols = self._dims[1] // self._patch_factor
        for i in range(self._patch_factor):
            for j in range(self._patch_factor):
                row_from = i * patch_rows
                row_to = (i + 1) * patch_rows
                col_from = j * patch_cols
                col_to = (j + 1) * patch_cols
                patch_list.append(inputs[:, row_from: row_to, col_from: col_to, :])

        retval = ops.stack(patch_list, axis=1)
        return retval

    def _tensor_to_frequency_spectrum(self, patch: KerasTensor) -> KerasTensor:
        """ Perform FFT to create the orthonomalized DFT frequencies.

        Parameters
        ----------
        inputs: :class:`keras.KerasTensor`
            The incoming batch of patches to convert to the frequency spectrum

        Returns
        -------
        :class:`keras.KerasTensor`
            The DFT frequencies split into real and imaginary numbers as float32
        """
        patch = ops.transpose(patch, (0, 1, 4, 2, 3))  # move channels to first

        assert K.backend() in ("torch", "tensorflow"), "Only Torch and Tensorflow are supported"
        if K.backend() == "torch":
            freq = torch.fft.fft2(patch, norm="ortho")
        else:
            patch = patch / np.sqrt(self._dims[0] * self._dims[1])  # Orthonormalization
            patch = ops.cast(patch, "complex64")
            freq = tf.signal.fft2d(patch)[..., None]

        freq = ops.stack([freq.real, freq.imag], axis=-1)

        if K.backend() == "tensorflow":
            freq = ops.cast(freq, "float32")

        freq = ops.transpose(freq, (0, 1, 3, 4, 2, 5))  # channels to last
        return freq

    def _get_weight_matrix(self, freq_true: KerasTensor, freq_pred: KerasTensor) -> KerasTensor:
        """ Calculate a continuous, dynamic weight matrix based on current Euclidean distance.

        Parameters
        ----------
        freq_true: :class:`keras.KerasTensor`
            The real and imaginary DFT frequencies for the true batch of images
        freq_pred: :class:`keras.KerasTensor`
            The real and imaginary DFT frequencies for the predicted batch of images

        Returns
        -------
        :class:`keras.KerasTensor`
            The weights matrix for prioritizing hard frequencies
        """
        weights = ops.square(freq_pred - freq_true)
        weights = ops.sqrt(weights[..., 0] + weights[..., 1])
        weights = ops.power(weights, self._alpha)

        if self._log_matrix:  # adjust the spectrum weight matrix by logarithm
            weights = ops.log(weights + 1.0)

        if self._batch_matrix:  # calculate the spectrum weight matrix using batch-based statistics
<<<<<<< HEAD
            weights = weights / ops.max(weights)
        else:
            weights = weights / ops.max(ops.max(weights, axis=-2), axis=-2)[..., None, None, :]

        weights = ops.nan_to_num(weights)
=======
            scale = ops.max(weights)
        else:
            scale = ops.max(weights, axis=(-2, -3), keepdims=True)
        weights = weights / ops.maximum(scale, self._epsilon)

>>>>>>> 533b2c1c
        weights = ops.clip(weights, x_min=0.0, x_max=1.0)

        return weights

    @classmethod
    def _calculate_loss(cls,
                        freq_true: KerasTensor,
                        freq_pred: KerasTensor,
                        weight_matrix: KerasTensor) -> KerasTensor:
        """ Perform the loss calculation on the DFT spectrum applying the weights matrix.

        Parameters
        ----------
        freq_true: :class:`keras.KerasTensor`
            The real and imaginary DFT frequencies for the true batch of images
        freq_pred: :class:`keras.KerasTensor`
            The real and imaginary DFT frequencies for the predicted batch of images

        Returns
        :class:`keras.KerasTensor`
            The final loss matrix
        """

        tmp = ops.square(freq_pred - freq_true)  # freq distance using squared Euclidean distance

        freq_distance = tmp[..., 0] + tmp[..., 1]
        loss = weight_matrix * freq_distance  # dynamic spectrum weighting (Hadamard product)

        return ops.mean(loss)

    def call(self, y_true: KerasTensor, y_pred: KerasTensor) -> KerasTensor:
        """ Call the Focal Frequency Loss Function.

        Parameters
        ----------
        y_true: :class:`keras.KerasTensor`
            The ground truth batch of images
        y_pred: :class:`keras.KerasTensor`
            The predicted batch of images

        Returns
        -------
        :class:`keras.KerasTensor`
            The loss for this batch of images
        """
        if not all(self._dims):
            rows, cols = y_true.shape[1:3]
            assert cols % self._patch_factor == 0 and rows % self._patch_factor == 0, (
                "Patch factor must be a divisor of the image height and width")
            self._dims = (rows, cols)

        patches_true = self._get_patches(y_true)
        patches_pred = self._get_patches(y_pred)

        freq_true = self._tensor_to_frequency_spectrum(patches_true)
        freq_pred = self._tensor_to_frequency_spectrum(patches_pred)

        if self._ave_spectrum:  # whether to use minibatch average spectrum
            freq_true = ops.mean(freq_true, axis=0, keepdims=True)
            freq_pred = ops.mean(freq_pred, axis=0, keepdims=True)

        weight_matrix = self._get_weight_matrix(freq_true, freq_pred)
        return self._calculate_loss(freq_true, freq_pred, weight_matrix)


class GeneralizedLoss(Loss):
    """  Generalized function used to return a large variety of mathematical loss functions.

    The primary benefit is a smooth, differentiable version of L1 loss.

    References
    ----------
    Barron, J. A General and Adaptive Robust Loss Function - https://arxiv.org/pdf/1701.03077.pdf

    Example
    -------
    >>> a=1.0, x>>c , c=1.0/255.0  # will give a smoothly differentiable version of L1 / MAE loss
    >>> a=1.999999 (limit as a->2), beta=1.0/255.0 # will give L2 / RMSE loss

    Parameters
    ----------
    alpha: float, optional
        Penalty factor. Larger number give larger weight to large deviations. Default: `1.0`
    beta: float, optional
        Scale factor used to adjust to the input scale (i.e. inputs of mean `1e-4` or `256`).
        Default: `1.0/255.0`
    """
    def __init__(self, alpha: float = 1.0, beta: float = 1.0/255.0) -> None:
        logger.debug(parse_class_init(locals()))
        super().__init__(name=self.__class__.__name__)
        self._alpha = alpha
        self._beta = beta
        logger.debug("Initialized: %s", self.__class__.__name__)

    def call(self, y_true: KerasTensor, y_pred: KerasTensor) -> KerasTensor:
        """ Call the Generalized Loss Function

        Parameters
        ----------
        y_true: :class:`keras.KerasTensor`
            The ground truth value
        y_pred: :class:`keras.KerasTensor`
            The predicted value

        Returns
        -------
        :class:`keras.KerasTensor`
            The loss value from the results of function(y_pred - y_true)
        """
        diff = y_pred - y_true
        second = (ops.power(ops.power(diff/self._beta, 2.) / ops.abs(2. - self._alpha) + 1.,
                            (self._alpha / 2.)) - 1.)
        loss = (ops.abs(2. - self._alpha)/self._alpha) * second
        loss = ops.mean(loss, axis=-1) * self._beta
        return loss


class GradientLoss(Loss):
    """ Gradient Loss Function.

    Calculates the first and second order gradient difference between pixels of an image in the x
    and y dimensions. These gradients are then compared between the ground truth and the predicted
    image and the difference is taken. When used as a loss, its minimization will result in
    predicted images approaching the same level of sharpness / blurriness as the ground truth.

    References
    ----------
    TV+TV2 Regularization with Non-Convex Sparseness-Inducing Penalty for Image Restoration,
    Chengwu Lu & Hua Huang, 2014 - http://downloads.hindawi.com/journals/mpe/2014/790547.pdf
    """
    def __init__(self) -> None:
        logger.debug(parse_class_init(locals()))
        super().__init__(name=self.__class__.__name__)
        self.generalized_loss = GeneralizedLoss(alpha=1.9999)
        self._tv_weight = 1.0
        self._tv2_weight = 1.0
        logger.debug("Initialized: %s", self.__class__.__name__)

    @classmethod
    def _diff_x(cls, img: KerasTensor) -> KerasTensor:
        """ X Difference """
        x_left = img[:, :, 1:2, :] - img[:, :, 0:1, :]
        x_inner = img[:, :, 2:, :] - img[:, :, :-2, :]
        x_right = img[:, :, -1:, :] - img[:, :, -2:-1, :]
        x_out = ops.concatenate([x_left, x_inner, x_right], axis=2)
        return x_out * 0.5

    @classmethod
    def _diff_y(cls, img: KerasTensor) -> KerasTensor:
        """ Y Difference """
        y_top = img[:, 1:2, :, :] - img[:, 0:1, :, :]
        y_inner = img[:, 2:, :, :] - img[:, :-2, :, :]
        y_bot = img[:, -1:, :, :] - img[:, -2:-1, :, :]
        y_out = ops.concatenate([y_top, y_inner, y_bot], axis=1)
        return y_out * 0.5

    @classmethod
    def _diff_xx(cls, img: KerasTensor) -> KerasTensor:
        """ X-X Difference """
        x_left = img[:, :, 1:2, :] + img[:, :, 0:1, :]
        x_inner = img[:, :, 2:, :] + img[:, :, :-2, :]
        x_right = img[:, :, -1:, :] + img[:, :, -2:-1, :]
        x_out = ops.concatenate([x_left, x_inner, x_right], axis=2)
        return x_out - 2.0 * img

    @classmethod
    def _diff_yy(cls, img: KerasTensor) -> KerasTensor:
        """ Y-Y Difference """
        y_top = img[:, 1:2, :, :] + img[:, 0:1, :, :]
        y_inner = img[:, 2:, :, :] + img[:, :-2, :, :]
        y_bot = img[:, -1:, :, :] + img[:, -2:-1, :, :]
        y_out = ops.concatenate([y_top, y_inner, y_bot], axis=1)
        return y_out - 2.0 * img

    @classmethod
    def _diff_xy(cls, img: KerasTensor) -> KerasTensor:
        """ X-Y Difference """
        # xout1
        # Left
        top = img[:, 1:2, 1:2, :] + img[:, 0:1, 0:1, :]
        inner = img[:, 2:, 1:2, :] + img[:, :-2, 0:1, :]
        bottom = img[:, -1:, 1:2, :] + img[:, -2:-1, 0:1, :]
        xy_left = ops.concatenate([top, inner, bottom], axis=1)
        # Mid
        top = img[:, 1:2, 2:, :] + img[:, 0:1, :-2, :]
        mid = img[:, 2:, 2:, :] + img[:, :-2, :-2, :]
        bottom = img[:, -1:, 2:, :] + img[:, -2:-1, :-2, :]
        xy_mid = ops.concatenate([top, mid, bottom], axis=1)
        # Right
        top = img[:, 1:2, -1:, :] + img[:, 0:1, -2:-1, :]
        inner = img[:, 2:, -1:, :] + img[:, :-2, -2:-1, :]
        bottom = img[:, -1:, -1:, :] + img[:, -2:-1, -2:-1, :]
        xy_right = ops.concatenate([top, inner, bottom], axis=1)

        # Xout2
        # Left
        top = img[:, 0:1, 1:2, :] + img[:, 1:2, 0:1, :]
        inner = img[:, :-2, 1:2, :] + img[:, 2:, 0:1, :]
        bottom = img[:, -2:-1, 1:2, :] + img[:, -1:, 0:1, :]
        xy_left = ops.concatenate([top, inner, bottom], axis=1)
        # Mid
        top = img[:, 0:1, 2:, :] + img[:, 1:2, :-2, :]
        mid = img[:, :-2, 2:, :] + img[:, 2:, :-2, :]
        bottom = img[:, -2:-1, 2:, :] + img[:, -1:, :-2, :]
        xy_mid = ops.concatenate([top, mid, bottom], axis=1)
        # Right
        top = img[:, 0:1, -1:, :] + img[:, 1:2, -2:-1, :]
        inner = img[:, :-2, -1:, :] + img[:, 2:, -2:-1, :]
        bottom = img[:, -2:-1, -1:, :] + img[:, -1:, -2:-1, :]
        xy_right = ops.concatenate([top, inner, bottom], axis=1)

        xy_out1 = ops.concatenate([xy_left, xy_mid, xy_right], axis=2)
        xy_out2 = ops.concatenate([xy_left, xy_mid, xy_right], axis=2)
        return (xy_out1 - xy_out2) * 0.25

    def call(self, y_true: KerasTensor, y_pred: KerasTensor) -> KerasTensor:
        """ Call the gradient loss function.

        Parameters
        ----------
        y_true: :class:`keras.KerasTensor`
            The ground truth value
        y_pred: :class:`keras.KerasTensor`
            The predicted value
<<<<<<< HEAD

        Returns
        -------
        :class:`keras.KerasTensor`
            The loss value
        """
        loss = 0.0
        loss += self._tv_weight * (self.generalized_loss(self._diff_x(y_true),
                                                         self._diff_x(y_pred)) +
                                   self.generalized_loss(self._diff_y(y_true),
                                                         self._diff_y(y_pred)))
        loss += self._tv2_weight * (self.generalized_loss(self._diff_xx(y_true),
                                                          self._diff_xx(y_pred)) +
                                    self.generalized_loss(self._diff_yy(y_true),
                                    self._diff_yy(y_pred)) +
                                    self.generalized_loss(self._diff_xy(y_true),
                                    self._diff_xy(y_pred)) * 2.)
        loss = loss / (self._tv_weight + self._tv2_weight)
        # TODO simplify to use MSE instead
        return loss


=======

        Returns
        -------
        :class:`keras.KerasTensor`
            The loss value
        """
        loss = 0.0
        loss += self._tv_weight * (self.generalized_loss(self._diff_x(y_true),
                                                         self._diff_x(y_pred)) +
                                   self.generalized_loss(self._diff_y(y_true),
                                                         self._diff_y(y_pred)))
        loss += self._tv2_weight * (self.generalized_loss(self._diff_xx(y_true),
                                                          self._diff_xx(y_pred)) +
                                    self.generalized_loss(self._diff_yy(y_true),
                                    self._diff_yy(y_pred)) +
                                    self.generalized_loss(self._diff_xy(y_true),
                                    self._diff_xy(y_pred)) * 2.)
        loss = loss / (self._tv_weight + self._tv2_weight)
        # TODO simplify to use MSE instead
        return loss


>>>>>>> 533b2c1c
class LaplacianPyramidLoss(Loss):
    """ Laplacian Pyramid Loss Function

    Notes
    -----
    Channels last implementation on square images only.

    Parameters
    ----------
    max_levels: int, Optional
        The max number of laplacian pyramid levels to use. Default: `5`
    gaussian_size: int, Optional
        The size of the gaussian kernel. Default: `5`
    gaussian_sigma: float, optional
        The gaussian sigma. Default: 2.0

    References
    ----------
    https://arxiv.org/abs/1707.05776
    https://github.com/nathanaelbosch/generative-latent-optimization/blob/master/utils.py
    """
    def __init__(self,
                 max_levels: int = 5,
                 gaussian_size: int = 5,
                 gaussian_sigma: float = 1.0) -> None:
        logger.debug(parse_class_init(locals()))
        super().__init__(name=self.__class__.__name__)
        self._max_levels = max_levels
        self._weights = Variable([np.power(2., -2 * idx) for idx in range(max_levels + 1)],
                                 trainable=False)
        self._gaussian_kernel = self._get_gaussian_kernel(gaussian_size, gaussian_sigma)
        logger.debug("Initialized: %s", self.__class__.__name__)

    @classmethod
    def _get_gaussian_kernel(cls, size: int, sigma: float) -> KerasTensor:
        """ Obtain the base gaussian kernel for the Laplacian Pyramid.

        Parameters
        ----------
        size: int, Optional
            The size of the gaussian kernel
        sigma: float
            The gaussian sigma

        Returns
        -------
        :class:`keras.KerasTensor`
            The base single channel Gaussian kernel
        """
        assert size % 2 == 1, ("kernel size must be uneven")
        x_1 = np.linspace(- (size // 2), size // 2, size, dtype="float32")
        x_1 /= np.sqrt(2)*sigma
        x_2 = x_1 ** 2
        kernel = np.exp(- x_2[:, None] - x_2[None, :])
        kernel /= kernel.sum()
        kernel = np.reshape(kernel, (size, size, 1, 1))
        return Variable(kernel, trainable=False)

    def _conv_gaussian(self, inputs: KerasTensor) -> KerasTensor:
        """ Perform Gaussian convolution on a batch of images.

        Parameters
        ----------
        inputs: :class:`keras.KerasTensor`
            The input batch of images to perform Gaussian convolution on.

        Returns
        -------
        :class:`keras.KerasTensor`
            The convolved images
        """
        channels = inputs.shape[-1]
        gauss = ops.tile(self._gaussian_kernel, (1, 1, 1, channels))

        # TF doesn't implement replication padding like pytorch. This is an inefficient way to
        # implement it for a square guassian kernel
        # TODO Make this pure pytorch code
        size = self._gaussian_kernel.shape[1] // 2
        padded_inputs = inputs
        for _ in range(size):
            padded_inputs = ops.pad(padded_inputs,
                                    ([0, 0], [1, 1], [1, 1], [0, 0]),
                                    mode="symmetric")

        retval = ops.conv(padded_inputs, gauss, strides=1, padding="valid")
        return retval

    def _get_laplacian_pyramid(self, inputs: KerasTensor) -> list[KerasTensor]:
        """ Obtain the Laplacian Pyramid.

        Parameters
        ----------
        inputs: :class:`keras.KerasTensor`
            The input batch of images to run through the Laplacian Pyramid

        Returns
        -------
        list
            The tensors produced from the Laplacian Pyramid
        """
        pyramid = []
        current = inputs
        for _ in range(self._max_levels):
            gauss = self._conv_gaussian(current)
            diff = current - gauss
            pyramid.append(diff)
            current = ops.average_pool(gauss, (2, 2), strides=(2, 2), padding="valid")
        pyramid.append(current)
        return pyramid

    def call(self, y_true: KerasTensor, y_pred: KerasTensor) -> KerasTensor:
        """ Calculate the Laplacian Pyramid Loss.

        Parameters
        ----------
        y_true: :class:`keras.KerasTensor`
            The ground truth value
        y_pred: :class:`keras.KerasTensor`
            The predicted value

        Returns
        -------
        :class:`keras.KerasTensor`
            The loss value
        """
        pyramid_true = self._get_laplacian_pyramid(y_true)
        pyramid_pred = self._get_laplacian_pyramid(y_pred)

        losses = ops.stack(
            [ops.sum(ops.abs(ppred - ptrue)) / ops.cast(ops.prod(Variable(ops.shape(ptrue))),
                                                        "float32")
             for ptrue, ppred in zip(pyramid_true, pyramid_pred)])
        loss = ops.sum(losses * self._weights)

        return loss


class LInfNorm(Loss):
    """ Calculate the L-inf norm as a loss function. """
    def __init__(self, *args, **kwargs) -> None:
        logger.debug(parse_class_init(locals()))
        super().__init__(*args, name=self.__class__.__name__, **kwargs)
        logger.debug("Initialized: %s", self.__class__.__name__)

    def call(self, y_true: KerasTensor, y_pred: KerasTensor) -> KerasTensor:
        """ Call the L-inf norm loss function.

        Parameters
        ----------
        y_true: :class:`keras.KerasTensor`
            The ground truth value
        y_pred: :class:`keras.KerasTensor`
            The predicted value

        Returns
        -------
        :class:`keras.KerasTensor`
            The loss value
        """
        diff = ops.abs(y_true - y_pred)
        max_loss = ops.max(diff, axis=(1, 2), keepdims=True)
        loss = ops.mean(max_loss, axis=-1)
        return loss


class LossWrapper(Loss):
    """ A wrapper class for multiple keras losses to enable multiple masked weighted loss
    functions on a single output.

    Notes
    -----
    Whilst Keras does allow for applying multiple weighted loss functions, it does not allow
    for an easy mechanism to add additional data (in our case masks) that are batch specific
    but are not fed in to the model.

    This wrapper receives this additional mask data for the batch stacked onto the end of the
    color channels of the received :attr:`y_true` batch of images. These masks are then split
    off the batch of images and applied to both the :attr:`y_true` and :attr:`y_pred` tensors
    prior to feeding into the loss functions.

    For example, for an image of shape (4, 128, 128, 3) 3 additional masks may be stacked onto
    the end of y_true, meaning we receive an input of shape (4, 128, 128, 6). This wrapper then
    splits off (4, 128, 128, 3:6) from the end of the tensor, leaving the original y_true of
    shape (4, 128, 128, 3) ready for masking and feeding through the loss functions.
    """
    def __init__(self, name="LossWrapper", reduction="sum_over_batch_size") -> None:
        logger.debug(parse_class_init(locals()))
        super().__init__(name=name, reduction=reduction)
        self._loss_functions: list[Loss] = []
        self._loss_weights: list[float] = []
        self._mask_channels: list[int] = []
        logger.debug("Initialized: %s", self.__class__.__name__)

    def add_loss(self,
                 function: Callable,
                 weight: float = 1.0,
                 mask_channel: int = -1) -> None:
        """ Add the given loss function with the given weight to the loss function chain.

        Parameters
        ----------
        function: :class:`keras.losses.Loss`
            The loss function to add to the loss chain
        weight: float, optional
            The weighting to apply to the loss function. Default: `1.0`
        mask_channel: int, optional
            The channel in the `y_true` image that the mask exists in. Set to `-1` if there is no
            mask for the given loss function. Default: `-1`
        """
        logger.debug("Adding loss: (function: %s, weight: %s, mask_channel: %s)",
                     function, weight, mask_channel)
        # Loss must be compiled inside LossContainer for keras to handle distibuted strategies
        self._loss_functions.append(function)
        self._loss_weights.append(weight)
        self._mask_channels.append(mask_channel)

    def call(self, y_true: KerasTensor, y_pred: KerasTensor) -> KerasTensor:
        """ Call the sub loss functions for the loss wrapper.

        Loss is returned as the weighted sum of the chosen losses.

        If masks are being applied to the loss function inputs, then they should be included as
        additional channels at the end of :attr:`y_true`, so that they can be split off and
        applied to the actual inputs to the selected loss function(s).

        Parameters
        ----------
        y_true: :class:`keras.KerasTensor`
            The ground truth batch of images, with any required masks stacked on the end
        y_pred: :class:`keras.KerasTensor`
            The batch of model predictions

        Returns
        -------
        :class:`keras.KerasTensor`
            The final weighted loss
        """
        loss = 0.0
        for func, weight, mask_channel in zip(self._loss_functions,
                                              self._loss_weights,
                                              self._mask_channels):
            logger.trace("Processing loss function: "  # type:ignore[attr-defined]
                         "(func: %s, weight: %s, mask_channel: %s)",
                         func, weight, mask_channel)
            n_true, n_pred = self._apply_mask(y_true, y_pred, mask_channel)
            loss += (func(n_true, n_pred) * weight)
        return loss

    @classmethod
    def _apply_mask(cls,
                    y_true: KerasTensor,
                    y_pred: KerasTensor,
                    mask_channel: int,
                    mask_prop: float = 1.0) -> tuple[KerasTensor, KerasTensor]:
        """ Apply the mask to the input y_true and y_pred. If a mask is not required then
        return the unmasked inputs.

        Parameters
        ----------
        y_true: :class:`keras.KerasTensor`
            The ground truth value
        y_pred: :class:`keras.KerasTensor`
            The predicted value
        mask_channel: int
            The channel within y_true that the required mask resides in
        mask_prop: float, optional
            The amount of mask propagation. Default: `1.0`

        Returns
        -------
        :class:`keras.KerasTensor`
            The ground truth batch of images, with the required mask applied
        :class:`keras.KerasTensor`
            The predicted batch of images with the required mask applied
        """
        if mask_channel == -1:
            logger.trace("No mask to apply")  # type:ignore[attr-defined]
            return y_true[..., :3], y_pred[..., :3]

        logger.trace("Applying mask from channel %s", mask_channel)  # type:ignore[attr-defined]

        mask = ops.tile(ops.expand_dims(y_true[..., mask_channel], axis=-1), (1, 1, 1, 3))
        mask_as_k_inv_prop = 1 - mask_prop
        mask = (mask * mask_prop) + mask_as_k_inv_prop

        m_true = y_true[..., :3] * mask
        m_pred = y_pred[..., :3] * mask

        return m_true, m_pred<|MERGE_RESOLUTION|>--- conflicted
+++ resolved
@@ -64,12 +64,8 @@
                  patch_factor: int = 1,
                  ave_spectrum: bool = False,
                  log_matrix: bool = False,
-<<<<<<< HEAD
-                 batch_matrix: bool = False) -> None:
-=======
                  batch_matrix: bool = False,
                  epsilon: float = 1e-6) -> None:
->>>>>>> 533b2c1c
         logger.debug(parse_class_init(locals()))
         super().__init__(name=self.__class__.__name__)
         self._alpha = alpha
@@ -163,19 +159,11 @@
             weights = ops.log(weights + 1.0)
 
         if self._batch_matrix:  # calculate the spectrum weight matrix using batch-based statistics
-<<<<<<< HEAD
-            weights = weights / ops.max(weights)
-        else:
-            weights = weights / ops.max(ops.max(weights, axis=-2), axis=-2)[..., None, None, :]
-
-        weights = ops.nan_to_num(weights)
-=======
             scale = ops.max(weights)
         else:
             scale = ops.max(weights, axis=(-2, -3), keepdims=True)
         weights = weights / ops.maximum(scale, self._epsilon)
 
->>>>>>> 533b2c1c
         weights = ops.clip(weights, x_min=0.0, x_max=1.0)
 
         return weights
@@ -400,7 +388,6 @@
             The ground truth value
         y_pred: :class:`keras.KerasTensor`
             The predicted value
-<<<<<<< HEAD
 
         Returns
         -------
@@ -423,30 +410,6 @@
         return loss
 
 
-=======
-
-        Returns
-        -------
-        :class:`keras.KerasTensor`
-            The loss value
-        """
-        loss = 0.0
-        loss += self._tv_weight * (self.generalized_loss(self._diff_x(y_true),
-                                                         self._diff_x(y_pred)) +
-                                   self.generalized_loss(self._diff_y(y_true),
-                                                         self._diff_y(y_pred)))
-        loss += self._tv2_weight * (self.generalized_loss(self._diff_xx(y_true),
-                                                          self._diff_xx(y_pred)) +
-                                    self.generalized_loss(self._diff_yy(y_true),
-                                    self._diff_yy(y_pred)) +
-                                    self.generalized_loss(self._diff_xy(y_true),
-                                    self._diff_xy(y_pred)) * 2.)
-        loss = loss / (self._tv_weight + self._tv2_weight)
-        # TODO simplify to use MSE instead
-        return loss
-
-
->>>>>>> 533b2c1c
 class LaplacianPyramidLoss(Loss):
     """ Laplacian Pyramid Loss Function
 
