#!/usr/bin/env python3
""" Custom Initializers for faceswap.py """

import logging
import sys
import inspect

import numpy as np
import tensorflow as tf
from keras import backend as K
from keras import initializers
from keras.utils import get_custom_objects

from lib.utils import get_backend

<<<<<<< HEAD
    new_shape = shape[:3] + [int(shape[3] / (scale ** 2))]
    var_x = initializer(new_shape, dtype)
    var_x = tf.transpose(var_x, perm=[2, 0, 1, 3])
    var_x = tf.image.resize(var_x,
                            size=(shape[0] * scale, shape[1] * scale),
                            method=tf.image.ResizeMethod.NEAREST_NEIGHBOR)
    var_x = tf.nn.space_to_depth(var_x, block_size=scale)
    var_x = tf.transpose(var_x, perm=[1, 2, 0, 3])
    return var_x
=======
logger = logging.getLogger(__name__)  # pylint: disable=invalid-name
>>>>>>> 88f9092a


class ICNR(initializers.Initializer):  # pylint: disable=invalid-name
    """ ICNR initializer for checkerboard artifact free sub pixel convolution

    Parameters
    ----------
    initializer: :class:`keras.initializers.Initializer`
        The initializer used for sub kernels (orthogonal, glorot uniform, etc.)
    scale: int
        scaling factor of sub pixel convolution (up sampling from 8x8 to 16x16 is scale 2)

    Returns
    -------
    tensor
        The modified kernel weights

    Example
    -------
        >>> x = conv2d(... weights_initializer=ICNR(initializer=he_uniform(), scale=2))

    References
    ----------
    Andrew Aitken et al. Checkerboard artifact free sub-pixel convolution
    https://arxiv.org/pdf/1707.02937.pdf,  https://distill.pub/2016/deconv-checkerboard/
    """

    def __init__(self, initializer, scale=2):
        self.scale = scale
        self.initializer = initializer

    def __call__(self, shape, dtype="float32"):
        """ Call function for the ICNR initializer.

        Parameters
        ----------
        shape: tuple or list
            The required resized shape for the output tensor
        dtype: str
            The data type for the tensor

        Returns
        -------
        tensor
            The modified kernel weights
        """
        shape = list(shape)
        if self.scale == 1:
            return self.initializer(shape)
        new_shape = shape[:3] + [shape[3] // (self.scale ** 2)]
        if isinstance(self.initializer, dict):
            self.initializer = initializers.deserialize(self.initializer)
        var_x = self.initializer(new_shape, dtype)
<<<<<<< HEAD
        var_x = tf.transpose(var_x, perm=[2, 0, 1, 3])
        var_x = tf.image.resize(var_x,
                                size=(shape[0] * self.scale, shape[1] * self.scale),
                                method=tf.image.ResizeMethod.NEAREST_NEIGHBOR)
        var_x = tf.nn.space_to_depth(var_x, block_size=self.scale, data_format="NHWC")
        var_x = tf.transpose(var_x, perm=[1, 2, 0, 3])
=======
        var_x = K.permute_dimensions(var_x, [2, 0, 1, 3])
        var_x = self._resize_nearest_neighbour(var_x,
                                               (shape[0] * self.scale, shape[1] * self.scale))
        var_x = self._space_to_depth(var_x)
        var_x = K.permute_dimensions(var_x, [1, 2, 0, 3])
        logger.debug("Output: %s", var_x)
>>>>>>> 88f9092a
        return var_x

    def _resize_nearest_neighbour(self, input_tensor, size):
        """ Resize a tensor using nearest neighbor interpolation.

        Notes
        -----
        Tensorflow has a bug that resizes the image incorrectly if :attr:`align_corners` is not set
        to ``True``. Keras Backend does not set this flag, so we explicitly call the Tensorflow
        operation for non-amd backends.

        Parameters
        ----------
        input_tensor: tensor
            The tensor to be resized
        tuple: int
            The (`h`, `w`) that the tensor should be resized to (used for non-amd backends only)

        Returns
        -------
        tensor
            The input tensor resized to the given size
        """
        if get_backend() == "amd":
            retval = K.resize_images(input_tensor, self.scale, self.scale, "channels_last",
                                     interpolation="nearest")
        else:
            retval = tf.image.resize_nearest_neighbor(input_tensor, size=size, align_corners=True)
        logger.debug("Input Tensor: %s, Output Tensor: %s", input_tensor, retval)
        return retval

    def _space_to_depth(self, input_tensor):
        """ Space to depth implementation.

        PlaidML does not have a space to depth operation, so calculate if backend is amd
        otherwise returns the :func:`tensorflow.space_to_depth` operation.

        Parameters
        ----------
        input_tensor: tensor
            The tensor to be manipulated

        Returns
        -------
        tensor
            The manipulated input tensor
        """
        if get_backend() == "amd":
            batch, height, width, depth = input_tensor.shape.dims
            new_height = height // self.scale
            new_width = width // self.scale
            reshaped = K.reshape(input_tensor,
                                 (batch, new_height, self.scale, new_width, self.scale, depth))
            retval = K.reshape(K.permute_dimensions(reshaped, [0, 1, 3, 2, 4, 5]),
                               (batch, new_height, new_width, -1))
        else:
            retval = tf.space_to_depth(input_tensor, block_size=self.scale, data_format="NHWC")
        logger.debug("Input Tensor: %s, Output Tensor: %s", input_tensor, retval)
        return retval

    def get_config(self):
        """ Return the ICNR Initializer configuration.

        Returns
        -------
        dict
            The configuration for ICNR Initialization
        """
        config = {"scale": self.scale,
                  "initializer": self.initializer
                  }
        base_config = super(ICNR, self).get_config()
        return dict(list(base_config.items()) + list(config.items()))


class ConvolutionAware(initializers.Initializer):
    """
    Initializer that generates orthogonal convolution filters in the Fourier space. If this
    initializer is passed a shape that is not 3D or 4D, orthogonal initialization will be used.

    Adapted, fixed and optimized from:
    https://github.com/keras-team/keras-contrib/blob/master/keras_contrib/initializers/convaware.py

    Parameters
    ----------
    eps_std: float
        The Standard deviation for the random normal noise used to break symmetry in the inverse
        Fourier transform.
    seed: int, optional
        Used to seed the random generator. Default: ``None``

    Returns
    -------
    tensor
        The modified kernel weights

    References
    ----------
    Armen Aghajanyan, https://arxiv.org/abs/1702.06295

    Notes
    -----
    Convolutional Aware Initialization takes a long time. Keras model loading loads a model,
    performs initialization and then loads weights, which is an unnecessary waste of time.
    init defaults to False so that this is bypassed when loading a saved model passing zeros.
    """

    def __init__(self, eps_std=0.05, seed=None, init=False):
        self._init = init
        self.eps_std = eps_std
        self.seed = seed
        self.orthogonal = initializers.Orthogonal()
        self.he_uniform = initializers.he_uniform()

    def __call__(self, shape, dtype=None):
        """ Call function for the ICNR initializer.

        Parameters
        ----------
        shape: tuple or list
            The required shape for the output tensor
        dtype: str
            The data type for the tensor

        Returns
        -------
        tensor
            The modified kernel weights
        """
        dtype = K.floatx() if dtype is None else dtype
        if self._init:
            logger.info("Calculating Convolution Aware Initializer for shape: %s", shape)
        else:
            logger.debug("Bypassing Convolutional Aware Initializer for saved model")
            # Dummy in he_uniform just in case there aren't any weighs being loaded
            # and it needs some kind of initialization
            return self.he_uniform(shape, dtype=dtype)

        rank = len(shape)
        if self.seed is not None:
            np.random.seed(self.seed)

        fan_in, _ = initializers._compute_fans(shape)  # pylint:disable=protected-access
        variance = 2 / fan_in

        if rank == 3:
            row, stack_size, filters_size = shape

            transpose_dimensions = (2, 1, 0)
            kernel_shape = (row,)
            correct_ifft = lambda shape, s=[None]: np.fft.irfft(shape, s[0])  # noqa
            correct_fft = np.fft.rfft

        elif rank == 4:
            row, column, stack_size, filters_size = shape

            transpose_dimensions = (2, 3, 1, 0)
            kernel_shape = (row, column)
            correct_ifft = np.fft.irfft2
            correct_fft = np.fft.rfft2

        elif rank == 5:
            var_x, var_y, var_z, stack_size, filters_size = shape

            transpose_dimensions = (3, 4, 0, 1, 2)
            kernel_shape = (var_x, var_y, var_z)
            correct_fft = np.fft.rfftn
            correct_ifft = np.fft.irfftn

        else:
            return K.variable(self.orthogonal(shape), dtype=dtype)

        kernel_fourier_shape = correct_fft(np.zeros(kernel_shape)).shape

        basis = self._create_basis(filters_size, stack_size, np.prod(kernel_fourier_shape), dtype)
        basis = basis.reshape((filters_size, stack_size,) + kernel_fourier_shape)
        randoms = np.random.normal(0, self.eps_std, basis.shape[:-2] + kernel_shape)
        init = correct_ifft(basis, kernel_shape) + randoms
        init = self._scale_filters(init, variance)
        return K.variable(init.transpose(transpose_dimensions), dtype=dtype, name="conv_aware")

    def _create_basis(self, filters_size, filters, size, dtype):
        """ Create the basis for convolutional aware initialization """
        if size == 1:
            return np.random.normal(0.0, self.eps_std, (filters_size, filters, size))
        nbb = filters // size + 1
        var_a = np.random.normal(0.0, 1.0, (filters_size, nbb, size, size))
        var_a = self._symmetrize(var_a)
        var_u = np.linalg.svd(var_a)[0].transpose(0, 1, 3, 2)
        var_p = np.reshape(var_u, (filters_size, nbb * size, size))[:, :filters, :].astype(dtype)
        return var_p

    @staticmethod
    def _symmetrize(var_a):
        """ Make the given tensor symmetrical. """
        var_b = np.transpose(var_a, axes=(0, 1, 3, 2))
        diag = var_a.diagonal(axis1=2, axis2=3)
        var_c = np.array([[np.diag(arr) for arr in batch] for batch in diag])
        return var_a + var_b - var_c

    @staticmethod
    def _scale_filters(filters, variance):
        """ Scale the given filters. """
        c_var = np.var(filters)
        var_p = np.sqrt(variance / c_var)
        return filters * var_p

    def get_config(self):
        """ Return the Convolutional Aware Initializer configuration.

        Returns
        -------
        dict
            The configuration for ICNR Initialization
        """
        return {
            "eps_std": self.eps_std,
            "seed": self.seed
        }


# Update initializers into Keras custom objects
for name, obj in inspect.getmembers(sys.modules[__name__]):
    if inspect.isclass(obj) and obj.__module__ == __name__:
        get_custom_objects().update({name: obj})<|MERGE_RESOLUTION|>--- conflicted
+++ resolved
@@ -13,19 +13,7 @@
 
 from lib.utils import get_backend
 
-<<<<<<< HEAD
-    new_shape = shape[:3] + [int(shape[3] / (scale ** 2))]
-    var_x = initializer(new_shape, dtype)
-    var_x = tf.transpose(var_x, perm=[2, 0, 1, 3])
-    var_x = tf.image.resize(var_x,
-                            size=(shape[0] * scale, shape[1] * scale),
-                            method=tf.image.ResizeMethod.NEAREST_NEIGHBOR)
-    var_x = tf.nn.space_to_depth(var_x, block_size=scale)
-    var_x = tf.transpose(var_x, perm=[1, 2, 0, 3])
-    return var_x
-=======
 logger = logging.getLogger(__name__)  # pylint: disable=invalid-name
->>>>>>> 88f9092a
 
 
 class ICNR(initializers.Initializer):  # pylint: disable=invalid-name
@@ -79,51 +67,16 @@
         if isinstance(self.initializer, dict):
             self.initializer = initializers.deserialize(self.initializer)
         var_x = self.initializer(new_shape, dtype)
-<<<<<<< HEAD
-        var_x = tf.transpose(var_x, perm=[2, 0, 1, 3])
-        var_x = tf.image.resize(var_x,
-                                size=(shape[0] * self.scale, shape[1] * self.scale),
-                                method=tf.image.ResizeMethod.NEAREST_NEIGHBOR)
-        var_x = tf.nn.space_to_depth(var_x, block_size=self.scale, data_format="NHWC")
-        var_x = tf.transpose(var_x, perm=[1, 2, 0, 3])
-=======
         var_x = K.permute_dimensions(var_x, [2, 0, 1, 3])
-        var_x = self._resize_nearest_neighbour(var_x,
-                                               (shape[0] * self.scale, shape[1] * self.scale))
+        var_x = K.resize_images(var_x,
+                                self.scale,
+                                self.scale,
+                                "channels_last",
+                                interpolation="nearest")
         var_x = self._space_to_depth(var_x)
         var_x = K.permute_dimensions(var_x, [1, 2, 0, 3])
         logger.debug("Output: %s", var_x)
->>>>>>> 88f9092a
         return var_x
-
-    def _resize_nearest_neighbour(self, input_tensor, size):
-        """ Resize a tensor using nearest neighbor interpolation.
-
-        Notes
-        -----
-        Tensorflow has a bug that resizes the image incorrectly if :attr:`align_corners` is not set
-        to ``True``. Keras Backend does not set this flag, so we explicitly call the Tensorflow
-        operation for non-amd backends.
-
-        Parameters
-        ----------
-        input_tensor: tensor
-            The tensor to be resized
-        tuple: int
-            The (`h`, `w`) that the tensor should be resized to (used for non-amd backends only)
-
-        Returns
-        -------
-        tensor
-            The input tensor resized to the given size
-        """
-        if get_backend() == "amd":
-            retval = K.resize_images(input_tensor, self.scale, self.scale, "channels_last",
-                                     interpolation="nearest")
-        else:
-            retval = tf.image.resize_nearest_neighbor(input_tensor, size=size, align_corners=True)
-        logger.debug("Input Tensor: %s, Output Tensor: %s", input_tensor, retval)
-        return retval
 
     def _space_to_depth(self, input_tensor):
         """ Space to depth implementation.
@@ -150,7 +103,7 @@
             retval = K.reshape(K.permute_dimensions(reshaped, [0, 1, 3, 2, 4, 5]),
                                (batch, new_height, new_width, -1))
         else:
-            retval = tf.space_to_depth(input_tensor, block_size=self.scale, data_format="NHWC")
+            retval = tf.nn.space_to_depth(input_tensor, block_size=self.scale, data_format="NHWC")
         logger.debug("Input Tensor: %s, Output Tensor: %s", input_tensor, retval)
         return retval
 
