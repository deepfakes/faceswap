--- conflicted
+++ resolved
@@ -111,6 +111,32 @@
         parts = [r_jaw, l_jaw, r_cheek, l_cheek, nose_ridge, r_eye, l_eye, nose]
         return parts
 
+    @staticmethod
+    def extended(landmarks):
+        """ Component facehull mask with forehead extended"""
+        # mid points between the side of face and eye point
+        ml_pnt = (landmarks[36] + landmarks[0]) // 2
+        mr_pnt = (landmarks[16] + landmarks[45]) // 2
+
+        # mid points between the mid points and eye
+        ql_pnt = (landmarks[36] + ml_pnt) // 2
+        qr_pnt = (landmarks[45] + mr_pnt) // 2
+
+        # Top of the eye arrays
+        bot_l = np.array((ql_pnt, landmarks[36], landmarks[37], landmarks[38], landmarks[39]))
+        bot_r = np.array((landmarks[42], landmarks[43], landmarks[44], landmarks[45], qr_pnt))
+
+        # Eyebrow arrays
+        top_l = landmarks[17:22]
+        top_r = landmarks[22:27]
+
+        # Adjust eyebrow arrays
+        landmarks[17:22] = top_l + ((top_l - bot_l) // 2)
+        landmarks[22:27] = top_r + ((top_r - bot_r) // 2)
+
+        parts = self.eight(landmarks)
+        return parts
+
     def build_masks(self, mask_type, faces, means, landmarks):
         """
         Function for creating facehull masks
@@ -120,6 +146,7 @@
         build_dict = {"facehull":    self.one,
                       "dfl_full":    self.three,
                       "components":  self.eight,
+                      "extended":    self.extended,
                       None:          self.three}
         masks = np.array(np.zeros(faces.shape[:-1] + (1,)), dtype='float32', ndmin=4)
         if landmarks.ndim == 2:
@@ -189,7 +216,7 @@
             batch_slice = slice(i * batch_size, (i + 1) * batch_size)
             print(masks.shape, results.shape)
             masks[batch_slice] = results[..., None]
-            
+
 
         return masks
 
@@ -255,7 +282,6 @@
         return mask
 
 
-<<<<<<< HEAD
 class Dummy(Mask):
     """ Dummy mask to enable full crop training of face and background """
 
@@ -263,58 +289,4 @@
         """ Dummy mask of all ones """
         masks = np.ones_like(faces)
 
-        return masks
-=======
-class extended(Mask):  # pylint: disable=invalid-name
-    """ Extended mask
-        Based on components mask. Attempts to extend the eyebrow points up the forehead
-    """
-    def build_mask(self):
-        mask = np.zeros(self.face.shape[0:2] + (1, ), dtype=np.float32)
-
-        landmarks = self.landmarks.copy()
-        # mid points between the side of face and eye point
-        ml_pnt = (landmarks[36] + landmarks[0]) // 2
-        mr_pnt = (landmarks[16] + landmarks[45]) // 2
-
-        # mid points between the mid points and eye
-        ql_pnt = (landmarks[36] + ml_pnt) // 2
-        qr_pnt = (landmarks[45] + mr_pnt) // 2
-
-        # Top of the eye arrays
-        bot_l = np.array((ql_pnt, landmarks[36], landmarks[37], landmarks[38], landmarks[39]))
-        bot_r = np.array((landmarks[42], landmarks[43], landmarks[44], landmarks[45], qr_pnt))
-
-        # Eyebrow arrays
-        top_l = landmarks[17:22]
-        top_r = landmarks[22:27]
-
-        # Adjust eyebrow arrays
-        landmarks[17:22] = top_l + ((top_l - bot_l) // 2)
-        landmarks[22:27] = top_r + ((top_r - bot_r) // 2)
-
-        r_jaw = (landmarks[0:9], landmarks[17:18])
-        l_jaw = (landmarks[8:17], landmarks[26:27])
-        r_cheek = (landmarks[17:20], landmarks[8:9])
-        l_cheek = (landmarks[24:27], landmarks[8:9])
-        nose_ridge = (landmarks[19:25], landmarks[8:9],)
-        r_eye = (landmarks[17:22], landmarks[27:28], landmarks[31:36], landmarks[8:9])
-        l_eye = (landmarks[22:27], landmarks[27:28], landmarks[31:36], landmarks[8:9])
-        nose = (landmarks[27:31], landmarks[31:36])
-        parts = [r_jaw, l_jaw, r_cheek, l_cheek, nose_ridge, r_eye, l_eye, nose]
-
-        for item in parts:
-            merged = np.concatenate(item)
-            cv2.fillConvexPoly(mask, cv2.convexHull(merged), 255.)  # pylint: disable=no-member
-        return mask
-
-
-class facehull(Mask):  # pylint: disable=invalid-name
-    """ Basic face hull mask """
-    def build_mask(self):
-        mask = np.zeros(self.face.shape[0:2] + (1, ), dtype=np.float32)
-        hull = cv2.convexHull(  # pylint: disable=no-member
-            np.array(self.landmarks).reshape((-1, 2)))
-        cv2.fillConvexPoly(mask, hull, 255.0, lineType=cv2.LINE_AA)  # pylint: disable=no-member
-        return mask
->>>>>>> 8b2f166e
+        return masks