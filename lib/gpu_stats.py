--- conflicted
+++ resolved
@@ -145,14 +145,11 @@
     def get_card_most_free(self):
         """ Return the card and available VRAM for card with
             most VRAM free """
-<<<<<<< HEAD
-=======
         if self.device_count == 0:
             return {"card_id": -1,
                     "device": "No Nvidia devices found",
                     "free": 2048,
                     "total": 2048}
->>>>>>> ff108684
         free_vram = self.get_free()
         vram_free = max(free_vram)
         card_id = free_vram.index(vram_free)
@@ -161,10 +158,6 @@
                 "free": vram_free,
                 "total": self.vram[card_id]}
 
-<<<<<<< HEAD
-    
-=======
->>>>>>> ff108684
     def print_info(self):
         """ Output GPU info in verbose mode """
         print("GPU Driver:       {}".format(self.driver))
