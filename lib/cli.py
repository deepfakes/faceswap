#!/usr/bin python3
<<<<<<< HEAD
=======
""" Command Line Arguments """

>>>>>>> 9b58b351
import argparse
import os
import sys

<<<<<<< HEAD
# DLIB is a GPU Memory hog, so the following modules should only be imported
#  when required
detect_faces = None
DetectedFace = None
FaceFilter = None


def import_faces_detect():
    """ Import the faces_detect module only when it is required """
    global detect_faces
    global DetectedFace
    if detect_faces is None or DetectedFace is None:
        import lib.faces_detect
        detect_faces = lib.faces_detect.detect_faces
        DetectedFace = lib.faces_detect.DetectedFace


def import_FaceFilter():
    """ Import the FaceFilter module only when it is required """
    global FaceFilter
    if FaceFilter is None:
        import lib.FaceFilter
        FaceFilter = lib.FaceFilter.FaceFilter
=======
from plugins.PluginLoader import PluginLoader

class ScriptExecutor(object):
    """ Loads the relevant script modules and executes the script.
        This class is initialised in each of the argparsers for the relevant command,
        then execute script is called within their set_default function """

    def __init__(self, command, subparsers=None):
        self.command = command.lower()
        self.subparsers = subparsers

    def import_script(self):
        """ Only import a script's modules when running that script."""
        if self.command == 'extract':
            from scripts.extract import Extract as script
        elif self.command == 'train':
            from scripts.train import Train as script
        elif self.command == 'convert':
            from scripts.convert import Convert as script
        elif self.command == 'gui':
            from scripts.gui import Gui as script
        else:
            script = None
        return script

    def execute_script(self, arguments):
        """ Run the script for called command """
        script = self.import_script()
        args = (arguments, ) if self.command != 'gui' else (arguments, self.subparsers)
        process = script(*args)
        process.process()
>>>>>>> 9b58b351


class FullPaths(argparse.Action):
    """Expand user- and relative-paths"""
    def __call__(self, parser, namespace, values, option_string=None):
        setattr(namespace, self.dest, os.path.abspath(
                os.path.expanduser(values)))


class DirFullPaths(FullPaths):
    """ Class that gui uses to determine if you need to open a directory """
    pass


class FileFullPaths(FullPaths):
    """
    Class that gui uses to determine if you need to open a file.

    Filetypes added as an argparse argument must be an iterable, i.e. a
    list of lists, tuple of tuples, list of tuples etc... formatted like so:
        [("File Type", ["*.ext", "*.extension"])]
    A more realistic example:
        [("Video File", ["*.mkv", "mp4", "webm"])]

    If the file extensions are not prepended with '*.', use the
    prep_filetypes() method to format them in the arguments_list.
    """
    def __init__(self, option_strings, dest, nargs=None, filetypes=None,
                 **kwargs):
        super(FileFullPaths, self).__init__(option_strings, dest, **kwargs)
        if nargs is not None:
            raise ValueError("nargs not allowed")
        self.filetypes = filetypes

    @staticmethod
    def prep_filetypes(filetypes):
        all_files = ("All Files", "*.*")
        filetypes_l = list()
        for i in range(len(filetypes)):
            filetypes_l.append(FileFullPaths._process_filetypes(filetypes[i]))
        filetypes_l.append(all_files)
        return tuple(filetypes_l)

    @staticmethod
    def _process_filetypes(filetypes):
        """        """
        if filetypes is None:
            return None

        filetypes_name = filetypes[0]
        filetypes_l = filetypes[1]
        if (type(filetypes_l) == list or type(filetypes_l) == tuple) \
                and all("*." in i for i in filetypes_l):
            return filetypes  # assume filetypes properly formatted

        if type(filetypes_l) != list and type(filetypes_l) != tuple:
            raise ValueError("The filetypes extensions list was "
                             "neither a list nor a tuple: "
                             "{}".format(filetypes_l))

        filetypes_list = list()
        for i in range(len(filetypes_l)):
            filetype = filetypes_l[i].strip("*.")
            filetype = filetype.strip(';')
            filetypes_list.append("*." + filetype)
        return filetypes_name, filetypes_list

    def _get_kwargs(self):
        names = [
            'option_strings',
            'dest',
            'nargs',
            'const',
            'default',
            'type',
            'choices',
            'help',
            'metavar',
            'filetypes'
        ]
        return [(name, getattr(self, name)) for name in names]


class ComboFullPaths(FileFullPaths):
    """
    Class that gui uses to determine if you need to open a file or a
    directory based on which action you are choosing
    """
    def __init__(self,  option_strings, dest, nargs=None, filetypes=None,
                 actions_open_type=None, **kwargs):
        if nargs is not None:
            raise ValueError("nargs not allowed")
        super(ComboFullPaths, self).__init__(option_strings, dest,
                                             filetypes=None, **kwargs)

        self.actions_open_type = actions_open_type
        self.filetypes = filetypes

    @staticmethod
    def prep_filetypes(filetypes):
        all_files = ("All Files", "*.*")
        filetypes_d = dict()
        for k, v in filetypes.items():
            filetypes_d[k] = ()
            if v is None:
                filetypes_d[k] = None
                continue
            filetypes_l = list()
            for i in range(len(v)):
                filetypes_l.append(ComboFullPaths._process_filetypes(v[i]))
            filetypes_d[k] = (tuple(filetypes_l), all_files)
        return filetypes_d

    def _get_kwargs(self):
        names = [
            'option_strings',
            'dest',
            'nargs',
            'const',
            'default',
            'type',
            'choices',
            'help',
            'metavar',
            'filetypes',
            'actions_open_type'
        ]
        return [(name, getattr(self, name)) for name in names]


class FullHelpArgumentParser(argparse.ArgumentParser):
<<<<<<< HEAD
    """
    Identical to the built-in argument parser, but on error
    it prints full help message instead of just usage information
    """

    def error(self, message):
        self.print_help(sys.stderr)
        args = {'prog': self.prog, 'message': message}
        self.exit(2, '%(prog)s: error: %(message)s\n' % args)


class DirectoryProcessor(object):
    """
    Abstract class that processes a directory of images
    and writes output to the specified folder
    """
    arguments = None
    parser = None

    input_dir = None
    output_dir = None

    images_found = 0
    num_faces_detected = 0
    faces_detected = dict()
    verify_output = False
    rotation_angles = None

    def __init__(self, subparser, command, description='default'):
=======
    """ Identical to the built-in argument parser, but on error it
        prints full help message instead of just usage information """
    def error(self, message):
        self.print_help(sys.stderr)
        args = {"prog": self.prog, "message": message}
        self.exit(2, "%(prog)s: error: %(message)s\n" % args)

class FaceSwapArgs(object):
    """ Faceswap argument parser functions that are universal
        to all commands. Should be the parent function of all
        subsequent argparsers """
    def __init__(self, subparser, command, description="default", subparsers=None):
>>>>>>> 9b58b351
        self.argument_list = self.get_argument_list()
        self.optional_arguments = self.get_optional_arguments()
        self.parser = self.create_parser(subparser, command, description)

        self.add_arguments()

        script = ScriptExecutor(command, subparsers)
        self.parser.set_defaults(func=script.execute_script)

    @staticmethod
    def get_argument_list():
<<<<<<< HEAD
        """ Put the arguments in a list so that they are accessible from
        both argparse and gui """
        argument_list = list()
        argument_list.append({"opts": ('-i', '--input-dir'),
                              "action": DirFullPaths,
                              "dest": "input_dir",
                              "default": "input",
                              "help": "Input directory. A directory "
                                      "containing the files \
                                you wish to process. Defaults to 'input'"})
        argument_list.append({"opts": ('-o', '--output-dir'),
                              "action": DirFullPaths,
                              "dest": "output_dir",
                              "default": "output",
                              "help": "Output directory. This is where the "
                                      "converted files will \
                                be stored. Defaults to 'output'"})
        argument_list.append({"opts": ('--serializer',),
                              "type": str.lower,
                              "dest": "serializer",
                              "choices": ("yaml", "json", "pickle"),
                              "help": "serializer for alignments file"})
        argument_list.append({"opts": ('--alignments',),
                              "action": FileFullPaths,
                              "type": str,
                              "dest": "alignments_path",
                              "help": "optional path to alignments file."})
        argument_list.append({"opts": ('-v', '--verbose'),
                              "action": "store_true",
                              "dest": "verbose",
                              "default": False,
                              "help": "Show verbose output"})
=======
        """ Put the arguments in a list so that they are accessible from both argparse and gui
            overide for command specific arguments """
        argument_list = []
>>>>>>> 9b58b351
        return argument_list

    @staticmethod
    def get_optional_arguments():
<<<<<<< HEAD
        """ Put the arguments in a list so that they are accessible from
        both argparse and gui """
        # Override this for custom arguments
        argument_list = []
        return argument_list

    def process_arguments(self, arguments):
        self.arguments = arguments
        print("Input Directory: {}".format(self.arguments.input_dir))
        print("Output Directory: {}".format(self.arguments.output_dir))
        print("Filter: {}".format(self.arguments.filter))
        self.serializer = None
        if self.arguments.serializer is None and \
                self.arguments.alignments_path is not None:
            ext = os.path.splitext(self.arguments.alignments_path)[-1]
            self.serializer = Serializer.get_serializer_fromext(ext)
            print(self.serializer, self.arguments.alignments_path)
        else:
            self.serializer = Serializer.get_serializer(
                self.arguments.serializer or "json")
        print("Using {} serializer".format(self.serializer.ext))

        try:
            if self.arguments.rotate_images is not None and \
                    self.arguments.rotate_images != "off":
                if self.arguments.rotate_images == "on":
                    self.rotation_angles = range(90, 360, 90)
                else:
                    rotation_angles = [int(angle) for angle in
                                       self.arguments.rotate_images.split(",")]
                    if len(rotation_angles) == 1:
                        rotation_step_size = rotation_angles[0]
                        self.rotation_angles = range(rotation_step_size, 360,
                                                     rotation_step_size)
                    elif len(rotation_angles) > 1:
                        self.rotation_angles = rotation_angles
        except AttributeError:
            pass

        print('Starting, this may take a while...')

        try:
            if self.arguments.skip_existing:
                self.already_processed = get_image_paths(
                    self.arguments.output_dir)
        except AttributeError:
            pass

        self.output_dir = get_folder(self.arguments.output_dir)

        try:
            try:
                if self.arguments.skip_existing:
                    self.input_dir = get_image_paths(self.arguments.input_dir,
                                                     self.already_processed)
                    print('Excluding %s files' % len(self.already_processed))
                else:
                    self.input_dir = get_image_paths(self.arguments.input_dir)
            except AttributeError:
                self.input_dir = get_image_paths(self.arguments.input_dir)
        except:
            print('Input directory not found. Please ensure it exists.')
            exit(1)

        self.filter = self.load_filter()
        self.process()
        self.finalize()

    def read_alignments(self):

        fn = os.path.join(str(self.arguments.input_dir),
                          "alignments.{}".format(self.serializer.ext))
        if self.arguments.alignments_path is not None:
            fn = self.arguments.alignments_path

        try:
            print("Reading alignments from: {}".format(fn))
            with open(fn, self.serializer.roptions) as f:
                self.faces_detected = self.serializer.unmarshal(f.read())
        except Exception as e:
            print("{} not read!".format(fn))
            print(str(e))
            self.faces_detected = dict()

    def write_alignments(self):

        fn = os.path.join(str(self.arguments.input_dir),
                          "alignments.{}".format(self.serializer.ext))
        if self.arguments.alignments_path is not None:
            fn = self.arguments.alignments_path
        print("Alignments filepath: %s" % fn)

        if self.arguments.skip_existing:
            if os.path.exists(fn):
                with open(fn, self.serializer.roptions) as inf:
                    data = self.serializer.unmarshal(inf.read())
                    for k, v in data.items():
                        self.faces_detected[k] = v
            else:
                print('Existing alignments file "%s" not found.' % fn)
        try:
            print("Writing alignments to: {}".format(fn))
            with open(fn, self.serializer.woptions) as fh:
                fh.write(self.serializer.marshal(self.faces_detected))
        except Exception as e:
            print("{} not written!".format(fn))
            print(str(e))
            self.faces_detected = dict()

    def read_directory(self):
        self.images_found = len(self.input_dir)
        return self.input_dir

    def have_face(self, filename):
        return os.path.basename(filename) in self.faces_detected

    def have_alignments(self):
        fn = os.path.join(str(self.arguments.input_dir),
                          "alignments.{}".format(self.serializer.ext))
        return os.path.exists(fn)

    def get_faces_alignments(self, filename, image):
        import_faces_detect()
        faces_count = 0
        faces = self.faces_detected[os.path.basename(filename)]
        for rawface in faces:
            face = DetectedFace(**rawface)
            # Rotate the image if necessary
            if face.r != 0: image = rotate_image(image, face.r)
            face.image = image[face.y: face.y + face.h,
                         face.x: face.x + face.w]
            if self.filter is not None and not self.filter.check(face):
                if self.arguments.verbose:
                    print('Skipping not recognized face!')
                continue

            yield faces_count, face
            self.num_faces_detected += 1
            faces_count += 1
        if faces_count > 1 and self.arguments.verbose:
            print(
                'Note: Found more than one face in an image! File: %s' %
                filename)
            self.verify_output = True

    def get_faces(self, image, rotation=0):
        import_faces_detect()
        faces_count = 0
        faces = detect_faces(image, self.arguments.detector,
                             self.arguments.verbose, rotation)

        for face in faces:
            if self.filter is not None and not self.filter.check(face):
                if self.arguments.verbose:
                    print('Skipping not recognized face!')
                continue
            yield faces_count, face
=======
        """ Put the arguments in a list so that they are accessible from both argparse and gui
            This is used for when there are sub-children (e.g. convert and extract)
            Override this for custom arguments """
        argument_list = []
        return argument_list

    @staticmethod
    def create_parser(subparser, command, description):
        """ Create the parser for the selected command """
        parser = subparser.add_parser(
            command,
            help=description,
            description=description,
            epilog="Questions and feedback: \
            https://github.com/deepfakes/faceswap-playground")
        return parser

    def add_arguments(self):
        """ Parse the arguments passed in from argparse """
        for option in self.argument_list + self.optional_arguments:
            args = option["opts"]
            kwargs = {key: option[key] for key in option.keys() if key != "opts"}
            self.parser.add_argument(*args, **kwargs)


class ExtractConvertArgs(FaceSwapArgs):
    """ This class is used as a parent class to capture arguments that
        will be used in both the extract and convert process.
>>>>>>> 9b58b351

        Arguments that can be used in both of these processes should be
        placed here, but no further processing should be done. This class
        just captures arguments """

    @staticmethod
    def get_argument_list():
        """ Put the arguments in a list so that they are accessible from both argparse and gui """
        argument_list = []
        argument_list.append({"opts": ("-i", "--input-dir"),
                              "action": FullPaths,
                              "dest": "input_dir",
                              "default": "input",
                              "help": "Input directory. A directory containing the files "
                                      "you wish to process. Defaults to 'input'"})
        argument_list.append({"opts": ("-o", "--output-dir"),
                              "action": FullPaths,
                              "dest": "output_dir",
                              "default": "output",
                              "help": "Output directory. This is where the converted files will "
                                      "be stored. Defaults to 'output'"})
        argument_list.append({"opts": ("--alignments", ),
                              "type": str,
                              "dest": "alignments_path",
                              "help": "optional path to alignments file"})
        argument_list.append({"opts": ("--serializer", ),
                              "type": str.lower,
                              "dest": "serializer",
                              "choices": ("yaml", "json", "pickle"),
                              "help": "serializer for alignments file"})
        argument_list.append({"opts": ("-D", "--detector"),
                              "type": str,
                              # case sensitive because this is used to load a plugin.
                              "choices": ("hog", "cnn", "all"),
                              "default": "hog",
                              "help": "Detector to use. 'cnn' detects many more angles but "
                                      "will be much more resource intensive and may fail "
                                      "on large files"})
        argument_list.append({"opts": ("-l", "--ref_threshold"),
                              "type": float,
                              "dest": "ref_threshold",
                              "default": 0.6,
                              "help": "Threshold for positive face recognition"})
        argument_list.append({"opts": ("-n", "--nfilter"),
                              "type": str,
                              "dest": "nfilter",
                              "nargs": "+",
                              "default": None,
                              "help": "Reference image for the persons you do not want to "
                                      "process. Should be a front portrait. Multiple images"
                                      "can be added space separated"})
        argument_list.append({"opts": ("-f", "--filter"),
                              "type": str,
                              "dest": "filter",
                              "nargs": "+",
                              "default": None,
                              "help": "Reference images for the person you want to process. "
                                      "Should be a front portrait. Multiple images"
                                      "can be added space separated"})
        argument_list.append({"opts": ("-v", "--verbose"),
                              "action": "store_true",
                              "dest": "verbose",
                              "default": False,
                              "help": "Show verbose output"})
        return argument_list

<<<<<<< HEAD
    def load_filter(self):
        nfilter_files = self.arguments.nfilter
        if not isinstance(self.arguments.nfilter, list):
            nfilter_files = [self.arguments.nfilter]
        nfilter_files = list(
            filter(lambda fn: Path(fn).exists(), nfilter_files))

        filter_files = self.arguments.filter
        if not isinstance(self.arguments.filter, list):
            filter_files = [self.arguments.filter]
        filter_files = list(filter(lambda fn: Path(fn).exists(), filter_files))

        if filter_files:
            import_FaceFilter()
            print('Loading reference images for filtering: %s' % filter_files)
            return FaceFilter(filter_files, nfilter_files,
                              self.arguments.ref_threshold)

    # for now, we limit this class responsability to the read of files.
    # images and faces are processed outside this class
    def process(self):
        # implement your image processing!
        raise NotImplementedError()

    def parse_arguments(self, description, subparser, command):
        for option in self.argument_list:
            args = option['opts']
            kwargs = {key: option[key] for key in option.keys() if
                      key != 'opts'}
            self.parser.add_argument(*args, **kwargs)

        self.parser = self.add_optional_arguments(self.parser)
        self.parser.set_defaults(func=self.process_arguments)

    def create_parser(self, subparser, command, description):
        parser = subparser.add_parser(
                command,
                description=description,
                epilog="Questions and feedback: \
            https://github.com/deepfakes/faceswap-playground"
        )
        return parser

    def add_optional_arguments(self, parser):
        for option in self.optional_arguments:
            args = option['opts']
            kwargs = {key: option[key] for key in option.keys() if
                      key != 'opts'}
            parser.add_argument(*args, **kwargs)
        return parser
=======
class ExtractArgs(ExtractConvertArgs):
    """ Class to parse the command line arguments for extraction.
        Inherits base options from ExtractConvertArgs where arguments
        that are used for both extract and convert should be placed """

    @staticmethod
    def get_optional_arguments():
        """ Put the arguments in a list so that they are accessible from both argparse and gui """
        argument_list = []
        argument_list.append({"opts": ("-r", "--rotate-images"),
                              "type": str,
                              "dest": "rotate_images",
                              "default": None,
                              "help": "If a face isn't found, rotate the images to try to "
                                      "find a face. Can find more faces at the cost of extraction "
                                      "speed. Pass in a single number to use increments of that "
                                      "size up to 360, or pass in a list of numbers to enumerate "
                                      "exactly what angles to check"})
        argument_list.append({"opts": ("-bt", "--blur-threshold"),
                              "type": int,
                              "dest": "blur_thresh",
                              "default": None,
                              "help": "Automatically discard images blurrier than the specified "
                                      "threshold. Discarded images are moved into a \"blurry\" "
                                      "sub-folder. Lower values allow more blur"})
        argument_list.append({"opts": ("-j", "--processes"),
                              "type": int,
                              "default": 1,
                              "help": "Number of CPU processes to use. WARNING: ONLY USE THIS "
                                      " IF YOU ARE NOT EXTRACTING ON A GPU. Anything above 1 "
                                      " process on a GPU will run out of memory and will crash"})
        argument_list.append({"opts": ("-s", "--skip-existing"),
                              "action": "store_true",
                              "dest": "skip_existing",
                              "default": False,
                              "help": "Skips frames that have already been extracted"})
        argument_list.append({"opts": ("-dl", "--debug-landmarks"),
                              "action": "store_true",
                              "dest": "debug_landmarks",
                              "default": False,
                              "help": "Draw landmarks on the ouput faces for debug"})
        argument_list.append({"opts": ("-ae", "--align-eyes"),
                              "action": "store_true",
                              "dest": "align_eyes",
                              "default": False,
                              "help": "Perform extra alignment to ensure left/right eyes "
                                      "are  at the same height"})
        return argument_list

class ConvertArgs(ExtractConvertArgs):
    """ Class to parse the command line arguments for conversion.
        Inherits base options from ExtractConvertArgs where arguments
        that are used for both extract and convert should be placed """

    @staticmethod
    def get_optional_arguments():
        """ Put the arguments in a list so that they are accessible from both argparse and gui """
        argument_list = []
        argument_list.append({"opts": ("-m", "--model-dir"),
                              "action": FullPaths,
                              "dest": "model_dir",
                              "default": "models",
                              "help": "Model directory. A directory containing the trained model "
                                      "you wish to process. Defaults to 'models'"})
        argument_list.append({"opts": ("-a", "--input-aligned-dir"),
                              "action": FullPaths,
                              "dest": "input_aligned_dir",
                              "default": None,
                              "help": "Input \"aligned directory\". A directory that should "
                                      "contain the aligned faces extracted from the input files. "
                                      "If you delete faces from this folder, they'll be skipped "
                                      "during conversion. If no aligned dir is specified, all "
                                      "faces will be converted"})
        argument_list.append({"opts": ("-t", "--trainer"),
                              "type": str,
                              # case sensitive because this is used to load a plug-in.
                              "choices": PluginLoader.get_available_models(),
                              "default": PluginLoader.get_default_model(),
                              "help": "Select the trainer that was used to create the model"})
        argument_list.append({"opts": ("-c", "--converter"),
                              "type": str,
                              # case sensitive because this is used to load a plugin.
                              "choices": ("Masked", "Adjust"),
                              "default": "Masked",
                              "help": "Converter to use"})
        argument_list.append({"opts": ("-b", "--blur-size"),
                              "type": int,
                              "default": 2,
                              "help": "Blur size. (Masked converter only)"})
        argument_list.append({"opts": ("-e", "--erosion-kernel-size"),
                              "dest": "erosion_kernel_size",
                              "type": int,
                              "default": None,
                              "help": "Erosion kernel size. Positive values apply erosion "
                                      "which reduces the edge of the swapped face. Negative "
                                      "values apply dilation which allows the swapped face "
                                      "to cover more space. (Masked converter only)"})
        argument_list.append({"opts": ("-M", "--mask-type"),
                              #lowercase this, because its just a string later on.
                              "type": str.lower,
                              "dest": "mask_type",
                              "choices": ["rect", "facehull", "facehullandrect"],
                              "default": "facehullandrect",
                              "help": "Mask to use to replace faces. (Masked converter only)"})
        argument_list.append({"opts": ("-sh", "--sharpen"),
                              "type": str.lower,
                              "dest": "sharpen_image",
                              "choices": ["bsharpen", "gsharpen"],
                              "default": None,
                              "help": "Use Sharpen Image.bsharpen for Box Blur, gsharpen for "
                                      "Gaussian Blur (Masked converter only)"})
        argument_list.append({"opts": ("-g", "--gpus"),
                              "type": int,
                              "default": 1,
                              "help": "Number of GPUs to use for conversion"})
        argument_list.append({"opts": ("-fr", "--frame-ranges"),
                              "nargs": "+",
                              "type": str,
                              "help": "frame ranges to apply transfer to e.g. For frames 10 to "
                                      "50 and 90 to 100 use --frame-ranges 10-50 90-100. Files "
                                      "must have the frame-number as the last number in the "
                                      "name!"})
        argument_list.append({"opts": ("-d", "--discard-frames"),
                              "action": "store_true",
                              "dest": "discard_frames",
                              "default": False,
                              "help": "When used with --frame-ranges discards frames that are "
                                      "not processed instead of writing them out unchanged"})
        argument_list.append({"opts": ("-s", "--swap-model"),
                              "action": "store_true",
                              "dest": "swap_model",
                              "default": False,
                              "help": "Swap the model. Instead of A -> B, swap B -> A"})
        argument_list.append({"opts": ("-S", "--seamless"),
                              "action": "store_true",
                              "dest": "seamless_clone",
                              "default": False,
                              "help": "Use cv2's seamless clone. (Masked converter only)"})
        argument_list.append({"opts": ("-mh", "--match-histgoram"),
                              "action": "store_true",
                              "dest": "match_histogram",
                              "default": False,
                              "help": "Use histogram matching. (Masked converter only)"})
        argument_list.append({"opts": ("-sm", "--smooth-mask"),
                              "action": "store_true",
                              "dest": "smooth_mask",
                              "default": True,
                              "help": "Smooth mask (Adjust converter only)"})
        argument_list.append({"opts": ("-aca", "--avg-color-adjust"),
                              "action": "store_true",
                              "dest": "avg_color_adjust",
                              "default": True,
                              "help": "Average color adjust. (Adjust converter only)"})
        return argument_list

class TrainArgs(FaceSwapArgs):
    """ Class to parse the command line arguments for training """

    @staticmethod
    def get_argument_list():
        """ Put the arguments in a list so that they are accessible from both argparse and gui """
        argument_list = []
        argument_list.append({"opts": ("-A", "--input-A"),
                              "action": FullPaths,
                              "dest": "input_A",
                              "default": "input_A",
                              "help": "Input directory. A directory containing training images "
                                      "for face A. Defaults to 'input'"})
        argument_list.append({"opts": ("-B", "--input-B"),
                              "action": FullPaths,
                              "dest": "input_B",
                              "default": "input_B",
                              "help": "Input directory. A directory containing training images "
                                      "for face B Defaults to 'input'"})
        argument_list.append({"opts": ("-m", "--model-dir"),
                              "action": FullPaths,
                              "dest": "model_dir",
                              "default": "models",
                              "help": "Model directory. This is where the training data will "
                                      "be stored. Defaults to 'model'"})
        argument_list.append({"opts": ("-s", "--save-interval"),
                              "type": int,
                              "dest": "save_interval",
                              "default": 100,
                              "help": "Sets the number of iterations before saving the model"})
        argument_list.append({"opts": ("-t", "--trainer"),
                              "type": str,
                              "choices": PluginLoader.get_available_models(),
                              "default": PluginLoader.get_default_model(),
                              "help": "Select which trainer to use, Use LowMem for cards with "
                                      " less than 2GB of VRAM"})
        argument_list.append({"opts": ("-bs", "--batch-size"),
                              "type": int,
                              "default": 64,
                              "help": "Batch size, as a power of 2 (64, 128, 256, etc)"})
        argument_list.append({"opts": ("-ep", "--epochs"),
                              "type": int,
                              "default": 1000000,
                              "help": "Length of training in epochs"})
        argument_list.append({"opts": ("-g", "--gpus"),
                              "type": int,
                              "default": 1,
                              "help": "Number of GPUs to use for training"})
        argument_list.append({"opts": ("-p", "--preview"),
                              "action": "store_true",
                              "dest": "preview",
                              "default": False,
                              "help": "Show preview output. If not specified, write progress "
                                      "to file"})
        argument_list.append({"opts": ("-w", "--write-image"),
                              "action": "store_true",
                              "dest": "write_image",
                              "default": False,
                              "help": "Writes the training result to a file even on "
                                      "preview mode"})
        argument_list.append({"opts": ("-pl", "--use-perceptual-loss"),
                              "action": "store_true",
                              "dest": "perceptual_loss",
                              "default": False,
                              "help": "Use perceptual loss while training"})
        argument_list.append({"opts": ("-ag", "--allow-growth"),
                              "action": "store_true",
                              "dest": "allow_growth",
                              "default": False,
                              "help": "Sets allow_growth option of Tensorflow to spare memory "
                                      "on some configs"})
        argument_list.append({"opts": ("-v", "--verbose"),
                              "action": "store_true",
                              "dest": "verbose",
                              "default": False,
                              "help": "Show verbose output"})
        # This is a hidden argument to indicate that the GUI is being used,
        # so the preview window should be redirected Accordingly
        argument_list.append({"opts": ("-gui", "--gui"),
                              "action": "store_true",
                              "dest": "redirect_gui",
                              "default": False,
                              "help": argparse.SUPPRESS})
        return argument_list
>>>>>>> 9b58b351

class GuiArgs(FaceSwapArgs):
    """ Class to parse the command line arguments for training """

    @staticmethod
    def get_argument_list():
        """ Put the arguments in a list so that they are accessible from both argparse and gui """
        argument_list = []
        argument_list.append({"opts": ("-d", "--debug"),
                              "action": "store_true",
                              "dest": "debug",
                              "default": False,
                              "help": "Output to Shell console instead of GUI console"})
        return argument_list<|MERGE_RESOLUTION|>--- conflicted
+++ resolved
@@ -1,39 +1,11 @@
 #!/usr/bin python3
-<<<<<<< HEAD
-=======
 """ Command Line Arguments """
-
->>>>>>> 9b58b351
 import argparse
 import os
 import sys
 
-<<<<<<< HEAD
-# DLIB is a GPU Memory hog, so the following modules should only be imported
-#  when required
-detect_faces = None
-DetectedFace = None
-FaceFilter = None
-
-
-def import_faces_detect():
-    """ Import the faces_detect module only when it is required """
-    global detect_faces
-    global DetectedFace
-    if detect_faces is None or DetectedFace is None:
-        import lib.faces_detect
-        detect_faces = lib.faces_detect.detect_faces
-        DetectedFace = lib.faces_detect.DetectedFace
-
-
-def import_FaceFilter():
-    """ Import the FaceFilter module only when it is required """
-    global FaceFilter
-    if FaceFilter is None:
-        import lib.FaceFilter
-        FaceFilter = lib.FaceFilter.FaceFilter
-=======
 from plugins.PluginLoader import PluginLoader
+
 
 class ScriptExecutor(object):
     """ Loads the relevant script modules and executes the script.
@@ -64,7 +36,6 @@
         args = (arguments, ) if self.command != 'gui' else (arguments, self.subparsers)
         process = script(*args)
         process.process()
->>>>>>> 9b58b351
 
 
 class FullPaths(argparse.Action):
@@ -196,37 +167,6 @@
 
 
 class FullHelpArgumentParser(argparse.ArgumentParser):
-<<<<<<< HEAD
-    """
-    Identical to the built-in argument parser, but on error
-    it prints full help message instead of just usage information
-    """
-
-    def error(self, message):
-        self.print_help(sys.stderr)
-        args = {'prog': self.prog, 'message': message}
-        self.exit(2, '%(prog)s: error: %(message)s\n' % args)
-
-
-class DirectoryProcessor(object):
-    """
-    Abstract class that processes a directory of images
-    and writes output to the specified folder
-    """
-    arguments = None
-    parser = None
-
-    input_dir = None
-    output_dir = None
-
-    images_found = 0
-    num_faces_detected = 0
-    faces_detected = dict()
-    verify_output = False
-    rotation_angles = None
-
-    def __init__(self, subparser, command, description='default'):
-=======
     """ Identical to the built-in argument parser, but on error it
         prints full help message instead of just usage information """
     def error(self, message):
@@ -234,12 +174,12 @@
         args = {"prog": self.prog, "message": message}
         self.exit(2, "%(prog)s: error: %(message)s\n" % args)
 
+
 class FaceSwapArgs(object):
     """ Faceswap argument parser functions that are universal
         to all commands. Should be the parent function of all
         subsequent argparsers """
     def __init__(self, subparser, command, description="default", subparsers=None):
->>>>>>> 9b58b351
         self.argument_list = self.get_argument_list()
         self.optional_arguments = self.get_optional_arguments()
         self.parser = self.create_parser(subparser, command, description)
@@ -251,207 +191,13 @@
 
     @staticmethod
     def get_argument_list():
-<<<<<<< HEAD
-        """ Put the arguments in a list so that they are accessible from
-        both argparse and gui """
-        argument_list = list()
-        argument_list.append({"opts": ('-i', '--input-dir'),
-                              "action": DirFullPaths,
-                              "dest": "input_dir",
-                              "default": "input",
-                              "help": "Input directory. A directory "
-                                      "containing the files \
-                                you wish to process. Defaults to 'input'"})
-        argument_list.append({"opts": ('-o', '--output-dir'),
-                              "action": DirFullPaths,
-                              "dest": "output_dir",
-                              "default": "output",
-                              "help": "Output directory. This is where the "
-                                      "converted files will \
-                                be stored. Defaults to 'output'"})
-        argument_list.append({"opts": ('--serializer',),
-                              "type": str.lower,
-                              "dest": "serializer",
-                              "choices": ("yaml", "json", "pickle"),
-                              "help": "serializer for alignments file"})
-        argument_list.append({"opts": ('--alignments',),
-                              "action": FileFullPaths,
-                              "type": str,
-                              "dest": "alignments_path",
-                              "help": "optional path to alignments file."})
-        argument_list.append({"opts": ('-v', '--verbose'),
-                              "action": "store_true",
-                              "dest": "verbose",
-                              "default": False,
-                              "help": "Show verbose output"})
-=======
         """ Put the arguments in a list so that they are accessible from both argparse and gui
             overide for command specific arguments """
         argument_list = []
->>>>>>> 9b58b351
         return argument_list
 
     @staticmethod
     def get_optional_arguments():
-<<<<<<< HEAD
-        """ Put the arguments in a list so that they are accessible from
-        both argparse and gui """
-        # Override this for custom arguments
-        argument_list = []
-        return argument_list
-
-    def process_arguments(self, arguments):
-        self.arguments = arguments
-        print("Input Directory: {}".format(self.arguments.input_dir))
-        print("Output Directory: {}".format(self.arguments.output_dir))
-        print("Filter: {}".format(self.arguments.filter))
-        self.serializer = None
-        if self.arguments.serializer is None and \
-                self.arguments.alignments_path is not None:
-            ext = os.path.splitext(self.arguments.alignments_path)[-1]
-            self.serializer = Serializer.get_serializer_fromext(ext)
-            print(self.serializer, self.arguments.alignments_path)
-        else:
-            self.serializer = Serializer.get_serializer(
-                self.arguments.serializer or "json")
-        print("Using {} serializer".format(self.serializer.ext))
-
-        try:
-            if self.arguments.rotate_images is not None and \
-                    self.arguments.rotate_images != "off":
-                if self.arguments.rotate_images == "on":
-                    self.rotation_angles = range(90, 360, 90)
-                else:
-                    rotation_angles = [int(angle) for angle in
-                                       self.arguments.rotate_images.split(",")]
-                    if len(rotation_angles) == 1:
-                        rotation_step_size = rotation_angles[0]
-                        self.rotation_angles = range(rotation_step_size, 360,
-                                                     rotation_step_size)
-                    elif len(rotation_angles) > 1:
-                        self.rotation_angles = rotation_angles
-        except AttributeError:
-            pass
-
-        print('Starting, this may take a while...')
-
-        try:
-            if self.arguments.skip_existing:
-                self.already_processed = get_image_paths(
-                    self.arguments.output_dir)
-        except AttributeError:
-            pass
-
-        self.output_dir = get_folder(self.arguments.output_dir)
-
-        try:
-            try:
-                if self.arguments.skip_existing:
-                    self.input_dir = get_image_paths(self.arguments.input_dir,
-                                                     self.already_processed)
-                    print('Excluding %s files' % len(self.already_processed))
-                else:
-                    self.input_dir = get_image_paths(self.arguments.input_dir)
-            except AttributeError:
-                self.input_dir = get_image_paths(self.arguments.input_dir)
-        except:
-            print('Input directory not found. Please ensure it exists.')
-            exit(1)
-
-        self.filter = self.load_filter()
-        self.process()
-        self.finalize()
-
-    def read_alignments(self):
-
-        fn = os.path.join(str(self.arguments.input_dir),
-                          "alignments.{}".format(self.serializer.ext))
-        if self.arguments.alignments_path is not None:
-            fn = self.arguments.alignments_path
-
-        try:
-            print("Reading alignments from: {}".format(fn))
-            with open(fn, self.serializer.roptions) as f:
-                self.faces_detected = self.serializer.unmarshal(f.read())
-        except Exception as e:
-            print("{} not read!".format(fn))
-            print(str(e))
-            self.faces_detected = dict()
-
-    def write_alignments(self):
-
-        fn = os.path.join(str(self.arguments.input_dir),
-                          "alignments.{}".format(self.serializer.ext))
-        if self.arguments.alignments_path is not None:
-            fn = self.arguments.alignments_path
-        print("Alignments filepath: %s" % fn)
-
-        if self.arguments.skip_existing:
-            if os.path.exists(fn):
-                with open(fn, self.serializer.roptions) as inf:
-                    data = self.serializer.unmarshal(inf.read())
-                    for k, v in data.items():
-                        self.faces_detected[k] = v
-            else:
-                print('Existing alignments file "%s" not found.' % fn)
-        try:
-            print("Writing alignments to: {}".format(fn))
-            with open(fn, self.serializer.woptions) as fh:
-                fh.write(self.serializer.marshal(self.faces_detected))
-        except Exception as e:
-            print("{} not written!".format(fn))
-            print(str(e))
-            self.faces_detected = dict()
-
-    def read_directory(self):
-        self.images_found = len(self.input_dir)
-        return self.input_dir
-
-    def have_face(self, filename):
-        return os.path.basename(filename) in self.faces_detected
-
-    def have_alignments(self):
-        fn = os.path.join(str(self.arguments.input_dir),
-                          "alignments.{}".format(self.serializer.ext))
-        return os.path.exists(fn)
-
-    def get_faces_alignments(self, filename, image):
-        import_faces_detect()
-        faces_count = 0
-        faces = self.faces_detected[os.path.basename(filename)]
-        for rawface in faces:
-            face = DetectedFace(**rawface)
-            # Rotate the image if necessary
-            if face.r != 0: image = rotate_image(image, face.r)
-            face.image = image[face.y: face.y + face.h,
-                         face.x: face.x + face.w]
-            if self.filter is not None and not self.filter.check(face):
-                if self.arguments.verbose:
-                    print('Skipping not recognized face!')
-                continue
-
-            yield faces_count, face
-            self.num_faces_detected += 1
-            faces_count += 1
-        if faces_count > 1 and self.arguments.verbose:
-            print(
-                'Note: Found more than one face in an image! File: %s' %
-                filename)
-            self.verify_output = True
-
-    def get_faces(self, image, rotation=0):
-        import_faces_detect()
-        faces_count = 0
-        faces = detect_faces(image, self.arguments.detector,
-                             self.arguments.verbose, rotation)
-
-        for face in faces:
-            if self.filter is not None and not self.filter.check(face):
-                if self.arguments.verbose:
-                    print('Skipping not recognized face!')
-                continue
-            yield faces_count, face
-=======
         """ Put the arguments in a list so that they are accessible from both argparse and gui
             This is used for when there are sub-children (e.g. convert and extract)
             Override this for custom arguments """
@@ -480,7 +226,6 @@
 class ExtractConvertArgs(FaceSwapArgs):
     """ This class is used as a parent class to capture arguments that
         will be used in both the extract and convert process.
->>>>>>> 9b58b351
 
         Arguments that can be used in both of these processes should be
         placed here, but no further processing should be done. This class
@@ -491,18 +236,19 @@
         """ Put the arguments in a list so that they are accessible from both argparse and gui """
         argument_list = []
         argument_list.append({"opts": ("-i", "--input-dir"),
-                              "action": FullPaths,
+                              "action": DirFullPaths,
                               "dest": "input_dir",
                               "default": "input",
                               "help": "Input directory. A directory containing the files "
                                       "you wish to process. Defaults to 'input'"})
         argument_list.append({"opts": ("-o", "--output-dir"),
-                              "action": FullPaths,
+                              "action": DirFullPaths,
                               "dest": "output_dir",
                               "default": "output",
                               "help": "Output directory. This is where the converted files will "
                                       "be stored. Defaults to 'output'"})
         argument_list.append({"opts": ("--alignments", ),
+                              "action": FileFullPaths,
                               "type": str,
                               "dest": "alignments_path",
                               "help": "optional path to alignments file"})
@@ -547,58 +293,7 @@
                               "help": "Show verbose output"})
         return argument_list
 
-<<<<<<< HEAD
-    def load_filter(self):
-        nfilter_files = self.arguments.nfilter
-        if not isinstance(self.arguments.nfilter, list):
-            nfilter_files = [self.arguments.nfilter]
-        nfilter_files = list(
-            filter(lambda fn: Path(fn).exists(), nfilter_files))
-
-        filter_files = self.arguments.filter
-        if not isinstance(self.arguments.filter, list):
-            filter_files = [self.arguments.filter]
-        filter_files = list(filter(lambda fn: Path(fn).exists(), filter_files))
-
-        if filter_files:
-            import_FaceFilter()
-            print('Loading reference images for filtering: %s' % filter_files)
-            return FaceFilter(filter_files, nfilter_files,
-                              self.arguments.ref_threshold)
-
-    # for now, we limit this class responsability to the read of files.
-    # images and faces are processed outside this class
-    def process(self):
-        # implement your image processing!
-        raise NotImplementedError()
-
-    def parse_arguments(self, description, subparser, command):
-        for option in self.argument_list:
-            args = option['opts']
-            kwargs = {key: option[key] for key in option.keys() if
-                      key != 'opts'}
-            self.parser.add_argument(*args, **kwargs)
-
-        self.parser = self.add_optional_arguments(self.parser)
-        self.parser.set_defaults(func=self.process_arguments)
-
-    def create_parser(self, subparser, command, description):
-        parser = subparser.add_parser(
-                command,
-                description=description,
-                epilog="Questions and feedback: \
-            https://github.com/deepfakes/faceswap-playground"
-        )
-        return parser
-
-    def add_optional_arguments(self, parser):
-        for option in self.optional_arguments:
-            args = option['opts']
-            kwargs = {key: option[key] for key in option.keys() if
-                      key != 'opts'}
-            parser.add_argument(*args, **kwargs)
-        return parser
-=======
+
 class ExtractArgs(ExtractConvertArgs):
     """ Class to parse the command line arguments for extraction.
         Inherits base options from ExtractConvertArgs where arguments
@@ -838,7 +533,7 @@
                               "default": False,
                               "help": argparse.SUPPRESS})
         return argument_list
->>>>>>> 9b58b351
+
 
 class GuiArgs(FaceSwapArgs):
     """ Class to parse the command line arguments for training """
