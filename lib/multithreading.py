--- conflicted
+++ resolved
@@ -399,8 +399,8 @@
 class MultiThread():
     """ Threading for IO heavy ops
         Catches errors in thread and rethrows to parent """
-    def __init__(self, target, *args, thread_count=1, **kwargs):
-        self._name = target.__name__
+    def __init__(self, target, *args, thread_count=1, name=None, **kwargs):
+        self._name = name if name else target.__name__
         logger.debug("Initializing %s: (target: '%s', thread_count: %s)",
                      self.__class__.__name__, self._name, thread_count)
         logger.trace("args: %s, kwargs: %s", args, kwargs)
@@ -417,8 +417,6 @@
         """ Return true if a thread has errored, otherwise false """
         return any(thread.err for thread in self._threads)
 
-<<<<<<< HEAD
-=======
     @property
     def errors(self):
         """ Return a list of thread errors """
@@ -432,7 +430,6 @@
         error = self.errors[0]
         raise error[1].with_traceback(error[2])
 
->>>>>>> 47b43191
     def start(self):
         """ Start a thread with the given method and args """
         logger.debug("Starting thread(s): '%s'", self._name)
