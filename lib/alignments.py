#!/usr/bin/env python3
""" Alignments file functions for reading, writing and manipulating the data stored in a
serialized alignments file. """

import logging
import os
from datetime import datetime

import numpy as np

from lib.serializer import get_serializer, get_serializer_from_filename
from lib.utils import FaceswapError

logger = logging.getLogger(__name__)  # pylint: disable=invalid-name


class Alignments():
    """ The alignments file is a custom serialized ``.fsa`` file that holds information for each
    frame for a video or series of images.

    Specifically, it holds a list of faces that appear in each frame. Each face contains
    information detailing their detected bounding box location within the frame, the 68 point
    facial landmarks and any masks that have been extracted.

    Additionally it can also hold video meta information (timestamp and whether a frame is a
    key frame.)

    Parameters
    ----------
    folder: str
        The folder that contains the alignments ``.fsa`` file
    filename: str, optional
        The filename of the ``.fsa`` alignments file. If not provided then the given folder will be
        checked for a default alignments file filename. Default: "alignments"
    """
    def __init__(self, folder, filename="alignments"):
        logger.debug("Initializing %s: (folder: '%s', filename: '%s')",
                     self.__class__.__name__, folder, filename)
        self._serializer = get_serializer("compressed")
        self._file = self._get_location(folder, filename)
        self._data = self._load()
        self._update_legacy()
        self._hashes_to_frame = dict()
        logger.debug("Initialized %s", self.__class__.__name__)

    # << PROPERTIES >> #

    @property
    def frames_count(self):
        """ int: The number of frames that appear in the alignments :attr:`data`. """
        retval = len(self._data)
        logger.trace(retval)
        return retval

    @property
    def faces_count(self):
        """ int: The total number of faces that appear in the alignments :attr:`data`. """
        retval = sum(len(val["faces"]) for val in self._data.values())
        logger.trace(retval)
        return retval

    @property
    def file(self):
        """ str: The full path to the currently loaded alignments file. """
        return self._file

    @property
    def data(self):
        """ dict: The loaded alignments :attr:`file` in dictionary form. """
        return self._data

    @property
    def have_alignments_file(self):
        """ bool: ``True`` if an alignments file exists at location :attr:`file` otherwise
        ``False``. """
        retval = os.path.exists(self._file)
        logger.trace(retval)
        return retval

    @property
    def hashes_to_frame(self):
        """ dict: The SHA1 hash of the face mapped to the frame(s) and face index within the frame
        that the hash corresponds to. The structure of the dictionary is:

        {**SHA1_hash** (`str`): {**filename** (`str`): **face_index** (`int`)}}.

        Notes
        -----
        The first time this property is referenced, the dictionary will be created and cached.
        Subsequent references will be made to this cached dictionary.
        """
        if not self._hashes_to_frame:
            logger.debug("Generating hashes to frame")
            for frame_name, val in self._data.items():
                for idx, face in enumerate(val["faces"]):
                    self._hashes_to_frame.setdefault(face["hash"], dict())[frame_name] = idx
        return self._hashes_to_frame

    @property
    def mask_summary(self):
        """ dict: The mask type names stored in the alignments :attr:`data` as key with the number
        of faces which possess the mask type as value. """
        masks = dict()
        for val in self._data.values():
            for face in val["faces"]:
                if face.get("mask", None) is None:
                    masks["none"] = masks.get("none", 0) + 1
                for key in face.get("mask", dict()):
                    masks[key] = masks.get(key, 0) + 1
        return masks

    @property
    def video_meta_data(self):
        """ dict: The frame meta data stored in the alignments file. If data does not exist in the
        alignments file then ``None`` is returned for each Key """
        retval = dict(pts_time=None, keyframes=None)
        pts_time = []
        keyframes = []
        for idx, key in enumerate(sorted(self.data)):
            if "video_meta" not in self.data[key]:
                return retval
            meta = self.data[key]["video_meta"]
            pts_time.append(meta["pts_time"])
            if meta["keyframe"]:
                keyframes.append(idx)
        retval = dict(pts_time=pts_time, keyframes=keyframes)
        return retval

    # << INIT FUNCTIONS >> #

    def _get_location(self, folder, filename):
        """ Obtains the location of an alignments file.

        If a legacy alignments file is provided/discovered, then the alignments file will be
        updated to the custom ``.fsa`` format and saved.

        Parameters
        ----------
        folder: str
            The folder that the alignments file is located in
        filename: str
            The filename of the alignments file

        Returns
        -------
        str
            The full path to the alignments file
        """
        logger.debug("Getting location: (folder: '%s', filename: '%s')", folder, filename)
        noext_name, extension = os.path.splitext(filename)
        if extension in (".json", ".p", ".pickle", ".yaml", ".yml"):
            # Reformat legacy alignments file
            filename = self._update_file_format(folder, filename)
            logger.debug("Updated legacy alignments. New filename: '%s'", filename)
        if extension[1:] == self._serializer.file_extension:
            logger.debug("Valid Alignments filename provided: '%s'", filename)
        else:
            filename = "{}.{}".format(noext_name, self._serializer.file_extension)
            logger.debug("File extension set from serializer: '%s'",
                         self._serializer.file_extension)
        location = os.path.join(str(folder), filename)
        if not os.path.exists(location):
            # Test for old format alignments files and reformat if they exist. This will be
            # executed if an alignments file has not been explicitly provided therefore it will not
            # have been picked up in the extension test
            self._test_for_legacy(location)
        logger.verbose("Alignments filepath: '%s'", location)
        return location

    # << I/O >> #

    def _load(self):
        """ Load the alignments data from the serialized alignments :attr:`file`.

        Returns
        -------
        dict:
            The loaded alignments data
        """
        logger.debug("Loading alignments")
        if not self.have_alignments_file:
            raise FaceswapError("Error: Alignments file not found at "
                                "{}".format(self._file))

        logger.info("Reading alignments from: '%s'", self._file)
        data = self._serializer.load(self._file)
        logger.debug("Loaded alignments")
        return data

    def save(self):
        """ Write the contents of :attr:`data` to a serialized ``.fsa`` file at the location
        :attr:`file`. """
        logger.debug("Saving alignments")
        logger.info("Writing alignments to: '%s'", self._file)
        self._serializer.save(self._file, self._data)
        logger.debug("Saved alignments")

    def backup(self):
        """ Create a backup copy of the alignments :attr:`file`.

        Creates a copy of the serialized alignments :attr:`file` appending a
        timestamp onto the end of the file name and storing in the same folder as
        the original :attr:`file`.
        """
        logger.debug("Backing up alignments")
        if not os.path.isfile(self._file):
            logger.debug("No alignments to back up")
            return
        now = datetime.now().strftime("%Y%m%d_%H%M%S")
        src = self._file
        split = os.path.splitext(src)
        dst = split[0] + "_" + now + split[1]
        logger.info("Backing up original alignments to '%s'", dst)
        os.rename(src, dst)
        logger.debug("Backed up alignments")

    def save_video_meta_data(self, pts_time, keyframes):
        """ Save video meta data to the alignments file.
<<<<<<< HEAD

=======
>>>>>>> 3d88630f
        Parameters
        ----------
        pts_time: list
            A list of presentation timestamps (`float`) in frame index order for every frame in
            the input video
        keyframes: list
            A list of frame indices corresponding to the key frames in the input video
        """
        logger.info("Saving video meta information to Alignments file")
        for idx, key in enumerate(sorted(self.data)):
            meta = dict(pts_time=pts_time[idx],
                        keyframe=idx in keyframes)
            self.data[key]["video_meta"] = meta
        self.save()

    # << VALIDATION >> #

    def frame_exists(self, frame_name):
        """ Check whether a given frame_name exists within the alignments :attr:`data`.

        Parameters
        ----------
        frame_name: str
            The frame name to check. This should be the base name of the frame, not the full path

        Returns
        -------
        bool
            ``True`` if the given frame_name exists within the alignments :attr:`data`
            otherwise ``False``
        """
        retval = frame_name in self._data.keys()
        logger.trace("'%s': %s", frame_name, retval)
        return retval

    def frame_has_faces(self, frame_name):
        """ Check whether a given frame_name exists within the alignments :attr:`data` and contains
        at least 1 face.

        Parameters
        ----------
        frame_name: str
            The frame name to check. This should be the base name of the frame, not the full path

        Returns
        -------
        bool
            ``True`` if the given frame_name exists within the alignments :attr:`data` and has at
            least 1 face associated with it, otherwise ``False``
        """
        retval = bool(self._data.get(frame_name, dict()).get("faces", []))
        logger.trace("'%s': %s", frame_name, retval)
        return retval

    def frame_has_multiple_faces(self, frame_name):
        """ Check whether a given frame_name exists within the alignments :attr:`data` and contains
        more than 1 face.

        Parameters
        ----------
        frame_name: str
            The frame_name name to check. This should be the base name of the frame, not the full
            path

        Returns
        -------
        bool
            ``True`` if the given frame_name exists within the alignments :attr:`data` and has more
            than 1 face associated with it, otherwise ``False``
        """
        if not frame_name:
            retval = False
        else:
            retval = bool(len(self._data.get(frame_name, dict()).get("faces", [])) > 1)
        logger.trace("'%s': %s", frame_name, retval)
        return retval

    def mask_is_valid(self, mask_type):
        """ Ensure the given ``mask_type`` is valid for the alignments :attr:`data`.

        Every face in the alignments :attr:`data` must have the given mask type to successfully
        pass the test.

        Parameters
        ----------
        mask_type: str
            The mask type to check against the current alignments :attr:`data`

        Returns
        -------
        bool:
            ``True`` if all faces in the current alignments possess the given ``mask_type``
            otherwise ``False``
        """
        retval = any([(face.get("mask", None) is not None and
                       face["mask"].get(mask_type, None) is not None)
                      for val in self._data.values()
                      for face in val["faces"]])
        logger.debug(retval)
        return retval

    # << DATA >> #

    def get_faces_in_frame(self, frame_name):
        """ Obtain the faces from :attr:`data` associated with a given frame_name.

        Parameters
        ----------
        frame_name: str
            The frame name to return faces for. This should be the base name of the frame, not the
            full path

        Returns
        -------
        list
            The list of face dictionaries that appear within the requested frame_name
        """
        logger.trace("Getting faces for frame_name: '%s'", frame_name)
        return self._data.get(frame_name, dict()).get("faces", [])

    def _count_faces_in_frame(self, frame_name):
        """ Return number of faces that appear within :attr:`data` for the given frame_name.

        Parameters
        ----------
        frame_name: str
            The frame name to return the count for. This should be the base name of the frame, not
            the full path

        Returns
        -------
        int
            The number of faces that appear in the given frame_name
        """
        retval = len(self._data.get(frame_name, dict()).get("faces", []))
        logger.trace(retval)
        return retval

    # << MANIPULATION >> #

    def delete_face_at_index(self, frame_name, face_index):
        """ Delete the face for the given frame_name at the given face index from :attr:`data`.

        Parameters
        ----------
        frame_name: str
            The frame name to remove the face from. This should be the base name of the frame, not
            the full path
        face_index: int
            The index number of the face within the given frame_name to remove

        Returns
        -------
        bool
            ``True`` if a face was successfully deleted otherwise ``False``
        """
        logger.debug("Deleting face %s for frame_name '%s'", face_index, frame_name)
        face_index = int(face_index)
        if face_index + 1 > self._count_faces_in_frame(frame_name):
            logger.debug("No face to delete: (frame_name: '%s', face_index %s)",
                         frame_name, face_index)
            return False
        del self._data[frame_name]["faces"][face_index]
        logger.debug("Deleted face: (frame_name: '%s', face_index %s)", frame_name, face_index)
        return True

    def add_face(self, frame_name, face):
        """ Add a new face for the given frame_name in :attr:`data` and return it's index.

        Parameters
        ----------
        frame_name: str
            The frame name to add the face to. This should be the base name of the frame, not the
            full path
        face: dict
            The face information to add to the given frame_name, correctly formatted for storing in
            :attr:`data`

        Returns
        -------
        int
            The index of the newly added face within :attr:`data` for the given frame_name
        """
        logger.debug("Adding face to frame_name: '%s'", frame_name)
        if frame_name not in self._data:
            self._data[frame_name] = dict(faces=[])
        self._data[frame_name]["faces"].append(face)
        retval = self._count_faces_in_frame(frame_name) - 1
        logger.debug("Returning new face index: %s", retval)
        return retval

    def update_face(self, frame_name, face_index, face):
        """ Update the face for the given frame_name at the given face index in :attr:`data`.

        Parameters
        ----------
        frame_name: str
            The frame name to update the face for. This should be the base name of the frame, not
            the full path
        face_index: int
            The index number of the face within the given frame_name to update
        face: dict
            The face information to update to the given frame_name at the given face_index,
            correctly formatted for storing in :attr:`data`
        """
        logger.debug("Updating face %s for frame_name '%s'", face_index, frame_name)
        self._data[frame_name]["faces"][face_index] = face

    def filter_hashes(self, hash_list, filter_out=False):
        """ Remove faces from :attr:`data` based on a given hash list.

        Parameters
        ----------
        hash_list: list
            List of SHA1 hashes in `str` format to use as a filter against :attr:`data`
        filter_out: bool, optional
            ``True`` if faces should be removed from :attr:`data` when there is a corresponding
            match in the given hash_list. ``False`` if faces should be kept in :attr:`data` when
            there is a corresponding match in the given hash_list, but removed if there is no
            match. Default: ``False``
        """
        hashset = set(hash_list)
        for filename, val in self._data.items():
            for idx, face in reversed(list(enumerate(val["faces"]))):
                if ((filter_out and face.get("hash", None) in hashset) or
                        (not filter_out and face.get("hash", None) not in hashset)):
                    logger.verbose("Filtering out face: (filename: %s, index: %s)", filename, idx)
                    del val["faces"][idx]
                else:
                    logger.trace("Not filtering out face: (filename: %s, index: %s)",
                                 filename, idx)

    # << GENERATORS >> #

    def yield_faces(self):
        """ Generator to obtain all faces with meta information from :attr:`data`. The results
        are yielded by frame.

        Notes
        -----
        The yielded order is non-deterministic.

        Yields
        ------
        frame_name: str
            The frame name that the face belongs to. This is the base name of the frame, as it
            appears in :attr:`data`, not the full path
        faces: list
            The list of face `dict` objects that exist for this frame
        face_count: int
            The number of faces that exist within :attr:`data` for this frame
        frame_fullname: str
            The full path (folder and filename) for the yielded frame
        """
        for frame_fullname, val in self._data.items():
            frame_name = os.path.splitext(frame_fullname)[0]
            face_count = len(val["faces"])
            logger.trace("Yielding: (frame: '%s', faces: %s, frame_fullname: '%s')",
                         frame_name, face_count, frame_fullname)
            yield frame_name, val["faces"], face_count, frame_fullname

    # << LEGACY FUNCTIONS >> #

    def _update_legacy(self):
        """ Check whether the alignments are legacy, and if so update them to current alignments
        format. """
        updated = False
        if self._has_legacy_structure():
            self._update_legacy_structure()

        if self._has_legacy_landmarksxy():
            logger.info("Updating legacy landmarksXY to landmarks_xy")
            self._update_legacy_landmarksxy()
            updated = True
        if self._has_legacy_landmarks_list():
            logger.info("Updating legacy landmarks from list to numpy array")
            self._update_legacy_landmarks_list()
            updated = True
        if updated:
            self.save()

    # <File Format> #
    # Serializer is now a compressed pickle custom format. This used to be any number
    # of serializers
    def _test_for_legacy(self, location):
        """ For alignments filenames passed in without an extension, test for legacy
        serialization formats and update to current ``.fsa`` format if any are found.

        Parameters
        ----------
        location: str
            The folder location to check for legacy alignments
        """
        logger.debug("Checking for legacy alignments file formats: '%s'", location)
        filename = os.path.splitext(location)[0]
        for ext in (".json", ".p", ".pickle", ".yaml"):
            legacy_filename = "{}{}".format(filename, ext)
            if os.path.exists(legacy_filename):
                logger.debug("Legacy alignments file exists: '%s'", legacy_filename)
                _ = self._update_file_format(*os.path.split(legacy_filename))
                break
            logger.debug("Legacy alignments file does not exist: '%s'", legacy_filename)

    def _update_file_format(self, folder, filename):
        """ Convert old style serialized alignments to new ``.fsa`` format.

        Parameters
        ----------
        folder: str
            The folder that the legacy alignments exist in
        filename: str
            The file name of the legacy alignments

        Returns
        -------
        str
            The full path to the newly created ``.fsa`` alignments file
        """
        logger.info("Reformatting legacy alignments file...")
        old_location = os.path.join(str(folder), filename)
        new_location = "{}.{}".format(os.path.splitext(old_location)[0],
                                      self._serializer.file_extension)
        if os.path.exists(old_location):
            if os.path.exists(new_location):
                logger.info("Using existing updated alignments file found at '%s'. If you do not "
                            "wish to use this existing file then you should delete or rename it.",
                            new_location)
            else:
                logger.info("Old location: '%s', New location: '%s'", old_location, new_location)
                load_serializer = get_serializer_from_filename(old_location)
                data = load_serializer.load(old_location)
                self._serializer.save(new_location, data)
        return os.path.basename(new_location)

    # <Structure> #
    # Alignments were structured: {frame_name: <list of faces>}. We need to be able to store
    # information at the frame level, so new structure is:  {frame_name: {faces: <list of faces>}}
    def _has_legacy_structure(self):
        """ Test whether the alignments file is laid out in the old structure of
        `{frame_name: [faces]}`

        Returns
        -------
        bool
            ``True`` if the file has legacy structure otherwise ``False``
        """
        retval = any(isinstance(val, list) for val in self._data.values())
        logger.debug("legacy structure: %s", retval)
        return retval

    def _update_legacy_structure(self):
        """ Update legacy alignments files from the format `{frame_name: [faces}` to the
        format `{frame_name: {faces: [faces]}`."""
        for key, val in self._data.items():
            self._data[key] = dict(faces=val)
        logger.debug("Updated alignments file structure")

    # <landmarks> #
    # Landmarks renamed from landmarksXY to landmarks_xy for PEP compliance
    def _has_legacy_landmarksxy(self):
        """ check for legacy landmarksXY keys.

        Returns
        -------
        bool
            ``True`` if the alignments file contains legacy `landmarksXY` keys otherwise ``False``
        """
        logger.debug("checking legacy landmarksXY")
        retval = (any(key == "landmarksXY"
                      for val in self._data.values()
                      for alignment in val["faces"]
                      for key in alignment))
        logger.debug("legacy landmarksXY: %s", retval)
        return retval

    def _update_legacy_landmarksxy(self):
        """ Update legacy `landmarksXY` keys to PEP compliant `landmarks_xy` keys. """
        update_count = 0
        for val in self._data.values():
            for alignment in val["faces"]:
                alignment["landmarks_xy"] = alignment.pop("landmarksXY")
                update_count += 1
        logger.debug("Updated landmarks_xy: %s", update_count)

    # Landmarks stored as list instead of numpy array
    def _has_legacy_landmarks_list(self):
        """ check for legacy landmarks stored as `list` rather than :class:`numpy.ndarray`.

        Returns
        -------
        bool
            ``True`` if not all landmarks are :class:`numpy.ndarray` otherwise ``False``
        """
        logger.debug("checking legacy landmarks as list")
        retval = not all(isinstance(face["landmarks_xy"], np.ndarray)
                         for val in self._data.values()
                         for face in val["faces"])
        return retval

    def _update_legacy_landmarks_list(self):
        """ Update landmarks stored as `list` to :class:`numpy.ndarray`. """
        update_count = 0
        for val in self._data.values():
            for alignment in val["faces"]:
                test = alignment["landmarks_xy"]
                if not isinstance(test, np.ndarray):
                    alignment["landmarks_xy"] = np.array(test, dtype="float32")
                    update_count += 1
        logger.debug("Updated landmarks_xy: %s", update_count)<|MERGE_RESOLUTION|>--- conflicted
+++ resolved
@@ -216,10 +216,6 @@
 
     def save_video_meta_data(self, pts_time, keyframes):
         """ Save video meta data to the alignments file.
-<<<<<<< HEAD
-
-=======
->>>>>>> 3d88630f
         Parameters
         ----------
         pts_time: list
