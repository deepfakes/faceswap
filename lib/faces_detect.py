#!/usr/bin python3
""" Face and landmarks detection for faceswap.py """
import logging

from dlib import rectangle as d_rectangle  # pylint: disable=no-name-in-module
from lib.aligner import Extract as AlignerExtract, get_align_mat

logger = logging.getLogger(__name__)  # pylint: disable=invalid-name


class DetectedFace():
    """ Detected face and landmark information """
<<<<<<< HEAD
    def __init__(self, image=None, x=None, w=None, y=None, h=None,
                 frame_dims=None, landmarksXY=None):
        logger.trace("Initializing %s", self.__class__.__name__)
=======
    def __init__(  # pylint: disable=invalid-name
            self, image=None, x=None, w=None, y=None, h=None,
            frame_dims=None, landmarksXY=None):
>>>>>>> 3df13710
        self.image = image
        self.x = x
        self.w = w
        self.y = y
        self.h = h
        self.frame_dims = frame_dims
        self.landmarksXY = landmarksXY

        self.aligned = dict()
        logger.trace("Initialized %s", self.__class__.__name__)

    @property
    def landmarks_as_xy(self):
        """ Landmarks as XY """
        return self.landmarksXY

    def to_dlib_rect(self):
        """ Return Bounding Box as Dlib Rectangle """
        left = self.x
        top = self.y
        right = self.x + self.w
        bottom = self.y + self.h
        retval = d_rectangle(left, top, right, bottom)
        logger.trace("Returning: %s", retval)
        return retval

    def from_dlib_rect(self, d_rect, image=None):
        """ Set Bounding Box from a Dlib Rectangle """
        logger.trace("Creating from dlib_rectangle: %s", d_rect)
        if not isinstance(d_rect, d_rectangle):
            raise ValueError("Supplied Bounding Box is not a dlib.rectangle.")
        self.x = d_rect.left()
        self.w = d_rect.right() - d_rect.left()
        self.y = d_rect.top()
        self.h = d_rect.bottom() - d_rect.top()
<<<<<<< HEAD
        logger.trace("Created from dlib_rectangle: (x: %s, w: %s, y: %s. h: %s)",
                     self.x, self.w, self.y, self.h)
=======
        if image.any():
            self.image_to_face(image)
>>>>>>> 3df13710

    def image_to_face(self, image):
        """ Crop an image around bounding box to the face
            and capture it's dimensions """
        logger.trace("Cropping face from image")
        self.image = image[self.y: self.y + self.h,
                           self.x: self.x + self.w]

    def to_alignment(self):
        """ Convert a detected face to alignment dict """
        alignment = dict()
        alignment["x"] = self.x
        alignment["w"] = self.w
        alignment["y"] = self.y
        alignment["h"] = self.h
        alignment["frame_dims"] = self.frame_dims
        alignment["landmarksXY"] = self.landmarksXY
        logger.trace("Returning: %s", alignment)
        return alignment

    def from_alignment(self, alignment, image=None):
        """ Convert a face alignment to detected face object """
        logger.trace("Creating from alignment: (alignment: %s, has_image: %s)",
                     alignment, bool(image is not None))
        self.x = alignment["x"]
        self.w = alignment["w"]
        self.y = alignment["y"]
        self.h = alignment["h"]
        self.frame_dims = alignment["frame_dims"]
        self.landmarksXY = alignment["landmarksXY"]
        if image.any():
            self.image_to_face(image)
        logger.trace("Created from alignment: (x: %s, w: %s, y: %s. h: %s, "
                     "frame_dims: %s, landmarks: %s)",
                     self.x, self.w, self.y, self.h, self.frame_dims, self.landmarksXY)

    # <<< Aligned Face methods and properties >>> #
    def load_aligned(self, image, size=256, padding=48, align_eyes=False):
        """ No need to load aligned information for all uses of this
            class, so only call this to load the information for easy
            reference to aligned properties for this face """
        logger.trace("Loading aligned face: (size: %s, padding: %s, align_eyes: %s)",
                     size, padding, align_eyes)
        self.aligned["size"] = size
        self.aligned["padding"] = padding
        self.aligned["align_eyes"] = align_eyes
        self.aligned["matrix"] = get_align_mat(self, size, align_eyes)
        self.aligned["face"] = AlignerExtract().transform(
            image,
            self.aligned["matrix"],
            size,
            padding)
        logger.trace("Loaded aligned face: %s", {key: val
                                                 for key, val in self.aligned.items()
                                                 if key != "face"})

    @property
    def original_roi(self):
        """ Return the square aligned box location on the original
            image """
        roi = AlignerExtract().get_original_roi(self.aligned["matrix"],
                                                self.aligned["size"],
                                                self.aligned["padding"])
        logger.trace("Returning: %s", roi)
        return roi

    @property
    def aligned_landmarks(self):
        """ Return the landmarks location transposed to extracted face """
        landmarks = AlignerExtract().transform_points(self.landmarksXY,
                                                      self.aligned["matrix"],
                                                      self.aligned["size"],
                                                      self.aligned["padding"])
        logger.trace("Returning: %s", landmarks)
        return landmarks

    @property
    def aligned_face(self):
        """ Return aligned detected face """
        return self.aligned["face"]

    @property
    def adjusted_matrix(self):
        """ Return adjusted matrix for size/padding combination """
        mat = AlignerExtract().transform_matrix(self.aligned["matrix"],
                                                self.aligned["size"],
                                                self.aligned["padding"])
        logger.trace("Returning: %s", mat)
        return mat<|MERGE_RESOLUTION|>--- conflicted
+++ resolved
@@ -10,15 +10,10 @@
 
 class DetectedFace():
     """ Detected face and landmark information """
-<<<<<<< HEAD
-    def __init__(self, image=None, x=None, w=None, y=None, h=None,
-                 frame_dims=None, landmarksXY=None):
-        logger.trace("Initializing %s", self.__class__.__name__)
-=======
     def __init__(  # pylint: disable=invalid-name
             self, image=None, x=None, w=None, y=None, h=None,
             frame_dims=None, landmarksXY=None):
->>>>>>> 3df13710
+        logger.trace("Initializing %s", self.__class__.__name__)
         self.image = image
         self.x = x
         self.w = w
@@ -54,13 +49,10 @@
         self.w = d_rect.right() - d_rect.left()
         self.y = d_rect.top()
         self.h = d_rect.bottom() - d_rect.top()
-<<<<<<< HEAD
+        if image.any():
+            self.image_to_face(image)
         logger.trace("Created from dlib_rectangle: (x: %s, w: %s, y: %s. h: %s)",
                      self.x, self.w, self.y, self.h)
-=======
-        if image.any():
-            self.image_to_face(image)
->>>>>>> 3df13710
 
     def image_to_face(self, image):
         """ Crop an image around bounding box to the face
