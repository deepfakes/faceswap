--- conflicted
+++ resolved
@@ -236,11 +236,7 @@
         dtype: str, optional
             Optionally set a ``dtype`` for the final face to be formatted in. Default: ``None``
         force: bool, optional
-<<<<<<< HEAD
-            Force an updated of the aligned face, even if it is already loaded. Default: ``False``
-=======
             Force an update of the aligned face, even if it is already loaded. Default: ``False``
->>>>>>> 5ccf2413
 
         Notes
         -----
@@ -625,15 +621,9 @@
         Parameters
         ----------
         mask: numpy.ndarray
-<<<<<<< HEAD
-            The mask that is to be added as output from :mod:`plugins.extract.mask`
-        """
-        # TODO Check for dtype and max
-=======
             The mask that is to be added as output from :mod:`plugins.extract.mask`.
             It should be in the range 0.0 - 1.0 ideally with a ``dtype`` of ``float32``
         """
->>>>>>> 5ccf2413
         mask = (cv2.resize(mask,
                            (self.stored_size, self.stored_size),
                            interpolation=cv2.INTER_AREA) * 255.0).astype("uint8")
