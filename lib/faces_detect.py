from lib import FaceLandmarksExtractor

<<<<<<< HEAD
def detect_faces(frame, detector, verbose):
    fd = FaceLandmarksExtractor.extract (frame, detector, verbose)
=======
def detect_faces(frame, rotation=0, model="hog"):
    fd = FaceLandmarksExtractor.extract (frame, True if model == "cnn" else False )
>>>>>>> 0ea74302
    for face in fd:
        x, y, right, bottom, landmarks = face[0][0], face[0][1], face[0][2], face[0][3], face[1]
        yield DetectedFace(frame[y: bottom, x: right], rotation, x, right - x, y, bottom - y, landmarksXY=landmarks)

class DetectedFace(object):
    def __init__(self, image=None, r=0, x=None, w=None, y=None, h=None, landmarksXY=None):
        self.image = image
        self.r = r
        self.x = x
        self.w = w
        self.y = y
        self.h = h
        self.landmarksXY = landmarksXY

    def landmarksAsXY(self):
        return self.landmarksXY<|MERGE_RESOLUTION|>--- conflicted
+++ resolved
@@ -1,12 +1,7 @@
 from lib import FaceLandmarksExtractor
 
-<<<<<<< HEAD
-def detect_faces(frame, detector, verbose):
+def detect_faces(frame, detector, verbose, rotation=0):
     fd = FaceLandmarksExtractor.extract (frame, detector, verbose)
-=======
-def detect_faces(frame, rotation=0, model="hog"):
-    fd = FaceLandmarksExtractor.extract (frame, True if model == "cnn" else False )
->>>>>>> 0ea74302
     for face in fd:
         x, y, right, bottom, landmarks = face[0][0], face[0][1], face[0][2], face[0][3], face[1]
         yield DetectedFace(frame[y: bottom, x: right], rotation, x, right - x, y, bottom - y, landmarksXY=landmarks)
