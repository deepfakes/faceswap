#!/usr/bin python3
""" Face and landmarks detection for faceswap.py """

from dlib import rectangle as d_rectangle  # pylint: disable=no-name-in-module
<<<<<<< HEAD
=======
from lib.aligner import Extract as AlignerExtract, get_align_mat
>>>>>>> 2783c27e


class DetectedFace():
    """ Detected face and landmark information """
    def __init__(self, image=None, x=None, w=None, y=None, h=None,
                 frame_dims=None, landmarksXY=None):
        self.image = image
        self.x = x
        self.w = w
        self.y = y
        self.h = h
        self.frame_dims = frame_dims
        self.landmarksXY = landmarksXY

        self.aligned = dict()

    def landmarks_as_xy(self):
        """ Landmarks as XY """
        return self.landmarksXY

    def to_dlib_rect(self):
        """ Return Bounding Box as Dlib Rectangle """
        left = self.x
        top = self.y
        right = self.x + self.w
        bottom = self.y + self.h
        return d_rectangle(left, top, right, bottom)

    def from_dlib_rect(self, d_rect):
        """ Set Bounding Box from a Dlib Rectangle """
        if not isinstance(d_rect, d_rectangle):
            raise ValueError("Supplied Bounding Box is not a dlib.rectangle.")
        self.x = d_rect.left()
        self.w = d_rect.right() - d_rect.left()
        self.y = d_rect.top()
        self.h = d_rect.bottom() - d_rect.top()

    def image_to_face(self, image):
        """ Crop an image around bounding box to the face
            and capture it's dimensions """
        self.image = image[self.y: self.y + self.h,
                           self.x: self.x + self.w]

    def to_alignment(self, frame_dims):
        """ Convert a detected face to alignment dict

            NB: frame_dims should be the height and width
                of the original frame. """

        alignment = dict()
        alignment["x"] = self.x
        alignment["w"] = self.w
        alignment["y"] = self.y
        alignment["h"] = self.h
<<<<<<< HEAD
        alignment["frame_w"] = frame_dims[1]
        alignment["frame_h"] = frame_dims[0]
=======
        alignment["frame_dims"] = self.frame_dims
>>>>>>> 2783c27e
        alignment["landmarksXY"] = self.landmarksXY
        return alignment

    def from_alignment(self, alignment, image=None):
        """ Convert a face alignment to detected face object """
        self.x = alignment["x"]
        self.w = alignment["w"]
        self.y = alignment["y"]
        self.h = alignment["h"]
        self.frame_dims = alignment["frame_dims"]
        self.landmarksXY = alignment["landmarksXY"]
        if image.any():
            self.image_to_face(image)

    # <<< Aligned Face methods and properties >>> #
    def load_aligned(self, image, size=256, padding=48, align_eyes=False):
        """ No need to load aligned information for all uses of this
            class, so only call this to load the information for easy
            reference to aligned properties for this face """
        self.aligned["size"] = size
        self.aligned["padding"] = padding
        self.aligned["align_eyes"] = align_eyes
        self.aligned["matrix"] = get_align_mat(self, size, align_eyes)
        self.aligned["face"] = AlignerExtract().transform(
            image,
            self.aligned["matrix"],
            size,
            padding)

    @property
    def original_roi(self):
        """ Return the square aligned box location on the original
            image """
        return AlignerExtract().get_original_roi(self.aligned["matrix"],
                                                 self.aligned["size"],
                                                 self.aligned["padding"])

    @property
    def aligned_landmarks(self):
        """ Return the landmarks location transposed to extracted face """
        return AlignerExtract().transform_points(self.landmarksXY,
                                                 self.aligned["matrix"],
                                                 self.aligned["size"],
                                                 self.aligned["padding"])

    @property
    def aligned_face(self):
        """ Return aligned detected face """
        return self.aligned["face"]

    @property
    def adjusted_matrix(self):
        """ Return adjusted matrix for size/padding combination """
        return AlignerExtract().transform_matrix(self.aligned["matrix"],
                                                 self.aligned["size"],
                                                 self.aligned["padding"])<|MERGE_RESOLUTION|>--- conflicted
+++ resolved
@@ -2,10 +2,7 @@
 """ Face and landmarks detection for faceswap.py """
 
 from dlib import rectangle as d_rectangle  # pylint: disable=no-name-in-module
-<<<<<<< HEAD
-=======
 from lib.aligner import Extract as AlignerExtract, get_align_mat
->>>>>>> 2783c27e
 
 
 class DetectedFace():
@@ -60,12 +57,7 @@
         alignment["w"] = self.w
         alignment["y"] = self.y
         alignment["h"] = self.h
-<<<<<<< HEAD
-        alignment["frame_w"] = frame_dims[1]
-        alignment["frame_h"] = frame_dims[0]
-=======
         alignment["frame_dims"] = self.frame_dims
->>>>>>> 2783c27e
         alignment["landmarksXY"] = self.landmarksXY
         return alignment
 
