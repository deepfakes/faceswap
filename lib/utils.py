<<<<<<< HEAD
import argparse
import cv2
=======
>>>>>>> 810bd0bc
import sys
from os.path import basename, exists

from pathlib import Path
from scandir import scandir

image_extensions = [".jpg", ".jpeg", ".png", ".tif", ".tiff"]

def get_folder(path):
    output_dir = Path(path)
    output_dir.mkdir(parents=True, exist_ok=True)
    return output_dir

def get_image_paths(directory, exclude=[], debug=False):
    exclude_names = [basename(Path(x).stem[:-1] + Path(x).suffix) for x in exclude]
    dir_contents = []

    if not exists(directory):
        directory = get_folder(directory).path

    dir_scanned = list(scandir(directory))
    for x in dir_scanned:
        if any([x.name.lower().endswith(ext) for ext in image_extensions]):
            if x.name in exclude_names:
                if debug:
                    print("Already processed %s" % x.name)
                continue
            else:
                dir_contents.append(x.path)

    return dir_contents

<<<<<<< HEAD
def rotate_image(image, angle):
    ''' Rotates an image by 90, 180 or 270 degrees. Positive for clockwise, negative for 
        counterclockwise '''
    if angle < 0: angle = sum((360, angle))
    if angle == 90:
        image = cv2.flip(cv2.transpose(image),flipCode=1)
    elif angle == 180:
        image = cv2.flip(image,flipCode=-1)
    elif angle == 270:
        image = cv2.flip(cv2.transpose(image),flipCode=0)
    else:
        print('Unsupported image rotation angle: {}. Image unmodified'.format(angle))
    return image

class FullHelpArgumentParser(argparse.ArgumentParser):
    """
    Identical to the built-in argument parser, but on error
    it prints full help message instead of just usage information
    """
    def error(self, message):
        self.print_help(sys.stderr)
        args = {'prog': self.prog, 'message': message}
        self.exit(2, '%(prog)s: error: %(message)s\n' % args)

=======
>>>>>>> 810bd0bc
# From: https://stackoverflow.com/questions/7323664/python-generator-pre-fetch
import threading
import queue as Queue
class BackgroundGenerator(threading.Thread):
    def __init__(self, generator, prefetch=1): #See below why prefetch count is flawed
        threading.Thread.__init__(self)
        self.queue = Queue.Queue(prefetch)
        self.generator = generator
        self.daemon = True
        self.start()

    def run(self):
        # Put until queue size is reached. Note: put blocks only if put is called while queue has already reached max size
        # => this makes 2 prefetched items! One in the queue, one waiting for insertion!
        for item in self.generator:
            self.queue.put(item)
        self.queue.put(None)

    def iterator(self):
        while True:
            next_item = self.queue.get()
            if next_item is None:
                break
            yield next_item<|MERGE_RESOLUTION|>--- conflicted
+++ resolved
@@ -1,8 +1,4 @@
-<<<<<<< HEAD
-import argparse
 import cv2
-=======
->>>>>>> 810bd0bc
 import sys
 from os.path import basename, exists
 
@@ -35,7 +31,6 @@
 
     return dir_contents
 
-<<<<<<< HEAD
 def rotate_image(image, angle):
     ''' Rotates an image by 90, 180 or 270 degrees. Positive for clockwise, negative for 
         counterclockwise '''
@@ -50,18 +45,6 @@
         print('Unsupported image rotation angle: {}. Image unmodified'.format(angle))
     return image
 
-class FullHelpArgumentParser(argparse.ArgumentParser):
-    """
-    Identical to the built-in argument parser, but on error
-    it prints full help message instead of just usage information
-    """
-    def error(self, message):
-        self.print_help(sys.stderr)
-        args = {'prog': self.prog, 'message': message}
-        self.exit(2, '%(prog)s: error: %(message)s\n' % args)
-
-=======
->>>>>>> 810bd0bc
 # From: https://stackoverflow.com/questions/7323664/python-generator-pre-fetch
 import threading
 import queue as Queue
