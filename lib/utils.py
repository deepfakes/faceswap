--- conflicted
+++ resolved
@@ -13,21 +13,9 @@
 from re import finditer
 from multiprocessing import current_process
 from socket import timeout as socket_timeout, error as socket_error
-<<<<<<< HEAD
+
 from tqdm import tqdm
 
-import numpy as np
-import cv2
-import imageio_ffmpeg as im_ffm
-
-from lib.faces_detect import DetectedFace
-
-
-=======
-
-from tqdm import tqdm
-
->>>>>>> 46efae35
 # Global variables
 _image_extensions = [  # pylint:disable=invalid-name
     ".bmp", ".jpeg", ".jpg", ".png", ".tif", ".tiff"]
@@ -135,7 +123,22 @@
     return dir_contents
 
 
-<<<<<<< HEAD
+def convert_to_secs(*args):
+    """ converts a time to second. Either convert_to_secs(min, secs) or
+        convert_to_secs(hours, mins, secs). """
+    logger = logging.getLogger(__name__)  # pylint:disable=invalid-name
+    logger.debug("from time: %s", args)
+    retval = 0.0
+    if len(args) == 1:
+        retval = float(args[0])
+    elif len(args) == 2:
+        retval = 60 * float(args[0]) + float(args[1])
+    elif len(args) == 3:
+        retval = 3600 * float(args[0]) + 60 * float(args[1]) + float(args[2])
+    logger.debug("to secs: %s", retval)
+    return retval
+
+
 def full_path_split(path):
     """ Split a given path into all of it's separate components """
     logger = logging.getLogger(__name__)  # pylint:disable=invalid-name
@@ -155,97 +158,6 @@
     return allparts
 
 
-def cv2_read_img(filename, raise_error=False):
-    """ Read an image with cv2 and check that an image was actually loaded.
-        Logs an error if the image returned is None. or an error has occured.
-
-        Pass raise_error=True if error should be raised """
-    logger = logging.getLogger(__name__)  # pylint:disable=invalid-name
-    logger.trace("Requested image: '%s'", filename)
-    success = True
-    image = None
-    try:
-        image = cv2.imread(filename, cv2.IMREAD_UNCHANGED)  # pylint:disable=no-member,c-extension-no-member
-        if image is None:
-            raise ValueError
-    except TypeError:
-        success = False
-        msg = "Error while reading image (TypeError): '{}'".format(filename)
-        logger.error(msg)
-        if raise_error:
-            raise Exception(msg)
-    except ValueError:
-        success = False
-        msg = ("Error while reading image. This is most likely caused by special characters in "
-               "the filename: '{}'".format(filename))
-        logger.error(msg)
-        if raise_error:
-            raise Exception(msg)
-    except Exception as err:  # pylint:disable=broad-except
-        success = False
-        msg = "Failed to load image '{}'. Original Error: {}".format(filename, str(err))
-        logger.error(msg)
-        if raise_error:
-            raise Exception(msg)
-    logger.trace("Loaded image: '%s'. Success: %s", filename, success)
-    return image
-
-
-def hash_image_file(filename):
-    """ Return an image file's sha1 hash """
-    logger = logging.getLogger(__name__)  # pylint:disable=invalid-name
-    img = cv2_read_img(filename, raise_error=True)
-    img_hash = sha1(img).hexdigest()
-    logger.trace("filename: '%s', hash: %s", filename, img_hash)
-    return img_hash
-
-
-def hash_encode_image(image, extension):
-    """ Encode the image, get the hash and return the hash with
-        encoded image """
-    img = cv2.imencode(extension, image)[1]  # pylint: disable=no-member
-    img_bytes = cv2.imdecode(img, cv2.IMREAD_UNCHANGED)  # pylint:disable=no-member
-    f_hash = sha1(img_bytes).hexdigest()
-    return f_hash, img
-
-
-=======
->>>>>>> 46efae35
-def convert_to_secs(*args):
-    """ converts a time to second. Either convert_to_secs(min, secs) or
-        convert_to_secs(hours, mins, secs). """
-    logger = logging.getLogger(__name__)  # pylint:disable=invalid-name
-    logger.debug("from time: %s", args)
-    retval = 0.0
-    if len(args) == 1:
-        retval = float(args[0])
-    elif len(args) == 2:
-        retval = 60 * float(args[0]) + float(args[1])
-    elif len(args) == 3:
-        retval = 3600 * float(args[0]) + 60 * float(args[1]) + float(args[2])
-    logger.debug("to secs: %s", retval)
-    return retval
-
-
-def full_path_split(path):
-    """ Split a given path into all of it's separate components """
-    logger = logging.getLogger(__name__)  # pylint:disable=invalid-name
-    allparts = list()
-    while True:
-        parts = os.path.split(path)
-        if parts[0] == path:   # sentinel for absolute paths
-            allparts.insert(0, parts[0])
-            break
-        elif parts[1] == path:  # sentinel for relative paths
-            allparts.insert(0, parts[1])
-            break
-        else:
-            path = parts[0]
-            allparts.insert(0, parts[1])
-    logger.trace("path: %s, allparts: %s", path, allparts)
-    return allparts
-
-
 def backup_file(directory, filename):
     """ Backup a given file by appending .bk to the end """
     logger = logging.getLogger(__name__)  # pylint:disable=invalid-name
@@ -302,83 +214,6 @@
     logger.warning(msg)
 
 
-<<<<<<< HEAD
-def rotate_landmarks(face, rotation_matrix):
-    # pylint:disable=c-extension-no-member
-    """ Rotate the landmarks and bounding box for faces
-        found in rotated images.
-        Pass in a DetectedFace object or Alignments dict """
-    logger = logging.getLogger(__name__)  # pylint:disable=invalid-name
-    logger.trace("Rotating landmarks: (rotation_matrix: %s, type(face): %s",
-                 rotation_matrix, type(face))
-    rotated_landmarks = None
-    # Detected Face Object
-    if isinstance(face, DetectedFace):
-        bounding_box = [[face.x, face.y],
-                        [face.x + face.w, face.y],
-                        [face.x + face.w, face.y + face.h],
-                        [face.x, face.y + face.h]]
-        landmarks = face.landmarks_xy
-
-    # Alignments Dict
-    elif isinstance(face, dict) and "x" in face:
-        bounding_box = [[face.get("x", 0), face.get("y", 0)],
-                        [face.get("x", 0) + face.get("w", 0),
-                         face.get("y", 0)],
-                        [face.get("x", 0) + face.get("w", 0),
-                         face.get("y", 0) + face.get("h", 0)],
-                        [face.get("x", 0),
-                         face.get("y", 0) + face.get("h", 0)]]
-        landmarks = face.get("landmarks_xy", list())
-
-    else:
-        raise ValueError("Unsupported face type")
-
-    logger.trace("Original landmarks: %s", landmarks)
-
-    rotation_matrix = cv2.invertAffineTransform(rotation_matrix)  # pylint:disable=no-member
-
-    rotated = list()
-    for item in (bounding_box, landmarks):
-        if not item:
-            continue
-        points = np.array(item, np.int32)
-        points = np.expand_dims(points, axis=0)
-        transformed = cv2.transform(points,  # pylint:disable=no-member
-                                    rotation_matrix).astype(np.int32)
-        rotated.append(transformed.squeeze())
-
-    # Bounding box should follow x, y planes, so get min/max
-    # for non-90 degree rotations
-    pt_x = min([pnt[0] for pnt in rotated[0]])
-    pt_y = min([pnt[1] for pnt in rotated[0]])
-    pt_x1 = max([pnt[0] for pnt in rotated[0]])
-    pt_y1 = max([pnt[1] for pnt in rotated[0]])
-    width = pt_x1 - pt_x
-    height = pt_y1 - pt_y
-
-    if isinstance(face, DetectedFace):
-        face.x = int(pt_x)
-        face.y = int(pt_y)
-        face.w = int(width)
-        face.h = int(height)
-        face.r = 0
-        if len(rotated) > 1:
-            rotated_landmarks = [tuple(point) for point in rotated[1].tolist()]
-            face.landmarks_xy = rotated_landmarks
-    else:
-        face["left"] = int(pt_x)
-        face["top"] = int(pt_y)
-        face["right"] = int(pt_x1)
-        face["bottom"] = int(pt_y1)
-        rotated_landmarks = face
-
-    logger.trace("Rotated landmarks: %s", rotated_landmarks)
-    return face
-
-
-=======
->>>>>>> 46efae35
 def camel_case_split(identifier):
     """ Split a camel case name
         from: https://stackoverflow.com/questions/29916065 """
