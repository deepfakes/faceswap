#!/usr/bin/python
""" Logging Functions for Faceswap. """
import collections
import logging
from logging.handlers import RotatingFileHandler
import os
import platform
import re
import sys
import typing as T
import time
import traceback

from datetime import datetime

import numpy as np


# TODO - Remove this monkey patch when TF autograph fixed to handle newer logging lib
def _patched_format(self, record):
    """ Autograph tf-2.10 has a bug with the 3.10 version of logging.PercentStyle._format(). It is
    non-critical but spits out warnings. This is the Python 3.9 version of the function and should
    be removed once fixed """
    return self._fmt % record.__dict__  # pylint:disable=protected-access


setattr(logging.PercentStyle, "_format", _patched_format)


class FaceswapLogger(logging.Logger):
    """ A standard :class:`logging.logger` with additional "verbose" and "trace" levels added. """
    def __init__(self, name: str) -> None:
        for new_level in (("VERBOSE", 15), ("TRACE", 5)):
            level_name, level_num = new_level
            if hasattr(logging, level_name):
                continue
            logging.addLevelName(level_num, level_name)
            setattr(logging, level_name, level_num)
        super().__init__(name)

    def verbose(self, msg: str, *args, **kwargs) -> None:
        # pylint:disable=wrong-spelling-in-docstring
        """ Create a log message at severity level 15.

        Parameters
        ----------
        msg: str
            The log message to be recorded at Verbose level
        args: tuple
            Standard logging arguments
        kwargs: dict
            Standard logging key word arguments
        """
        if self.isEnabledFor(15):
            self._log(15, msg, args, **kwargs)

    def trace(self, msg: str, *args, **kwargs) -> None:
        # pylint:disable=wrong-spelling-in-docstring
        """ Create a log message at severity level 5.

        Parameters
        ----------
        msg: str
            The log message to be recorded at Trace level
        args: tuple
            Standard logging arguments
        kwargs: dict
            Standard logging key word arguments
        """
        if self.isEnabledFor(5):
            self._log(5, msg, args, **kwargs)


class ColoredFormatter(logging.Formatter):
    """ Overrides the stand :class:`logging.Formatter` to enable colored labels for message level
    labels on supported platforms

    Parameters
    ----------
    fmt: str
        The format string for the message as a whole
    pad_newlines: bool, Optional
        If ``True`` new lines will be padded to appear in line with the log message, if ``False``
        they will be left aligned

    kwargs: dict
        Standard :class:`logging.Formatter` keyword arguments
    """
    def __init__(self, fmt: str, pad_newlines: bool = False, **kwargs) -> None:
        super().__init__(fmt, **kwargs)
        self._use_color = self._get_color_compatibility()
        self._level_colors = {"CRITICAL": "\033[31m",  # red
                              "ERROR": "\033[31m",  # red
                              "WARNING": "\033[33m",  # yellow
                              "INFO": "\033[32m",  # green
                              "VERBOSE": "\033[34m"}  # blue
        self._default_color = "\033[0m"
        self._newline_padding = self._get_newline_padding(pad_newlines, fmt)

    @classmethod
    def _get_color_compatibility(cls) -> bool:
        """ Return whether the system supports color ansi codes. Most OSes do other than Windows
        below Windows 10 version 1511.

        Returns
        -------
        bool
            ``True`` if the system supports color ansi codes otherwise ``False``
        """
        if platform.system().lower() != "windows":
            return True
        try:
            win = sys.getwindowsversion()  # type:ignore # pylint:disable=no-member
            if win.major >= 10 and win.build >= 10586:
                return True
        except Exception:  # pylint:disable=broad-except
            return False
        return False

    def _get_newline_padding(self, pad_newlines: bool, fmt: str) -> int:
        """ Parses the format string to obtain padding for newlines if requested

        Parameters
        ----------
        fmt: str
            The format string for the message as a whole
        pad_newlines: bool, Optional
            If ``True`` new lines will be padded to appear in line with the log message, if
            ``False`` they will be left aligned

        Returns
        -------
        int
            The amount of padding to apply to the front of newlines
        """
        if not pad_newlines:
            return 0
        msg_idx = fmt.find("%(message)") + 1
        filtered = fmt[:msg_idx - 1]
        spaces = filtered.count(" ")
        pads = [int(pad.replace("s", "")) for pad in re.findall(r"\ds", filtered)]
        if "asctime" in filtered:
            pads.append(self._get_sample_time_string())
        return sum(pads) + spaces

    def _get_sample_time_string(self) -> int:
        """ Obtain a sample time string and calculate correct padding.

        This may be inaccurate wheb ticking over an integer from single to double digits, but that
        shouldn't be a huge issue.

        Returns
        -------
        int
            The length of the formatted date-time string
        """
        sample_time = time.time()
        date_format = self.datefmt if self.datefmt else self.default_time_format
        datestring = time.strftime(date_format, logging.Formatter.converter(sample_time))
        if not self.datefmt and self.default_msec_format:
            msecs = (sample_time - int(sample_time)) * 1000
            datestring = self.default_msec_format % (datestring, msecs)
        return len(datestring)

    def format(self, record: logging.LogRecord) -> str:
        """ Color the log message level if supported otherwise return the standard log message.

        Parameters
        ----------
        record: :class:`logging.LogRecord`
            The incoming log record to be formatted for entry into the logger.

        Returns
        -------
        str
            The formatted log message
        """
        formatted = super().format(record)
        levelname = record.levelname
        if self._use_color and levelname in self._level_colors:
            formatted = re.sub(levelname,
                               f"{self._level_colors[levelname]}{levelname}{self._default_color}",
                               formatted,
                               1)
        if self._newline_padding:
            formatted = formatted.replace("\n", f"\n{' ' * self._newline_padding}")
        return formatted


class FaceswapFormatter(logging.Formatter):
    """ Overrides the standard :class:`logging.Formatter`.

    Strip newlines from incoming log messages.

    Rewrites some upstream warning messages to debug level to avoid spamming the console.
    """

    def format(self, record: logging.LogRecord) -> str:
        """ Strip new lines from log records and rewrite certain warning messages to debug level.

        Parameters
        ----------
        record : :class:`logging.LogRecord`
            The incoming log record to be formatted for entry into the logger.

        Returns
        -------
        str
            The formatted log message
        """
        record.message = record.getMessage()
        record = self._rewrite_warnings(record)
        record = self._lower_external(record)
        # strip newlines
        if record.levelno < 30 and ("\n" in record.message or "\r" in record.message):
            record.message = record.message.replace("\n", "\\n").replace("\r", "\\r")

        if self.usesTime():
            record.asctime = self.formatTime(record, self.datefmt)
        msg = self.formatMessage(record)
        if record.exc_info:
            # Cache the traceback text to avoid converting it multiple times
            # (it's constant anyway)
            if not record.exc_text:
                record.exc_text = self.formatException(record.exc_info)
        if record.exc_text:
            if msg[-1:] != "\n":
                msg = msg + "\n"
            msg = msg + record.exc_text
        if record.stack_info:
            if msg[-1:] != "\n":
                msg = msg + "\n"
            msg = msg + self.formatStack(record.stack_info)
        return msg

    @classmethod
    def _rewrite_warnings(cls, record: logging.LogRecord) -> logging.LogRecord:
        """ Change certain warning messages from WARNING to DEBUG to avoid passing non-important
        information to output.

        Parameters
        ----------
        record: :class:`logging.LogRecord`
            The log record to check for rewriting

        Returns
        -------
        :class:`logging.LogRecord`
            The log rewritten or untouched record

        """
        if record.levelno == 30 and record.funcName == "warn" and record.module == "ag_logging":
            # TF 2.3 in Conda is imported with the wrong gast(0.4 when 0.3.3 should be used). This
            # causes warnings in autograph. They don't appear to impact performance so de-elevate
            # warning to debug
            record.levelno = 10
            record.levelname = "DEBUG"

        if record.levelno == 30 and (record.funcName == "_tfmw_add_deprecation_warning" or
                                     record.module in ("deprecation", "deprecation_wrapper")):
            # Keras Deprecations.
            record.levelno = 10
            record.levelname = "DEBUG"

        return record

    @classmethod
    def _lower_external(cls, record: logging.LogRecord) -> logging.LogRecord:
        """ Some external libs log at a higher level than we would really like, so lower their
        log level.

        Specifically: Matplotlib font properties

        Parameters
        ----------
        record: :class:`logging.LogRecord`
            The log record to check for rewriting

        Returns
        ----------
        :class:`logging.LogRecord`
            The log rewritten or untouched record
        """
        if (record.levelno == 20 and record.funcName == "__init__"
                and record.module == "font_manager"):
            # Matplotlib font manager
            record.levelno = 10
            record.levelname = "DEBUG"

        return record


class RollingBuffer(collections.deque):
    """File-like that keeps a certain number of lines of text in memory for writing out to the
    crash log. """

    def write(self, buffer: str) -> None:
        """ Splits lines from the incoming buffer and writes them out to the rolling buffer.

        Parameters
        ----------
        buffer: str
            The log messages to write to the rolling buffer
        """
        for line in buffer.rstrip().splitlines():
            self.append(f"{line}\n")


class TqdmHandler(logging.StreamHandler):
    """ Overrides :class:`logging.StreamHandler` to use :func:`tqdm.tqdm.write` rather than writing
    to :func:`sys.stderr` so that log messages do not mess up tqdm progress bars. """

    def emit(self, record: logging.LogRecord) -> None:
        """ Format the incoming message and pass to :func:`tqdm.tqdm.write`.

        Parameters
        ----------
        record : :class:`logging.LogRecord`
            The incoming log record to be formatted for entry into the logger.
        """
        # tqdm is imported here as it won't be installed when setup.py is running
        from tqdm import tqdm  # pylint:disable=import-outside-toplevel
        msg = self.format(record)
        tqdm.write(msg)


def _set_root_logger(loglevel: int = logging.INFO) -> logging.Logger:
    """ Setup the root logger.

    Parameters
    ----------
    loglevel: int, optional
        The log level to set the root logger to. Default :attr:`logging.INFO`

    Returns
    -------
    :class:`logging.Logger`
        The root logger for Faceswap
    """
    rootlogger = logging.getLogger()
    rootlogger.setLevel(loglevel)
    return rootlogger


def log_setup(loglevel, log_file: str, command: str, is_gui: bool = False) -> None:
    """ Set up logging for Faceswap.

    Sets up the root logger, the formatting for the crash logger and the file logger, and sets up
    the crash, file and stream log handlers.

    Parameters
    ----------
    loglevel: str
        The requested log level that Faceswap should be run at.
    log_file: str
        The location of the log file to write Faceswap's log to
    command: str
        The Faceswap command that is being run. Used to dictate whether the log file should
        have "_gui" appended to the filename or not.
    is_gui: bool, optional
        Whether Faceswap is running in the GUI or not. Dictates where the stream handler should
        output messages to. Default: ``False``
     """
    numeric_loglevel = get_loglevel(loglevel)
    root_loglevel = min(logging.DEBUG, numeric_loglevel)
    rootlogger = _set_root_logger(loglevel=root_loglevel)

    if command == "setup":
        log_format = FaceswapFormatter("%(asctime)s %(module)-16s %(funcName)-30s %(levelname)-8s "
                                       "%(message)s", datefmt="%m/%d/%Y %H:%M:%S")
        s_handler = _stream_setup_handler(numeric_loglevel)
        f_handler = _file_handler(root_loglevel, log_file, log_format, command)
    else:
        log_format = FaceswapFormatter("%(asctime)s %(processName)-15s %(threadName)-30s "
                                       "%(module)-15s %(funcName)-30s %(levelname)-8s %(message)s",
                                       datefmt="%m/%d/%Y %H:%M:%S")
        s_handler = _stream_handler(numeric_loglevel, is_gui)
        f_handler = _file_handler(numeric_loglevel, log_file, log_format, command)

    rootlogger.addHandler(f_handler)
    rootlogger.addHandler(s_handler)

    if command != "setup":
        c_handler = _crash_handler(log_format)
        rootlogger.addHandler(c_handler)
        logging.info("Log level set to: %s", loglevel.upper())


def _file_handler(loglevel,
                  log_file: str,
                  log_format: FaceswapFormatter,
                  command: str) -> RotatingFileHandler:
    """ Add a rotating file handler for the current Faceswap session. 1 backup is always kept.

    Parameters
    ----------
    loglevel: str
        The requested log level that messages should be logged at.
    log_file: str
        The location of the log file to write Faceswap's log to
    log_format: :class:`FaceswapFormatter:
        The formatting to store log messages as
    command: str
        The Faceswap command that is being run. Used to dictate whether the log file should
        have "_gui" appended to the filename or not.

    Returns
    -------
    :class:`logging.RotatingFileHandler`
        The logging file handler
    """
    if log_file:
        filename = log_file
    else:
        filename = os.path.join(os.path.dirname(os.path.realpath(sys.argv[0])), "faceswap")
        # Windows has issues sharing the log file with sub-processes, so log GUI separately
        filename += "_gui.log" if command == "gui" else ".log"

    should_rotate = os.path.isfile(filename)
    handler = RotatingFileHandler(filename, backupCount=1, encoding="utf-8")
    if should_rotate:
        handler.doRollover()
    handler.setFormatter(log_format)
    handler.setLevel(loglevel)
    return handler


def _stream_handler(loglevel: int, is_gui: bool) -> logging.StreamHandler | TqdmHandler:
    """ Add a stream handler for the current Faceswap session. The stream handler will only ever
    output at a maximum of VERBOSE level to avoid spamming the console.

    Parameters
    ----------
    loglevel: int
        The requested log level that messages should be logged at.
    is_gui: bool, optional
        Whether Faceswap is running in the GUI or not. Dictates where the stream handler should
        output messages to.

    Returns
    -------
    :class:`TqdmHandler` or :class:`logging.StreamHandler`
        The stream handler to use
    """
    # Don't set stdout to lower than verbose
    loglevel = max(loglevel, 15)
    log_format = FaceswapFormatter("%(asctime)s %(levelname)-8s %(message)s",
                                   datefmt="%m/%d/%Y %H:%M:%S")

    if is_gui:
        # tqdm.write inserts extra lines in the GUI, so use standard output as
        # it is not needed there.
        log_console = logging.StreamHandler(sys.stdout)
    else:
        log_console = TqdmHandler(sys.stdout)
    log_console.setFormatter(log_format)
    log_console.setLevel(loglevel)
    return log_console


def _stream_setup_handler(loglevel: int) -> logging.StreamHandler:
    """ Add a stream handler for faceswap's setup.py script
    This stream handler outputs a limited set of easy to use information using colored labels
    if available. It will only ever output at a minimum of INFO level

    Parameters
    ----------
    loglevel: int
        The requested log level that messages should be logged at.

    Returns
    -------
    :class:`logging.StreamHandler`
        The stream handler to use
    """
    loglevel = max(loglevel, 15)
    log_format = ColoredFormatter("%(levelname)-8s %(message)s", pad_newlines=True)
    handler = logging.StreamHandler(sys.stdout)
    handler.setFormatter(log_format)
    handler.setLevel(loglevel)
    return handler


def _crash_handler(log_format: FaceswapFormatter) -> logging.StreamHandler:
    """ Add a handler that stores the last 100 debug lines to :attr:'_DEBUG_BUFFER' for use in
    crash reports.

    Parameters
    ----------
    log_format: :class:`FaceswapFormatter:
        The formatting to store log messages as

    Returns
    -------
    :class:`logging.StreamHandler`
        The crash log handler
    """
    log_crash = logging.StreamHandler(_DEBUG_BUFFER)
    log_crash.setFormatter(log_format)
    log_crash.setLevel(logging.DEBUG)
    return log_crash


def get_loglevel(loglevel: str) -> int:
    """ Check whether a valid log level has been supplied, and return the numeric log level that
    corresponds to the given string level.

    Parameters
    ----------
    loglevel: str
        The loglevel that has been requested

    Returns
    -------
    int
        The numeric representation of the given loglevel
    """
    numeric_level = getattr(logging, loglevel.upper(), None)
    if not isinstance(numeric_level, int):
        raise ValueError(f"Invalid log level: {loglevel}")
    return numeric_level


def crash_log() -> str:
    """ On a crash, write out the contents of :func:`_DEBUG_BUFFER` containing the last 100 lines
    of debug messages to a crash report in the root Faceswap folder.

    Returns
    -------
    str
        The filename of the file that contains the crash report
    """
    original_traceback = traceback.format_exc().encode("utf-8")
    path = os.path.dirname(os.path.realpath(sys.argv[0]))
    filename = os.path.join(path, datetime.now().strftime("crash_report.%Y.%m.%d.%H%M%S%f.log"))
    freeze_log = [line.encode("utf-8") for line in _DEBUG_BUFFER]
    try:
        from lib.sysinfo import sysinfo  # pylint:disable=import-outside-toplevel
    except Exception:  # pylint:disable=broad-except
        sysinfo = ("\n\nThere was an error importing System Information from lib.sysinfo. This is "
                   f"probably a bug which should be fixed:\n{traceback.format_exc()}")
    with open(filename, "wb") as outfile:
        outfile.writelines(freeze_log)
        outfile.write(original_traceback)
        outfile.write(sysinfo.encode("utf-8"))
    return filename


<<<<<<< HEAD
def parse_class_init(locals_dict: dict[str, T.Any]) -> str:
    """ Parse a locals dict from a class and return in a format suitable for logging

=======
def _process_value(value: T.Any) -> T.Any:
    """ Process the values from a local dict and return in a loggable format

    Parameters
    ----------
    value: Any
        The dictionary value

    Returns
    -------
    Any
        The original or ammended value
    """
    if isinstance(value, str):
        return f'"{value}"'
    if isinstance(value, np.ndarray) and np.prod(value.shape) > 10:
        return f'[type: "{type(value).__name__}" shape: {value.shape}, dtype: "{value.dtype}"]'
    if isinstance(value, (list, tuple, set)) and len(value) > 10:
        return f'[type: "{type(value).__name__}" len: {len(value)}'
    return value


def parse_class_init(locals_dict: dict[str, T.Any]) -> str:
    """ Parse a locals dict from a class and return in a format suitable for logging
>>>>>>> 9ddc838e
    Parameters
    ----------
    locals_dict: dict[str, T.Any]
        A locals() dictionary from a newly initialized class
<<<<<<< HEAD

=======
>>>>>>> 9ddc838e
    Returns
    -------
    str
        The locals information suitable for logging
    """
<<<<<<< HEAD
    delimit = {k: f"'{v}'" if isinstance(v, str) else v
               for k, v in locals_dict.items() if k != "self"}
    dsp = ", ".join(f"{k}: {v}" for k, v in delimit.items())
    return f"Initializing {locals_dict['self'].__class__.__name__} ({dsp})"
=======
    delimit = {k: _process_value(v)
               for k, v in locals_dict.items() if k != "self"}
    dsp = ", ".join(f"{k}: {v}" for k, v in delimit.items())
    dsp = f" ({dsp})" if dsp else ""
    return f"Initializing {locals_dict['self'].__class__.__name__}{dsp}"
>>>>>>> 9ddc838e


_OLD_FACTORY = logging.getLogRecordFactory()


def _faceswap_logrecord(*args, **kwargs) -> logging.LogRecord:
    """ Add a flag to :class:`logging.LogRecord` to not strip formatting from particular
    records. """
    record = _OLD_FACTORY(*args, **kwargs)
    record.strip_spaces = True  # type:ignore
    return record


logging.setLogRecordFactory(_faceswap_logrecord)

# Set logger class to custom logger
logging.setLoggerClass(FaceswapLogger)

# Stores the last 100 debug messages
_DEBUG_BUFFER = RollingBuffer(maxlen=100)<|MERGE_RESOLUTION|>--- conflicted
+++ resolved
@@ -546,11 +546,6 @@
     return filename
 
 
-<<<<<<< HEAD
-def parse_class_init(locals_dict: dict[str, T.Any]) -> str:
-    """ Parse a locals dict from a class and return in a format suitable for logging
-
-=======
 def _process_value(value: T.Any) -> T.Any:
     """ Process the values from a local dict and return in a loggable format
 
@@ -575,32 +570,20 @@
 
 def parse_class_init(locals_dict: dict[str, T.Any]) -> str:
     """ Parse a locals dict from a class and return in a format suitable for logging
->>>>>>> 9ddc838e
     Parameters
     ----------
     locals_dict: dict[str, T.Any]
         A locals() dictionary from a newly initialized class
-<<<<<<< HEAD
-
-=======
->>>>>>> 9ddc838e
     Returns
     -------
     str
         The locals information suitable for logging
     """
-<<<<<<< HEAD
-    delimit = {k: f"'{v}'" if isinstance(v, str) else v
-               for k, v in locals_dict.items() if k != "self"}
-    dsp = ", ".join(f"{k}: {v}" for k, v in delimit.items())
-    return f"Initializing {locals_dict['self'].__class__.__name__} ({dsp})"
-=======
     delimit = {k: _process_value(v)
                for k, v in locals_dict.items() if k != "self"}
     dsp = ", ".join(f"{k}: {v}" for k, v in delimit.items())
     dsp = f" ({dsp})" if dsp else ""
     return f"Initializing {locals_dict['self'].__class__.__name__}{dsp}"
->>>>>>> 9ddc838e
 
 
 _OLD_FACTORY = logging.getLogRecordFactory()
