--- conflicted
+++ resolved
@@ -25,13 +25,8 @@
                      "training_opts: %s, landmarks: %s, config: %s)",
                      self.__class__.__name__, model_input_size, model_output_shapes,
                      {key: val for key, val in training_opts.items() if key != "landmarks"},
-<<<<<<< HEAD
-                     bool(training_opts.get("landmarks", None)))
-        self.batch_size = 0
-=======
                      bool(training_opts.get("landmarks", None)), config)
         self.batchsize = 0
->>>>>>> 8b2f166e
         self.model_input_size = model_input_size
         self.model_output_shapes = model_output_shapes
         self.training_opts = training_opts
@@ -44,7 +39,6 @@
                                             config)
         logger.debug("Initialized %s", self.__class__.__name__)
 
-<<<<<<< HEAD
     def setup_batcher(self, images, batch_size, side, purpose, do_shuffle=True, augmenting=True):
         """ Keep a queue filled to 8x Batch Size """
         logger.debug("Queue batches: (image_count: %s, batchsize: %s, side: '%s', do_shuffle: %s, "
@@ -59,42 +53,12 @@
                         (batch_size, in_height, in_width, 1),           # warped masks
                         (batch_size, out_height, out_width, 3),         # target images
                         (batch_size, out_height, out_width, 1)]         # target masks
-=======
-    def set_mask_class(self):
-        """ Set the mask function to use if using mask """
-        mask_type = self.training_opts.get("mask_type", None)
-        if mask_type:
-            logger.debug("Mask type: '%s'", mask_type)
-            mask_class = getattr(masks, mask_type)
-        else:
-            mask_class = None
-        logger.debug("Mask class: %s", mask_class)
-        return mask_class
-
-    def minibatch_ab(self, images, batchsize, side,
-                     do_shuffle=True, is_preview=False, is_timelapse=False):
-        """ Keep a queue filled to 8x Batch Size """
-        logger.debug("Queue batches: (image_count: %s, batchsize: %s, side: '%s', do_shuffle: %s, "
-                     "is_preview, %s, is_timelapse: %s)", len(images), batchsize, side, do_shuffle,
-                     is_preview, is_timelapse)
-        self.batchsize = batchsize
-        is_display = is_preview or is_timelapse
-        queue_in, queue_out = self.make_queues(side, is_preview, is_timelapse)
-        training_size = self.training_opts.get("training_size", 256)
-        batch_shape = list((
-            (batchsize, training_size, training_size, 3),  # sample images
-            (batchsize, self.model_input_size, self.model_input_size, 3)))
-        # Add the output shapes
-        batch_shape.extend(tuple([(batchsize, ) + shape for shape in self.model_output_shapes]))
-        logger.debug("Batch shapes: %s", batch_shape)
->>>>>>> 8b2f166e
 
         self.fixed_producer_dispatcher = FixedProducerDispatcher(
             method=self.load_batches,
             shapes=batch_shapes,
             in_queue=queue_in,
             out_queue=queue_out,
-<<<<<<< HEAD
             args=(images, side, batch_size, augmenting, do_shuffle))
         load_process.start()
         logger.debug("Batching to queue: (side: '%s', augmenting: %s)", side, augmenting)
@@ -104,56 +68,16 @@
     def make_queues(side, purpose):
         """ Create the buffer token queues for Fixed Producer Dispatcher """
         q_names = ["{}_side_{}_{}".format(purpose, side, direction) for direction in ("in", "out")]
-=======
-            args=(images, side, is_display, do_shuffle, batchsize))
-        self.fixed_producer_dispatcher.start()
-        logger.debug("Batching to queue: (side: '%s', is_display: %s)", side, is_display)
-        return self.minibatch(side, is_display, self.fixed_producer_dispatcher)
-
-    def join_subprocess(self):
-        """ Join the FixedProduceerDispatcher subprocess from outside this module """
-        logger.debug("Joining FixedProducerDispatcher")
-        if self.fixed_producer_dispatcher is None:
-            logger.debug("FixedProducerDispatcher not yet initialized. Exiting")
-            return
-        self.fixed_producer_dispatcher.join()
-        logger.debug("Joined FixedProducerDispatcher")
-
-    @staticmethod
-    def make_queues(side, is_preview, is_timelapse):
-        """ Create the buffer token queues for Fixed Producer Dispatcher """
-        q_name = "_{}".format(side)
-        if is_preview:
-            q_name = "{}{}".format("preview", q_name)
-        elif is_timelapse:
-            q_name = "{}{}".format("timelapse", q_name)
-        else:
-            q_name = "{}{}".format("train", q_name)
-        q_names = ["{}_{}".format(q_name, direction) for direction in ("in", "out")]
->>>>>>> 8b2f166e
         logger.debug(q_names)
         queues = [queue_manager.get_queue(queue) for queue in q_names]
         return queues
 
-<<<<<<< HEAD
     def load_batches(self, mem_gen, images, side, batch_size, augmenting, do_shuffle):
         """ Load the warped images and target images to queue """
         logger.debug("Loading batch: (image_count: %s, side: '%s', augmenting: %s, "
                      "do_shuffle: %s)", len(images), side, augmenting, do_shuffle)
         def batch_gen(images, landmarks, batch_size):
             """ doc string """
-=======
-    def load_batches(self, mem_gen, images, side, is_display,
-                     do_shuffle=True, batchsize=0):
-        """ Load the warped images and target images to queue """
-        logger.debug("Loading batch: (image_count: %s, side: '%s', is_display: %s, "
-                     "do_shuffle: %s)", len(images), side, is_display, do_shuffle)
-        self.validate_samples(images)
-        # Intialize this for each subprocess
-        self._nearest_landmarks = dict()
-
-        def _img_iter(imgs):
->>>>>>> 8b2f166e
             while True:
                 if do_shuffle:
                     rng_state = np.random.get_state()
@@ -174,7 +98,6 @@
 
         for memory_wrapper in mem_gen:
             memory = memory_wrapper.get()
-<<<<<<< HEAD
             logger.trace("Putting to batch queue: (side: '%s', augmenting: %s)", side, augmenting)
             for image_num, image, landmark in batcher:
                 imgs = self.process_faces(image, landmark, side, augmenting, epoch)
@@ -187,20 +110,6 @@
 
         logger.debug("Finished batching: (epoch: %s, side: '%s', augmenting: %s)",
                      epoch, side, augmenting)
-=======
-            logger.trace("Putting to batch queue: (side: '%s', is_display: %s)",
-                         side, is_display)
-            for i, img_path in enumerate(img_iter):
-                imgs = self.process_face(img_path, side, is_display)
-                for j, img in enumerate(imgs):
-                    memory[j][i][:] = img
-                epoch += 1
-                if i == batchsize - 1:
-                    break
-            memory_wrapper.ready()
-        logger.debug("Finished batching: (epoch: %s, side: '%s', is_display: %s)",
-                     epoch, side, is_display)
->>>>>>> 8b2f166e
 
     def validate_samples(self, data):
         """ Check the total number of images against batchsize and return
@@ -208,7 +117,6 @@
         length = data.shape[0]
         msg = ("Number of images is lower than batch-size (Note that too few "
                "images may lead to bad training). # images: {}, "
-<<<<<<< HEAD
                "batch-size: {}".format(length, self.batch_size))
         assert length >= self.batch_size, msg
 
@@ -234,48 +142,6 @@
         logger.trace("Processing face: (image #: '%s', side: '%s', augmenting: %s)",
                      img_number, side, augmenting)
         if augmenting:
-=======
-               "batch-size: {}".format(length, self.batchsize))
-        try:
-            assert length >= self.batchsize, msg
-        except AssertionError as err:
-            msg += ("\nYou should increase the number of images in your training set or lower "
-                    "your batch-size.")
-            raise FaceswapError(msg) from err
-
-    @staticmethod
-    def minibatch(side, is_display, load_process):
-        """ A generator function that yields epoch, batchsize of warped_img
-            and batchsize of target_img from the load queue """
-        logger.debug("Launching minibatch generator for queue (side: '%s', is_display: %s)",
-                     side, is_display)
-        for batch_wrapper in load_process:
-            with batch_wrapper as batch:
-                logger.trace("Yielding batch: (size: %s, item shapes: %s, side:  '%s', "
-                             "is_display: %s)",
-                             len(batch), [item.shape for item in batch], side, is_display)
-                yield batch
-        load_process.stop()
-        logger.debug("Finished minibatch generator for queue: (side: '%s', is_display: %s)",
-                     side, is_display)
-        load_process.join()
-
-    def process_face(self, filename, side, is_display):
-        """ Load an image and perform transformation and warping """
-        logger.trace("Process face: (filename: '%s', side: '%s', is_display: %s)",
-                     filename, side, is_display)
-        image = cv2_read_img(filename, raise_error=True)
-        if self.mask_class or self.training_opts["warp_to_landmarks"]:
-            src_pts = self.get_landmarks(filename, image, side)
-        if self.mask_class:
-            image = self.mask_class(src_pts, image, channels=4).mask
-
-        image = self.processing.color_adjust(image,
-                                             self.training_opts["augment_color"],
-                                             is_display)
-
-        if not is_display:
->>>>>>> 8b2f166e
             image = self.processing.random_transform(image)
             if not self.training_opts["no_flip"]:
                 image = self.processing.do_random_flip(image)
@@ -288,8 +154,6 @@
                      image, side, [img.shape for img in processed])
         return processed
 
-<<<<<<< HEAD
-=======
     def get_landmarks(self, filename, image, side):
         """ Return the landmarks for this face """
         logger.trace("Retrieving landmarks: (filename: '%s', side: '%s'", filename, side)
@@ -309,7 +173,6 @@
         logger.trace("Returning: (src_points: %s)", src_points)
         return src_points
 
->>>>>>> 8b2f166e
     def get_closest_match(self, filename, side, src_points):
         """ Return closest matched landmarks from opposite set """
         logger.trace("Retrieving closest matched landmarks: (filename: '%s', src_points: '%s'",
@@ -334,7 +197,6 @@
             output_shapes: Shapes that come out of the model
             coverage_ratio: Coverage ratio of full image. Eg: 256 * 0.625 = 160
         """
-<<<<<<< HEAD
         logger.debug("Initializing %s: (input_size: %s, output_size: %s, coverage_ratio: %s)",
                      self.__class__.__name__, input_size, output_size, coverage_ratio)
         # Transform args
@@ -342,12 +204,6 @@
                        "zoom":      0.05,  # Range to randomly zoom the image by
                        "shift":     0.05,  # Range to randomly translate the image by
                        "flip":      0.5}   # Chance to flip the image horizontally
-=======
-        logger.debug("Initializing %s: (input_size: %s, output_shapes: %s, coverage_ratio: %s, "
-                     "config: %s)", self.__class__.__name__, input_size, output_shapes,
-                     coverage_ratio, config)
-        self.config = config
->>>>>>> 8b2f166e
         # Transform and Warp args
         self.input_size = input_size
         self.output_sizes = [shape[1] for shape in output_shapes if shape[2] == 3]
@@ -357,8 +213,6 @@
         self.scale = 5  # Normal random variable scale
         logger.debug("Initialized %s", self.__class__.__name__)
 
-<<<<<<< HEAD
-=======
     def color_adjust(self, img, augment_color, is_display):
         """ Color adjust RGB image """
         logger.trace("Color adjusting image")
@@ -411,7 +265,6 @@
                              cv2.COLOR_LAB2BGR)  # pylint:disable=no-member
         return image
 
->>>>>>> 8b2f166e
     @staticmethod
     def separate_mask(image):
         """ Return the image and the mask from a 4 channel image """
@@ -436,29 +289,10 @@
         tn_x = np.random.uniform(-self.t_args["shift"], self.t_args["shift"]) * width
         tn_y = np.random.uniform(-self.t_args["shift"], self.t_args["shift"]) * height
 
-<<<<<<< HEAD
         mat = cv2.getRotationMatrix2D((width // 2, height // 2), rotate, scale)
         mat[:, 2] += (tn_x, tn_y)
         result = cv2.warpAffine(image, mat, (width, height),
                                 borderMode=cv2.BORDER_REPLICATE)
-=======
-        rotation_range = self.config.get("rotation_range", 10)
-        rotation = np.random.uniform(-rotation_range, rotation_range)
-
-        zoom_range = self.config.get("zoom_range", 5) / 100
-        scale = np.random.uniform(1 - zoom_range, 1 + zoom_range)
-
-        shift_range = self.config.get("shift_range", 5) / 100
-        tnx = np.random.uniform(-shift_range, shift_range) * width
-        tny = np.random.uniform(-shift_range, shift_range) * height
-
-        mat = cv2.getRotationMatrix2D(  # pylint:disable=no-member
-            (width // 2, height // 2), rotation, scale)
-        mat[:, 2] += (tnx, tny)
-        result = cv2.warpAffine(  # pylint:disable=no-member
-            image, mat, (width, height),
-            borderMode=cv2.BORDER_REPLICATE)  # pylint:disable=no-member
->>>>>>> 8b2f166e
 
         logger.trace("Randomly transformed image")
         return result
@@ -466,20 +300,9 @@
     def do_random_flip(self, image):
         """ Perform flip on image if random number is within threshold """
         logger.trace("Randomly flipping image")
-<<<<<<< HEAD
         do_flip = np.random.random() < self.t_args["flip"]
         retval = image[:, ::-1] if do_flip else image
         logger.trace("Was the image flipped?: %s", str(do_flip))
-=======
-        random_flip = self.config.get("random_flip", 50) / 100
-        if np.random.random() < random_flip:
-            logger.trace("Flip within threshold. Flipping")
-            retval = image[:, ::-1]
-        else:
-            logger.trace("Flip outside threshold. Not Flipping")
-            retval = image
-        logger.trace("Randomly flipped image")
->>>>>>> 8b2f166e
         return retval
 
     def random_warp(self, image):
@@ -488,11 +311,7 @@
         logger.trace("Randomly warping image")
         sample = image.copy()[:, :, :3]
         height, width = image.shape[0:2]
-<<<<<<< HEAD
-        coverage = self.get_coverage(image) // 2
-        assert height == width and height % 2 == 0
-=======
-        coverage = self.get_coverage(image)
+
         try:
             assert height == width and height % 2 == 0
         except AssertionError as err:
@@ -502,7 +321,6 @@
                    "\nMake sure that the only images within your training set are faces generated "
                    "from the Extract process.".format(width, height))
             raise FaceswapError(msg) from err
->>>>>>> 8b2f166e
 
         range_ = np.linspace(height // 2 - coverage, height // 2 + coverage, 5, dtype='float32')
         mapx = np.broadcast_to(range_, (5, 5)).copy()
@@ -516,44 +334,25 @@
 
         for i, map_ in enumerate([mapx, mapy]):
             map_ = map_ + np.random.normal(size=(5, 5), scale=self.scale)
-<<<<<<< HEAD
             interp[i] = cv2.resize(map_, (pad, pad))[slices, slices]
-=======
-            interp[i] = cv2.resize(map_, (pad, pad))[slices, slices]  # pylint:disable=no-member
-
-        warped_image = cv2.remap(  # pylint:disable=no-member
-            image, interp[0], interp[1], cv2.INTER_LINEAR)  # pylint:disable=no-member
-        logger.trace("Warped image shape: %s", warped_image.shape)
->>>>>>> 8b2f166e
 
         warped_image = cv2.remap(image, interp[0], interp[1], cv2.INTER_LINEAR)
         src_points = np.stack([mapx.ravel(), mapy.ravel()], axis=-1)
-<<<<<<< HEAD
         dst_points = np.mgrid[dst_slice, dst_slice]
         mat = umeyama(src_points, True, dst_points.T.reshape(-1, 2))[0:2]
         target_image = cv2.warpAffine(image, mat, (self.output_size, self.output_size))
-=======
-        dst_points = [np.mgrid[dst_slice, dst_slice] for dst_slice in dst_slices]
-        mats = [umeyama(src_points, True, dst_pts.T.reshape(-1, 2))[0:2]
-                for dst_pts in dst_points]
->>>>>>> 8b2f166e
-
-        target_images = [cv2.warpAffine(image,  # pylint:disable=no-member
+
+        target_images = [cv2.warpAffine(image,
                                         mat,
                                         (self.output_sizes[idx], self.output_sizes[idx]))
                          for idx, mat in enumerate(mats)]
 
-<<<<<<< HEAD
         logger.trace("Warped image shape: %s", warped_image.shape)
         logger.trace("Warped mask shape: %s", warped_mask.shape)
         logger.trace("Target image shape: %s", target_image.shape)
         logger.trace("Target mask shape: %s", target_mask.shape)
         logger.trace("Randomly warped image and mask")
         return [sample, warped_image, warped_mask, target_image, target_mask]
-=======
-        logger.trace("Target image shapes: %s", [tgt.shape for tgt in target_images])
-        return self.compile_images(warped_image, target_images)
->>>>>>> 8b2f166e
 
     def random_warp_landmarks(self, image, source=None, destination=None):
         """ get warped image, target image and target mask From DFAKER plugin """
@@ -572,15 +371,8 @@
         destination = destination.astype('float32')
         destination = destination + np.random.normal(size=dst_points.shape, scale=2.)
         destination = destination.astype('uint8')
-<<<<<<< HEAD
         points = np.concatenate([source[17:], destination[17:]], axis=0).astype('uint32')
         face_core = cv2.convexHull(points)
-=======
-
-        face_core = cv2.convexHull(np.concatenate(  # pylint:disable=no-member
-            [source[17:], destination[17:]], axis=0).astype(int))
-
->>>>>>> 8b2f166e
         source = [(pty, ptx) for ptx, pty in source] + edge_anchors
         destination = [(pty, ptx) for ptx, pty in destination] + edge_anchors
 
@@ -589,13 +381,7 @@
             for idx, (pty, ptx) in enumerate(fpl):
                 if idx > 17:
                     break
-<<<<<<< HEAD
                 elif cv2.pointPolygonTest(face_core, (pty, ptx), False) >= 0:
-=======
-                elif cv2.pointPolygonTest(face_core,  # pylint:disable=no-member
-                                          (pty, ptx),
-                                          False) >= 0:
->>>>>>> 8b2f166e
                     indicies_to_remove.add(idx)
 
         for idx in sorted(indicies_to_remove, reverse=True):
@@ -605,23 +391,11 @@
         grid_z = griddata(destination, source, (grid_x, grid_y), method="linear").astype('float32')
         map_x = np.append([], [ar[:, 1] for ar in grid_z]).reshape(size, size)
         map_y = np.append([], [ar[:, 0] for ar in grid_z]).reshape(size, size)
-<<<<<<< HEAD
         warped_image = cv2.remap(image, map_x, map_y, cv2.INTER_LINEAR, cv2.BORDER_TRANSPARENT)
-=======
-        map_x_32 = map_x.astype('float32')
-        map_y_32 = map_y.astype('float32')
-
-        warped_image = cv2.remap(image,  # pylint:disable=no-member
-                                 map_x_32,
-                                 map_y_32,
-                                 cv2.INTER_LINEAR,  # pylint:disable=no-member
-                                 cv2.BORDER_TRANSPARENT)  # pylint:disable=no-member
->>>>>>> 8b2f166e
         target_image = image
 
         # TODO Make sure this replacement is correct
         slices = slice(size // 2 - coverage // 2, size // 2 + coverage // 2)
-<<<<<<< HEAD
         # slices = slice(size // 32, size - size // 32)  # 8px on a 256px image
         warped_image = cv2.resize(warped_image[slices, slices, :],
                                   (self.input_size, self.input_size),
@@ -638,63 +412,4 @@
         logger.trace("Target image shape: %s", target_image.shape)
         logger.trace("Target mask shape: %s", target_mask.shape)
         logger.trace("Randomly warped image and mask")
-        return [sample, warped_image, warped_mask, target_image, target_mask]
-=======
-#        slices = slice(size // 32, size - size // 32)  # 8px on a 256px image
-        warped_image = cv2.resize(  # pylint:disable=no-member
-            warped_image[slices, slices, :], (self.input_size, self.input_size),
-            cv2.INTER_AREA)  # pylint:disable=no-member
-        logger.trace("Warped image shape: %s", warped_image.shape)
-        target_images = [cv2.resize(target_image[slices, slices, :],  # pylint:disable=no-member
-                                    (size, size),
-                                    cv2.INTER_AREA)  # pylint:disable=no-member
-                         for size in self.output_sizes]
-
-        logger.trace("Target image shapea: %s", [img.shape for img in target_images])
-        return self.compile_images(warped_image, target_images)
-
-    def compile_images(self, warped_image, target_images):
-        """ Compile the warped images, target images and mask for feed """
-        warped_image, _ = self.separate_mask(warped_image)
-        final_target_images = list()
-        target_mask = None
-        for target_image in target_images:
-            image, mask = self.separate_mask(target_image)
-            final_target_images.append(image)
-            # Add the mask if it exists and is the same size as our largest output
-            if mask is not None and mask.shape[1] == max(self.output_sizes):
-                target_mask = mask
-
-        retval = [warped_image] + final_target_images
-        if target_mask is not None:
-            logger.trace("Target mask shape: %s", target_mask.shape)
-            retval.append(target_mask)
-
-        logger.trace("Final shapes: %s", [img.shape for img in retval])
-        return retval
-
-
-def stack_images(images):
-    """ Stack images """
-    logger.debug("Stack images")
-
-    def get_transpose_axes(num):
-        if num % 2 == 0:
-            logger.debug("Even number of images to stack")
-            y_axes = list(range(1, num - 1, 2))
-            x_axes = list(range(0, num - 1, 2))
-        else:
-            logger.debug("Odd number of images to stack")
-            y_axes = list(range(0, num - 1, 2))
-            x_axes = list(range(1, num - 1, 2))
-        return y_axes, x_axes, [num - 1]
-
-    images_shape = np.array(images.shape)
-    new_axes = get_transpose_axes(len(images_shape))
-    new_shape = [np.prod(images_shape[x]) for x in new_axes]
-    logger.debug("Stacked images")
-    return np.transpose(
-        images,
-        axes=np.concatenate(new_axes)
-        ).reshape(new_shape)
->>>>>>> 8b2f166e
+        return [sample, warped_image, warped_mask, target_image, target_mask]