--- conflicted
+++ resolved
@@ -1,111 +1,106 @@
-import cv2
-import numpy
-from random import shuffle
-
-<<<<<<< HEAD
-from .multithreading import BackgroundGenerator
-from .umeyama import umeyama
-=======
-import lib.utils
-from lib.umeyama import umeyama
->>>>>>> 6d0d2f06
-
-class TrainingDataGenerator():
-    def __init__(self, random_transform_args, coverage, scale=5, zoom=1): #TODO thos default should stay in the warp function
-        self.random_transform_args = random_transform_args
-        self.coverage = coverage
-        self.scale = scale
-        self.zoom = zoom
-
-    def minibatchAB(self, images, batchsize, doShuffle=True):
-        batch = lib.utils.BackgroundGenerator(self.minibatch(images, batchsize, doShuffle), 1)
-        for ep1, warped_img, target_img in batch.iterator():
-            yield ep1, warped_img, target_img
-
-    # A generator function that yields epoch, batchsize of warped_img and batchsize of target_img
-    def minibatch(self, data, batchsize, doShuffle=True):
-        length = len(data)
-        assert length >= batchsize, "Number of images is lower than batch-size (Note that too few images may lead to bad training). # images: {}, batch-size: {}".format(length, batchsize)
-        epoch = i = 0
-        if doShuffle:
-            shuffle(data)
-        while True:
-            size = batchsize
-            if i+size > length:
-                if doShuffle:
-                    shuffle(data)
-                i = 0
-                epoch+=1
-            rtn = numpy.float32([self.read_image(img) for img in data[i:i+size]])
-            i+=size
-            yield epoch, rtn[:,0,:,:,:], rtn[:,1,:,:,:]       
-
-    def color_adjust(self, img):
-        return img / 255.0
-    
-    def read_image(self, fn):
-        try:
-            image = self.color_adjust(cv2.imread(fn))
-        except TypeError:
-            raise Exception("Error while reading image", fn)
-        
-        image = cv2.resize(image, (256,256))
-        image = self.random_transform( image, **self.random_transform_args )
-        warped_img, target_img = self.random_warp( image, self.coverage, self.scale, self.zoom )
-        
-        return warped_img, target_img
-
-    def random_transform(self, image, rotation_range, zoom_range, shift_range, random_flip):
-        h, w = image.shape[0:2]
-        rotation = numpy.random.uniform(-rotation_range, rotation_range)
-        scale = numpy.random.uniform(1 - zoom_range, 1 + zoom_range)
-        tx = numpy.random.uniform(-shift_range, shift_range) * w
-        ty = numpy.random.uniform(-shift_range, shift_range) * h
-        mat = cv2.getRotationMatrix2D((w // 2, h // 2), rotation, scale)
-        mat[:, 2] += (tx, ty)
-        result = cv2.warpAffine(
-            image, mat, (w, h), borderMode=cv2.BORDER_REPLICATE)
-        if numpy.random.random() < random_flip:
-            result = result[:, ::-1]
-        return result
-
-    # get pair of random warped images from aligned face image
-    def random_warp(self, image, coverage, scale = 5, zoom = 1):
-        assert image.shape == (256, 256, 3)
-        range_ = numpy.linspace(128 - coverage//2, 128 + coverage//2, 5)
-        mapx = numpy.broadcast_to(range_, (5, 5))
-        mapy = mapx.T
-
-        mapx = mapx + numpy.random.normal(size=(5,5), scale=scale)
-        mapy = mapy + numpy.random.normal(size=(5,5), scale=scale)
-
-        interp_mapx = cv2.resize(mapx, (80*zoom,80*zoom))[8*zoom:72*zoom,8*zoom:72*zoom].astype('float32')
-        interp_mapy = cv2.resize(mapy, (80*zoom,80*zoom))[8*zoom:72*zoom,8*zoom:72*zoom].astype('float32')
-
-        warped_image = cv2.remap(image, interp_mapx, interp_mapy, cv2.INTER_LINEAR)
-
-        src_points = numpy.stack([mapx.ravel(), mapy.ravel() ], axis=-1)
-        dst_points = numpy.mgrid[0:65*zoom:16*zoom,0:65*zoom:16*zoom].T.reshape(-1,2)
-        mat = umeyama(src_points, dst_points, True)[0:2]
-
-        target_image = cv2.warpAffine(image, mat, (64*zoom,64*zoom))
-
-        return warped_image, target_image
-
-def stack_images(images):
-    def get_transpose_axes(n):
-        if n % 2 == 0:
-            y_axes = list(range(1, n - 1, 2))
-            x_axes = list(range(0, n - 1, 2))
-        else:
-            y_axes = list(range(0, n - 1, 2))
-            x_axes = list(range(1, n - 1, 2))
-        return y_axes, x_axes, [n - 1]
-    
-    images_shape = numpy.array(images.shape)
-    new_axes = get_transpose_axes(len(images_shape))
-    new_shape = [numpy.prod(images_shape[x]) for x in new_axes]
-    return numpy.transpose(
-        images,
-        axes=numpy.concatenate(new_axes)
-        ).reshape(new_shape)
+from random import shuffle
+import cv2
+import numpy
+
+from .multithreading import BackgroundGenerator
+from .umeyama import umeyama
+
+class TrainingDataGenerator():
+    def __init__(self, random_transform_args, coverage, scale=5, zoom=1): #TODO thos default should stay in the warp function
+        self.random_transform_args = random_transform_args
+        self.coverage = coverage
+        self.scale = scale
+        self.zoom = zoom
+
+    def minibatchAB(self, images, batchsize, doShuffle=True):
+        batch = BackgroundGenerator(self.minibatch(images, batchsize, doShuffle), 1)
+        for ep1, warped_img, target_img in batch.iterator():
+            yield ep1, warped_img, target_img
+
+    # A generator function that yields epoch, batchsize of warped_img and batchsize of target_img
+    def minibatch(self, data, batchsize, doShuffle=True):
+        length = len(data)
+        assert length >= batchsize, "Number of images is lower than batch-size (Note that too few images may lead to bad training). # images: {}, batch-size: {}".format(length, batchsize)
+        epoch = i = 0
+        if doShuffle:
+            shuffle(data)
+        while True:
+            size = batchsize
+            if i+size > length:
+                if doShuffle:
+                    shuffle(data)
+                i = 0
+                epoch+=1
+            rtn = numpy.float32([self.read_image(img) for img in data[i:i+size]])
+            i+=size
+            yield epoch, rtn[:,0,:,:,:], rtn[:,1,:,:,:]
+
+    def color_adjust(self, img):
+        return img / 255.0
+
+    def read_image(self, fn):
+        try:
+            image = self.color_adjust(cv2.imread(fn))
+        except TypeError:
+            raise Exception("Error while reading image", fn)
+
+        image = cv2.resize(image, (256,256))
+        image = self.random_transform( image, **self.random_transform_args )
+        warped_img, target_img = self.random_warp( image, self.coverage, self.scale, self.zoom )
+
+        return warped_img, target_img
+
+    def random_transform(self, image, rotation_range, zoom_range, shift_range, random_flip):
+        h, w = image.shape[0:2]
+        rotation = numpy.random.uniform(-rotation_range, rotation_range)
+        scale = numpy.random.uniform(1 - zoom_range, 1 + zoom_range)
+        tx = numpy.random.uniform(-shift_range, shift_range) * w
+        ty = numpy.random.uniform(-shift_range, shift_range) * h
+        mat = cv2.getRotationMatrix2D((w // 2, h // 2), rotation, scale)
+        mat[:, 2] += (tx, ty)
+        result = cv2.warpAffine(
+            image, mat, (w, h), borderMode=cv2.BORDER_REPLICATE)
+        if numpy.random.random() < random_flip:
+            result = result[:, ::-1]
+        return result
+
+    # get pair of random warped images from aligned face image
+    def random_warp(self, image, coverage, scale = 5, zoom = 1):
+        assert image.shape == (256, 256, 3)
+        range_ = numpy.linspace(128 - coverage//2, 128 + coverage//2, 5)
+        mapx = numpy.broadcast_to(range_, (5, 5))
+        mapy = mapx.T
+
+        mapx = mapx + numpy.random.normal(size=(5,5), scale=scale)
+        mapy = mapy + numpy.random.normal(size=(5,5), scale=scale)
+
+        interp_mapx = cv2.resize(mapx, (80*zoom,80*zoom))[8*zoom:72*zoom,8*zoom:72*zoom].astype('float32')
+        interp_mapy = cv2.resize(mapy, (80*zoom,80*zoom))[8*zoom:72*zoom,8*zoom:72*zoom].astype('float32')
+
+        warped_image = cv2.remap(image, interp_mapx, interp_mapy, cv2.INTER_LINEAR)
+
+        src_points = numpy.stack([mapx.ravel(), mapy.ravel() ], axis=-1)
+        dst_points = numpy.mgrid[0:65*zoom:16*zoom,0:65*zoom:16*zoom].T.reshape(-1,2)
+        mat = umeyama(src_points, dst_points, True)[0:2]
+
+        target_image = cv2.warpAffine(image, mat, (64*zoom,64*zoom))
+
+        return warped_image, target_image
+
+def stack_images(images):
+    def get_transpose_axes(n):
+        if n % 2 == 0:
+            y_axes = list(range(1, n - 1, 2))
+            x_axes = list(range(0, n - 1, 2))
+        else:
+            y_axes = list(range(0, n - 1, 2))
+            x_axes = list(range(1, n - 1, 2))
+        return y_axes, x_axes, [n - 1]
+
+    images_shape = numpy.array(images.shape)
+    new_axes = get_transpose_axes(len(images_shape))
+    new_shape = [numpy.prod(images_shape[x]) for x in new_axes]
+    return numpy.transpose(
+        images,
+        axes=numpy.concatenate(new_axes)
+        ).reshape(new_shape)