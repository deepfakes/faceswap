import cv2
import numpy
import time

from threading import Lock
from lib.utils import get_image_paths, get_folder
from lib.cli import FullPaths
from plugins.PluginLoader import PluginLoader

class TrainingProcessor(object):
    arguments = None

    def __init__(self, subparser, command, description='default'):
        self.parse_arguments(description, subparser, command)
        self.lock = Lock()

    def process_arguments(self, arguments):
        self.arguments = arguments
        print("Model A Directory: {}".format(self.arguments.input_A))
        print("Model B Directory: {}".format(self.arguments.input_B))
        print("Training data directory: {}".format(self.arguments.model_dir))

        self.process()

    def parse_arguments(self, description, subparser, command):
        parser = subparser.add_parser(
            command,
            help="This command trains the model for the two faces A and B.",
            description=description,
            epilog="Questions and feedback: \
            https://github.com/deepfakes/faceswap-playground"
        )

        parser.add_argument('-A', '--input-A',
                            action=FullPaths,
                            dest="input_A",
                            default="input_A",
                            help="Input directory. A directory containing training images for face A.\
                             Defaults to 'input'")
        parser.add_argument('-B', '--input-B',
                            action=FullPaths,
                            dest="input_B",
                            default="input_B",
                            help="Input directory. A directory containing training images for face B.\
                             Defaults to 'input'")
        parser.add_argument('-m', '--model-dir',
                            action=FullPaths,
                            dest="model_dir",
                            default="models",
                            help="Model directory. This is where the training data will \
                                be stored. Defaults to 'model'")
        parser.add_argument('-p', '--preview',
                            action="store_true",
                            dest="preview",
                            default=False,
                            help="Show preview output. If not specified, write progress \
                            to file.")
        parser.add_argument('-v', '--verbose',
                            action="store_true",
                            dest="verbose",
                            default=False,
                            help="Show verbose output")
        parser.add_argument('-s', '--save-interval',
                            type=int,
                            dest="save_interval",
                            default=100,
                            help="Sets the number of iterations before saving the model.")
        parser.add_argument('-w', '--write-image',
                            action="store_true",
                            dest="write_image",
                            default=False,
                            help="Writes the training result to a file even on preview mode.")
        parser.add_argument('-t', '--trainer',
                            type=str,
<<<<<<< HEAD
                            choices=("Original", "LowMem", "GAN", "GAN128", "IAE"),
                            default="Original",
=======
                            choices=PluginLoader.get_available_models(),
                            default=PluginLoader.get_default_model(),
>>>>>>> 0ea74302
                            help="Select which trainer to use, LowMem for cards < 2gb.")
        parser.add_argument('-pl', '--use-perceptual-loss',
                            action="store_true",
                            dest="perceptual_loss",
                            default=False,
                            help="Use perceptual loss while training")
        parser.add_argument('-bs', '--batch-size',
                            type=int,
                            default=64,
                            help="Batch size, as a power of 2 (64, 128, 256, etc)")
        parser.add_argument('-ag', '--allow-growth',
                            action="store_true",
                            dest="allow_growth",
                            default=False,
                            help="Sets allow_growth option of Tensorflow to spare memory on some configs")
        parser.add_argument('-ep', '--epochs',
                            type=int,
                            default=1000000,
                            help="Length of training in epochs.")
        parser = self.add_optional_arguments(parser)
        parser.set_defaults(func=self.process_arguments)

    def add_optional_arguments(self, parser):
        # Override this for custom arguments
        return parser

    def process(self):
        import threading
        self.stop = False
        self.save_now = False

        thr = threading.Thread(target=self.processThread, args=(), kwargs={})
        thr.start()

        if self.arguments.preview:
            print('Using live preview')
            while True:
                try:
                    with self.lock:
                        for name, image in self.preview_buffer.items():
                            cv2.imshow(name, image)

                    key = cv2.waitKey(1000)
                    if key == ord('\n') or key == ord('\r'):
                        break
                    if key == ord('s'):
                        self.save_now = True
                except KeyboardInterrupt:
                    break
        else:
            input() # TODO how to catch a specific key instead of Enter?
            # there isnt a good multiplatform solution: https://stackoverflow.com/questions/3523174/raw-input-in-python-without-pressing-enter

        print("Exit requested! The trainer will complete its current cycle, save the models and quit (it can take up a couple of seconds depending on your training speed). If you want to kill it now, press Ctrl + c")
        self.stop = True
        thr.join() # waits until thread finishes

    def processThread(self):
        try:
            if self.arguments.allow_growth:
                self.set_tf_allow_growth()

            print('Loading data, this may take a while...')
            # this is so that you can enter case insensitive values for trainer
            trainer = self.arguments.trainer
            trainer = "LowMem" if trainer.lower() == "lowmem" else trainer
            model = PluginLoader.get_model(trainer)(get_folder(self.arguments.model_dir))
            model.load(swapped=False)

            images_A = get_image_paths(self.arguments.input_A)
            images_B = get_image_paths(self.arguments.input_B)
            trainer = PluginLoader.get_trainer(trainer)
            trainer = trainer(model, images_A, images_B, self.arguments.batch_size, self.arguments.perceptual_loss)

            print('Starting. Press "Enter" to stop training and save model')

            for epoch in range(0, self.arguments.epochs):

                save_iteration = epoch % self.arguments.save_interval == 0

                trainer.train_one_step(epoch, self.show if (save_iteration or self.save_now) else None)

                if save_iteration:
                    model.save_weights()

                if self.stop:
                    model.save_weights()
                    exit()

                if self.save_now:
                    model.save_weights()
                    self.save_now = False

        except KeyboardInterrupt:
            try:
                model.save_weights()
            except KeyboardInterrupt:
                print('Saving model weights has been cancelled!')
            exit(0)
        except Exception as e:
            print(e)
            exit(1)

    def set_tf_allow_growth(self):
        import tensorflow as tf
        from keras.backend.tensorflow_backend import set_session
        config = tf.ConfigProto()
        config.gpu_options.allow_growth = True
        config.gpu_options.visible_device_list="0"
        set_session(tf.Session(config=config))

    preview_buffer = {}

    def show(self, image, name=''):
        try:
            if self.arguments.preview:
                with self.lock:
                    self.preview_buffer[name] = image
            elif self.arguments.write_image:
                cv2.imwrite('_sample_{}.jpg'.format(name), image)
        except Exception as e:
            print("could not preview sample")
            print(e)<|MERGE_RESOLUTION|>--- conflicted
+++ resolved
@@ -72,13 +72,8 @@
                             help="Writes the training result to a file even on preview mode.")
         parser.add_argument('-t', '--trainer',
                             type=str,
-<<<<<<< HEAD
-                            choices=("Original", "LowMem", "GAN", "GAN128", "IAE"),
-                            default="Original",
-=======
                             choices=PluginLoader.get_available_models(),
                             default=PluginLoader.get_default_model(),
->>>>>>> 0ea74302
                             help="Select which trainer to use, LowMem for cards < 2gb.")
         parser.add_argument('-pl', '--use-perceptual-loss',
                             action="store_true",
