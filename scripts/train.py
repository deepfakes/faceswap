--- conflicted
+++ resolved
@@ -9,16 +9,12 @@
 import tensorflow as tf
 from keras.backend.tensorflow_backend import set_session
 
-<<<<<<< HEAD
-from lib.utils import get_folder, get_image_paths, set_system_verbosity
+from lib.utils import (get_folder, get_image_paths, set_system_verbosity,
+                       Timelapse)
 from plugins.plugin_loader import PluginLoader
-=======
-from lib.utils import get_folder, get_image_paths, set_system_verbosity, Timelapse
-from plugins.PluginLoader import PluginLoader
->>>>>>> 6d0d2f06
-
-
-class Train(object):
+
+
+class Train():
     """ The training process.  """
     def __init__(self, arguments):
         self.args = arguments
@@ -30,7 +26,9 @@
 
         # this is so that you can enter case insensitive values for trainer
         trainer_name = self.args.trainer
-        self.trainer_name = "LowMem" if trainer_name.lower() == "lowmem" else trainer_name
+        self.trainer_name = trainer_name
+        if trainer_name.lower() == "lowmem":
+            self.trainer_name = "LowMem"
         self.timelapse = None
 
     def process(self):
@@ -92,10 +90,11 @@
             model = self.load_model()
             trainer = self.load_trainer(model)
 
-            self.timelapse = Timelapse.CreateTimelapse(self.args.timelapse_input_A,
-                                                       self.args.timelapse_input_B,
-                                                       self.args.timelapse_output,
-                                                       trainer)
+            self.timelapse = Timelapse.create_timelapse(
+                self.args.timelapse_input_A,
+                self.args.timelapse_input_B,
+                self.args.timelapse_output,
+                trainer)
 
             self.run_training_cycle(model, trainer)
         except KeyboardInterrupt:
@@ -110,7 +109,8 @@
     def load_model(self):
         """ Load the model requested for training """
         model_dir = get_folder(self.args.model_dir)
-        model = PluginLoader.get_model(self.trainer_name)(model_dir, self.args.gpus)
+        model = PluginLoader.get_model(self.trainer_name)(model_dir,
+                                                          self.args.gpus)
 
         model.load(swapped=False)
         return model
@@ -173,10 +173,10 @@
         # TODO: how to catch a specific key instead of Enter?
         # there isn't a good multiplatform solution:
         # https://stackoverflow.com/questions/3523174
-        # TODO: Find a way to interrupt input() if the target iterations are reached.
-        # At the moment, setting a target iteration and using the -p flag is
-        # the only guaranteed way to exit the training loop on hitting target
-        # iterations.
+        # TODO: Find a way to interrupt input() if the target iterations are
+        # reached. At the moment, setting a target iteration and using the -p
+        # flag is the only guaranteed way to exit the training loop on
+        # hitting target iterations.
         print("Starting. Press 'ENTER' to stop training and save model")
         try:
             input()
@@ -201,7 +201,8 @@
                 cv2.imwrite(imgfile, image)
             if self.args.redirect_gui:
                 img = ".gui_preview_{}.jpg".format(name)
-                imgfile = os.path.join(scriptpath, "lib", "gui", ".cache", "preview", img)
+                imgfile = os.path.join(scriptpath, "lib", "gui",
+                                       ".cache", "preview", img)
                 cv2.imwrite(imgfile, image)
             if self.args.preview:
                 with self.lock:
