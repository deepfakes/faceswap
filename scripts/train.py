--- conflicted
+++ resolved
@@ -14,10 +14,7 @@
 
 from lib.keypress import KBHit
 from lib.multithreading import MultiThread
-<<<<<<< HEAD
-=======
 from lib.queue_manager import queue_manager
->>>>>>> 6acd3a0d
 from lib.utils import (get_folder, get_image_paths, set_system_verbosity)
 from plugins.plugin_loader import PluginLoader
 
@@ -90,10 +87,7 @@
         logger.info("Training data directory: %s", self.args.model_dir)
         set_system_verbosity()
         thread = self.start_thread()
-<<<<<<< HEAD
-=======
         # queue_manager.debug_monitor(1)
->>>>>>> 6acd3a0d
 
         if self.args.preview:
             err = self.monitor_preview(thread)
@@ -176,12 +170,6 @@
     def run_training_cycle(self, model, trainer):
         """ Perform the training cycle """
         logger.debug("Running Training Cycle")
-<<<<<<< HEAD
-        for iteration in range(0, self.args.iterations):
-            logger.trace("Training iteration: %s", iteration)
-            save_iteration = iteration % self.args.save_interval == 0
-            viewer = self.show if save_iteration or self.save_now else None
-=======
         if self.args.write_image or self.args.redirect_gui or self.args.preview:
             display_func = self.show
         else:
@@ -191,7 +179,6 @@
             logger.trace("Training iteration: %s", iteration)
             save_iteration = iteration % self.args.save_interval == 0
             viewer = display_func if save_iteration or self.save_now else None
->>>>>>> 6acd3a0d
             timelapse = self.timelapse if save_iteration else None
             trainer.train_one_step(viewer, timelapse)
             if self.stop:
@@ -253,11 +240,7 @@
         logger.info("R|- Press 'ENTER' to save and quit              -")
         logger.info("R|- Press 'S' to save model weights immediately -")
         logger.info("R|===============================================")
-<<<<<<< HEAD
-        keypress = KBHit()
-=======
         keypress = KBHit(is_gui=self.args.redirect_gui)
->>>>>>> 6acd3a0d
         err = False
         while True:
             try:
