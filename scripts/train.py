#!/usr/bin python3
""" The script to run the training process of faceswap """

import logging
import os
import sys

from threading import Lock
from time import sleep

import cv2
import tensorflow as tf
from keras.backend.tensorflow_backend import set_session

from lib.keypress import KBHit
from lib.multithreading import MultiThread
from lib.queue_manager import queue_manager
from lib.utils import (get_folder, get_image_paths, set_system_verbosity)
from plugins.plugin_loader import PluginLoader

logger = logging.getLogger(__name__)  # pylint: disable=invalid-name


class Train():
    """ The training process.  """
    def __init__(self, arguments):
        logger.debug("Initializing %s: (args: %s", self.__class__.__name__, arguments)
        self.args = arguments
        self.timelapse = self.set_timelapse()
        self.images = self.get_images()
        self.stop = False
        self.save_now = False
        self.preview_buffer = dict()
        self.lock = Lock()

        self.trainer_name = self.args.trainer
        logger.debug("Initialized %s", self.__class__.__name__)

    def set_timelapse(self):
        """ Set timelapse paths if requested """
        if (not self.args.timelapse_input_a and
                not self.args.timelapse_input_b and
                not self.args.timelapse_output):
            return None
        if not self.args.timelapse_input_a or not self.args.timelapse_input_b:
            raise ValueError("To enable the timelapse, you have to supply "
                             "all the parameters (--timelapse-input-A and "
                             "--timelapse-input-B).")

        timelapse_output = None
        if self.args.timelapse_output is not None:
            timelapse_output = str(get_folder(self.args.timelapse_output))

        for folder in (self.args.timelapse_input_a,
                       self.args.timelapse_input_b,
                       timelapse_output):
            if folder is not None and not os.path.isdir(folder):
                raise ValueError("The Timelapse path '{}' does not exist".format(folder))

        kwargs = {"input_a": self.args.timelapse_input_a,
                  "input_b": self.args.timelapse_input_b,
                  "output": timelapse_output}
        logger.debug("Timelapse enabled: %s", kwargs)
        return kwargs

    def get_images(self):
        """ Check the image dirs exist, contain images and return the image
        objects """
        logger.debug("Getting image paths")
        images = dict()
        for image_group in ("a", "b"):
            image_dir = getattr(self.args, "input_{}".format(image_group))
            if not os.path.isdir(image_dir):
                logger.error("Error: '%s' does not exist", image_dir)
                exit(1)

            if not os.listdir(image_dir):
                logger.error("Error: '%s' contains no images", image_dir)
                exit(1)

            images[image_group] = get_image_paths(image_dir)
        logger.info("Model A Directory: %s", self.args.input_a)
        logger.info("Model B Directory: %s", self.args.input_b)
        logger.debug("Got image paths: %s", [(key, str(len(val)) + " images")
                                             for key, val in images.items()])
        return images

    def process(self):
        """ Call the training process object """
        logger.debug("Starting Training Process")
        logger.info("Training data directory: %s", self.args.model_dir)
        set_system_verbosity()
        thread = self.start_thread()
        # queue_manager.debug_monitor(1)

        err = self.monitor(thread)

        self.end_thread(thread, err)
        logger.debug("Completed Training Process")

    def start_thread(self):
        """ Put the training process in a thread so we can keep control """
        logger.debug("Launching Trainer thread")
        thread = MultiThread(target=self.training)
        thread.start()
        logger.debug("Launched Trainer thread")
        return thread

    def end_thread(self, thread, err):
        """ On termination output message and join thread back to main """
        logger.debug("Ending Training thread")
        if err:
            msg = "Error caught! Exiting..."
            log = logger.critical
        else:
            msg = ("Exit requested! The trainer will complete its current cycle, "
                   "save the models and quit (it can take up a couple of seconds "
                   "depending on your training speed). If you want to kill it now, "
                   "press Ctrl + c")
            log = logger.info
        log(msg)
        self.stop = True
        thread.join()
        sys.stdout.flush()
        logger.debug("Ended Training thread")

    def training(self):
        """ The training process to be run inside a thread """
        try:
            sleep(1)  # Let preview instructions flush out to logger
            logger.debug("Commencing Training")
            logger.info("Loading data, this may take a while...")

            if self.args.allow_growth:
                self.set_tf_allow_growth()

            model = self.load_model()
            trainer = self.load_trainer(model)
            self.run_training_cycle(model, trainer)
        except KeyboardInterrupt:
            try:
                logger.debug("Keyboard Interrupt Caught. Saving Weights and exiting")
                model.save_weights()
            except KeyboardInterrupt:
                logger.info("Saving model weights has been cancelled!")
            exit(0)
        except Exception as err:
            raise err

    def load_model(self):
        """ Load the model requested for training """
        logger.debug("Loading Model")
        model_dir = get_folder(self.args.model_dir)
<<<<<<< HEAD
        model = PluginLoader.get_model(self.trainer_name)(model_dir,
                                                          self.args.gpus)

        model.load_weights(swapped=False)
=======
        model = PluginLoader.get_model(self.trainer_name)(
            model_dir,
            self.args.gpus,
            no_logs=self.args.no_logs,
            warp_to_landmarks=self.args.warp_to_landmarks,
            no_flip=self.args.no_flip,
            training_image_size=self.image_size,
            alignments_paths=self.alignments_paths,
            preview_scale=self.args.preview_scale,
            pingpong=self.args.pingpong,
            memory_saving_gradients=self.args.memory_saving_gradients,
            predict=False)
>>>>>>> 47b43191
        logger.debug("Loaded Model")
        return model

    def load_trainer(self, model):
        """ Load the trainer requested for training """
        logger.debug("Loading Trainer")
        trainer = PluginLoader.get_trainer(model.trainer)
        trainer = trainer(model,
                          self.images,
                          self.args.batch_size)
        logger.debug("Loaded Trainer")
        return trainer

    def run_training_cycle(self, model, trainer):
        """ Perform the training cycle """
        logger.debug("Running Training Cycle")
        if self.args.write_image or self.args.redirect_gui or self.args.preview:
            display_func = self.show
        else:
            display_func = None

        for iteration in range(0, self.args.iterations):
            logger.trace("Training iteration: %s", iteration)
            save_iteration = iteration % self.args.save_interval == 0
            viewer = display_func if save_iteration or self.save_now else None
            timelapse = self.timelapse if save_iteration else None
            trainer.train_one_step(viewer, timelapse)
            if self.stop:
                logger.debug("Stop received. Terminating")
                break
            elif save_iteration:
                logger.trace("Save Iteration: (iteration: %s", iteration)
<<<<<<< HEAD
                model.save_weights()
=======
                if self.args.pingpong:
                    model.save_models()
                    trainer.pingpong.switch()
                else:
                    model.save_models()
>>>>>>> 47b43191
            elif self.save_now:
                logger.trace("Save Requested: (iteration: %s", iteration)
                model.save_weights()
                self.save_now = False
        logger.debug("Training cycle complete")
        model.save_weights()
        self.stop = True

    def monitor(self, thread):
        """ Monitor the console, and generate + monitor preview if requested """
        is_preview = self.args.preview
        logger.debug("Launching Monitor")
        logger.info("R|===============================================")
        logger.info("R|- Starting                                    -")
        if is_preview:
            logger.info("R|- Using live preview                          -")
        logger.info("R|- Press 'ENTER' to save and quit              -")
        logger.info("R|- Press 'S' to save model weights immediately -")
        logger.info("R|===============================================")

        keypress = KBHit(is_gui=self.args.redirect_gui)
        err = False
        while True:
            try:
                if is_preview:
                    with self.lock:
                        for name, image in self.preview_buffer.items():
                            cv2.imshow(name, image)  # pylint: disable=no-member
                    cv_key = cv2.waitKey(1000)  # pylint: disable=no-member
                else:
                    cv_key = None

                if thread.has_error:
                    logger.debug("Thread error detected")
                    err = True
                    break
                if self.stop:
                    logger.debug("Stop received")
                    break

                # Preview Monitor
                if is_preview and (cv_key == ord("\n") or cv_key == ord("\r")):
                    logger.debug("Exit requested")
                    break
                if is_preview and cv_key == ord("s"):
                    logger.info("Save requested")
                    self.save_now = True

                # Console Monitor
                if keypress.kbhit():
                    console_key = keypress.getch()
                    if console_key in ("\n", "\r"):
                        logger.debug("Exit requested")
                        break
                    if console_key in ("s", "S"):
                        logger.info("Save requested")
                        self.save_now = True

                sleep(1)
            except KeyboardInterrupt:
                logger.debug("Keyboard Interrupt received")
                break
        keypress.set_normal_term()
        logger.debug("Closed Monitor")
        return err

    @staticmethod
    def keypress_monitor(keypress_queue):
        """ Monitor stdin for keypress """
        while True:
            keypress_queue.put(sys.stdin.read(1))

    @staticmethod
    def set_tf_allow_growth():
        """ Allow TensorFlow to manage VRAM growth """
        # pylint: disable=no-member
        logger.debug("Setting Tensorflow 'allow_growth' option")
        config = tf.ConfigProto()
        config.gpu_options.allow_growth = True
        config.gpu_options.visible_device_list = "0"
        set_session(tf.Session(config=config))
        logger.debug("Set Tensorflow 'allow_growth' option")

    def show(self, image, name=""):
        """ Generate the preview and write preview file output """
        logger.trace("Updating preview: (name: %s)", name)
        try:
            scriptpath = os.path.realpath(os.path.dirname(sys.argv[0]))
            if self.args.write_image:
                logger.trace("Saving preview to disk")
                img = "_sample_{}.jpg".format(name)
                imgfile = os.path.join(scriptpath, img)
                cv2.imwrite(imgfile, image)  # pylint: disable=no-member
                logger.trace("Saved preview to: '%s'", img)
            if self.args.redirect_gui:
                logger.trace("Generating preview for GUI")
                img = ".gui_preview_{}.jpg".format(name)
                imgfile = os.path.join(scriptpath, "lib", "gui",
                                       ".cache", "preview", img)
                cv2.imwrite(imgfile, image)  # pylint: disable=no-member
                logger.trace("Generated preview for GUI: '%s'", img)
            if self.args.preview:
                logger.trace("Generating preview for display: '%s'", name)
                with self.lock:
                    self.preview_buffer[name] = image
                logger.trace("Generated preview for display: '%s'", name)
        except Exception as err:
            logging.error("could not preview sample")
            raise err
        logger.trace("Updated preview: (name: %s)", name)<|MERGE_RESOLUTION|>--- conflicted
+++ resolved
@@ -68,8 +68,8 @@
         objects """
         logger.debug("Getting image paths")
         images = dict()
-        for image_group in ("a", "b"):
-            image_dir = getattr(self.args, "input_{}".format(image_group))
+        for side in ("a", "b"):
+            image_dir = getattr(self.args, "input_{}".format(side))
             if not os.path.isdir(image_dir):
                 logger.error("Error: '%s' does not exist", image_dir)
                 exit(1)
@@ -78,7 +78,7 @@
                 logger.error("Error: '%s' contains no images", image_dir)
                 exit(1)
 
-            images[image_group] = get_image_paths(image_dir)
+            images[side] = get_image_paths(image_dir)
         logger.info("Model A Directory: %s", self.args.input_a)
         logger.info("Model B Directory: %s", self.args.input_b)
         logger.debug("Got image paths: %s", [(key, str(len(val)) + " images")
@@ -89,7 +89,7 @@
         """ Call the training process object """
         logger.debug("Starting Training Process")
         logger.info("Training data directory: %s", self.args.model_dir)
-        set_system_verbosity()
+        set_system_verbosity(self.args.loglevel)
         thread = self.start_thread()
         # queue_manager.debug_monitor(1)
 
@@ -140,7 +140,8 @@
         except KeyboardInterrupt:
             try:
                 logger.debug("Keyboard Interrupt Caught. Saving Weights and exiting")
-                model.save_weights()
+                model.save_models()
+                trainer.clear_tensorboard()
             except KeyboardInterrupt:
                 logger.info("Saving model weights has been cancelled!")
             exit(0)
@@ -151,12 +152,6 @@
         """ Load the model requested for training """
         logger.debug("Loading Model")
         model_dir = get_folder(self.args.model_dir)
-<<<<<<< HEAD
-        model = PluginLoader.get_model(self.trainer_name)(model_dir,
-                                                          self.args.gpus)
-
-        model.load_weights(swapped=False)
-=======
         model = PluginLoader.get_model(self.trainer_name)(
             model_dir,
             self.args.gpus,
@@ -169,9 +164,29 @@
             pingpong=self.args.pingpong,
             memory_saving_gradients=self.args.memory_saving_gradients,
             predict=False)
->>>>>>> 47b43191
         logger.debug("Loaded Model")
         return model
+
+    @property
+    def image_size(self):
+        """ Get the training set image size for storing in model data """
+        image = cv2.imread(self.images["a"][0])  # pylint: disable=no-member
+        size = image.shape[0]
+        logger.debug("Training image size: %s", size)
+        return size
+
+    @property
+    def alignments_paths(self):
+        """ Set the alignments path to input dirs if not provided """
+        alignments_paths = dict()
+        for side in ("a", "b"):
+            alignments_path = getattr(self.args, "alignments_path_{}".format(side))
+            if not alignments_path:
+                image_path = getattr(self.args, "input_{}".format(side))
+                alignments_path = os.path.join(image_path, "alignments.json")
+            alignments_paths[side] = alignments_path
+        logger.debug("Alignments paths: %s", alignments_paths)
+        return alignments_paths
 
     def load_trainer(self, model):
         """ Load the trainer requested for training """
@@ -202,21 +217,18 @@
                 break
             elif save_iteration:
                 logger.trace("Save Iteration: (iteration: %s", iteration)
-<<<<<<< HEAD
-                model.save_weights()
-=======
                 if self.args.pingpong:
                     model.save_models()
                     trainer.pingpong.switch()
                 else:
                     model.save_models()
->>>>>>> 47b43191
             elif self.save_now:
                 logger.trace("Save Requested: (iteration: %s", iteration)
-                model.save_weights()
+                model.save_models()
                 self.save_now = False
         logger.debug("Training cycle complete")
-        model.save_weights()
+        model.save_models()
+        trainer.clear_tensorboard()
         self.stop = True
 
     def monitor(self, thread):
@@ -301,13 +313,13 @@
             scriptpath = os.path.realpath(os.path.dirname(sys.argv[0]))
             if self.args.write_image:
                 logger.trace("Saving preview to disk")
-                img = "_sample_{}.jpg".format(name)
+                img = "training_preview.jpg"
                 imgfile = os.path.join(scriptpath, img)
                 cv2.imwrite(imgfile, image)  # pylint: disable=no-member
                 logger.trace("Saved preview to: '%s'", img)
             if self.args.redirect_gui:
                 logger.trace("Generating preview for GUI")
-                img = ".gui_preview_{}.jpg".format(name)
+                img = ".gui_training_preview.jpg"
                 imgfile = os.path.join(scriptpath, "lib", "gui",
                                        ".cache", "preview", img)
                 cv2.imwrite(imgfile, image)  # pylint: disable=no-member
