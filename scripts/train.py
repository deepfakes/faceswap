--- conflicted
+++ resolved
@@ -79,19 +79,15 @@
                             type=int,
                             default=64,
                             help="Batch size, as a power of 2 (64, 128, 256, etc)")
-<<<<<<< HEAD
         parser.add_argument('-ag', '--allow-growth',
                             action="store_true",
                             dest="allow_growth",
                             default=False,
                             help="Sets allow_growth option of Tensorflow to spare memory on some configs")
-                            
-=======
         parser.add_argument('-ep', '--epochs',
                             type=int,
                             default=1000000,
                             help="Length of training in epochs.")
->>>>>>> 0085b5b8
         parser = self.add_optional_arguments(parser)
         parser.set_defaults(func=self.process_arguments)
 
