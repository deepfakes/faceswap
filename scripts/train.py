--- conflicted
+++ resolved
@@ -72,13 +72,8 @@
                             help="Writes the training result to a file even on preview mode.")
         parser.add_argument('-t', '--trainer',
                             type=str,
-<<<<<<< HEAD
                             choices=PluginLoader.get_available_models(),
                             default=PluginLoader.get_default_model(),
-=======
-                            choices=("Original", "LowMem", "GAN", "GAN128", "IAE"),
-                            default="Original",
->>>>>>> 1f79c03b
                             help="Select which trainer to use, LowMem for cards < 2gb.")
         parser.add_argument('-pl', '--use-perceptual-loss',
                             action="store_true",
@@ -98,6 +93,10 @@
                             type=int,
                             default=1000000,
                             help="Length of training in epochs.")
+        parser.add_argument('-g', '--gpus',
+                            type=int,
+                            default=1,
+                            help="Number of GPUs to use for training")
         parser = self.add_optional_arguments(parser)
         parser.set_defaults(func=self.process_arguments)
 
@@ -145,7 +144,7 @@
             # this is so that you can enter case insensitive values for trainer
             trainer = self.arguments.trainer
             trainer = "LowMem" if trainer.lower() == "lowmem" else trainer
-            model = PluginLoader.get_model(trainer)(get_folder(self.arguments.model_dir))
+            model = PluginLoader.get_model(trainer)(get_folder(self.arguments.model_dir), self.arguments.gpus)
             model.load(swapped=False)
 
             images_A = get_image_paths(self.arguments.input_A)
