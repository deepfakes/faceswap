import cv2
import numpy
import time

from threading import Lock
from lib.utils import get_image_paths, get_folder
from lib.cli import FullPaths
from plugins.PluginLoader import PluginLoader

class TrainingProcessor(object):
    arguments = None

    def __init__(self, subparser, command, description='default'):
        self.parse_arguments(description, subparser, command)
        self.lock = Lock()

    def process_arguments(self, arguments):
        self.arguments = arguments
        print("Model A Directory: {}".format(self.arguments.input_A))
        print("Model B Directory: {}".format(self.arguments.input_B))
        print("Training data directory: {}".format(self.arguments.model_dir))

        self.process()

    def parse_arguments(self, description, subparser, command):
        parser = subparser.add_parser(
            command,
            help="This command trains the model for the two faces A and B.",
            description=description,
            epilog="Questions and feedback: \
            https://github.com/deepfakes/faceswap-playground"
        )

        parser.add_argument('-A', '--input-A',
                            action=FullPaths,
                            dest="input_A",
                            default="input_A",
                            help="Input directory. A directory containing training images for face A.\
                             Defaults to 'input'")
        parser.add_argument('-B', '--input-B',
                            action=FullPaths,
                            dest="input_B",
                            default="input_B",
                            help="Input directory. A directory containing training images for face B.\
                             Defaults to 'input'")
        parser.add_argument('-m', '--model-dir',
                            action=FullPaths,
                            dest="model_dir",
                            default="models",
                            help="Model directory. This is where the training data will \
                                be stored. Defaults to 'model'")
        parser.add_argument('-p', '--preview',
                            action="store_true",
                            dest="preview",
                            default=False,
                            help="Show preview output. If not specified, write progress \
                            to file.")
        parser.add_argument('-v', '--verbose',
                            action="store_true",
                            dest="verbose",
                            default=False,
                            help="Show verbose output")
        parser.add_argument('-s', '--save-interval',
                            type=int,
                            dest="save_interval",
                            default=100,
                            help="Sets the number of iterations before saving the model.")
        parser.add_argument('-w', '--write-image',
                            action="store_true",
                            dest="write_image",
                            default=False,
                            help="Writes the training result to a file even on preview mode.")
        parser.add_argument('-t', '--trainer',
                            type=str,
                            choices=("Original", "LowMem", "GAN", "GAN128"),
                            default="Original",
                            help="Select which trainer to use, LowMem for cards < 2gb.")
        parser.add_argument('-bs', '--batch-size',
                            type=int,
                            default=64,
                            help="Batch size, as a power of 2 (64, 128, 256, etc)")
        parser.add_argument('-ag', '--allow-growth',
                            action="store_true",
                            dest="allow_growth",
                            default=False,
                            help="Sets allow_growth option of Tensorflow to spare memory on some configs")
        parser.add_argument('-ep', '--epochs',
                            type=int,
                            default=1000000,
                            help="Length of training in epochs.")
        parser = self.add_optional_arguments(parser)
        parser.set_defaults(func=self.process_arguments)

    def add_optional_arguments(self, parser):
        # Override this for custom arguments
        return parser

    def process(self):
        import threading
        self.stop = False
        self.save_now = False

        thr = threading.Thread(target=self.processThread, args=(), kwargs={})
        thr.start()

        if self.arguments.preview:
            print('Using live preview')
            while True:
                try:
                    with self.lock:
                        for name, image in self.preview_buffer.items():
                            cv2.imshow(name, image)

                    key = cv2.waitKey(1000)
                    if key == ord('\n') or key == ord('\r'):
                        break
                    if key == ord('s'):
                        self.save_now = True
                except KeyboardInterrupt:
                    break
        else:
            input() # TODO how to catch a specific key instead of Enter?
            # there isnt a good multiplatform solution: https://stackoverflow.com/questions/3523174/raw-input-in-python-without-pressing-enter

        print("Exit requested! The trainer will complete its current cycle, save the models and quit (it can take up a couple of seconds depending on your training speed). If you want to kill it now, press Ctrl + c")
        self.stop = True
        thr.join() # waits until thread finishes

    def processThread(self):
<<<<<<< HEAD
=======
        if self.arguments.allow_growth:
            self.set_tf_allow_growth()
        
        print('Loading data, this may take a while...')
        # this is so that you can enter case insensitive values for trainer
        trainer = self.arguments.trainer
        trainer = "LowMem" if trainer.lower() == "lowmem" else trainer
        model = PluginLoader.get_model(trainer)(get_folder(self.arguments.model_dir))
        model.load(swapped=False)

        images_A = get_image_paths(self.arguments.input_A)
        images_B = get_image_paths(self.arguments.input_B)
        trainer = PluginLoader.get_trainer(trainer)
        trainer = trainer(model, images_A, images_B, batch_size=self.arguments.batch_size)

>>>>>>> 51f1993d
        try:
            print('Loading data, this may take a while...')
            # this is so that you can enter case insensitive values for trainer
            trainer = self.arguments.trainer
            trainer = "LowMem" if trainer.lower() == "lowmem" else trainer
            model = PluginLoader.get_model(trainer)(get_folder(self.arguments.model_dir))
            model.load(swapped=False)

            images_A = get_image_paths(self.arguments.input_A)
            images_B = get_image_paths(self.arguments.input_B)
            trainer = PluginLoader.get_trainer(trainer)
            trainer = trainer(model, images_A, images_B, batch_size=self.arguments.batch_size)

            print('Starting. Press "Enter" to stop training and save model')

            for epoch in range(0, self.arguments.epochs):

                save_iteration = epoch % self.arguments.save_interval == 0

                trainer.train_one_step(epoch, self.show if (save_iteration or self.save_now) else None)

                if save_iteration:
                    model.save_weights()

                if self.stop:
                    model.save_weights()
                    exit()

                if self.save_now:
                    model.save_weights()
                    self.save_now = False

        except KeyboardInterrupt:
            try:
                model.save_weights()
            except KeyboardInterrupt:
                print('Saving model weights has been cancelled!')
            exit(0)
    
    def set_tf_allow_growth(self):
        import tensorflow as tf
        from keras.backend.tensorflow_backend import set_session
        config = tf.ConfigProto()
        config.gpu_options.allow_growth = True
        config.gpu_options.visible_device_list="0"
        set_session(tf.Session(config=config))

    preview_buffer = {}

    def show(self, image, name=''):
        try:
            if self.arguments.preview:
                with self.lock:
                    self.preview_buffer[name] = image
            elif self.arguments.write_image:
                cv2.imwrite('_sample_{}.jpg'.format(name), image)
        except Exception as e:
            print("could not preview sample")
            print(e)<|MERGE_RESOLUTION|>--- conflicted
+++ resolved
@@ -127,11 +127,9 @@
         thr.join() # waits until thread finishes
 
     def processThread(self):
-<<<<<<< HEAD
-=======
         if self.arguments.allow_growth:
             self.set_tf_allow_growth()
-        
+
         print('Loading data, this may take a while...')
         # this is so that you can enter case insensitive values for trainer
         trainer = self.arguments.trainer
@@ -144,20 +142,7 @@
         trainer = PluginLoader.get_trainer(trainer)
         trainer = trainer(model, images_A, images_B, batch_size=self.arguments.batch_size)
 
->>>>>>> 51f1993d
         try:
-            print('Loading data, this may take a while...')
-            # this is so that you can enter case insensitive values for trainer
-            trainer = self.arguments.trainer
-            trainer = "LowMem" if trainer.lower() == "lowmem" else trainer
-            model = PluginLoader.get_model(trainer)(get_folder(self.arguments.model_dir))
-            model.load(swapped=False)
-
-            images_A = get_image_paths(self.arguments.input_A)
-            images_B = get_image_paths(self.arguments.input_B)
-            trainer = PluginLoader.get_trainer(trainer)
-            trainer = trainer(model, images_A, images_B, batch_size=self.arguments.batch_size)
-
             print('Starting. Press "Enter" to stop training and save model')
 
             for epoch in range(0, self.arguments.epochs):
@@ -183,7 +168,10 @@
             except KeyboardInterrupt:
                 print('Saving model weights has been cancelled!')
             exit(0)
-    
+        except Exception as e:
+            print(e)
+            exit(1)
+
     def set_tf_allow_growth(self):
         import tensorflow as tf
         from keras.backend.tensorflow_backend import set_session
