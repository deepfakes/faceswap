import cv2
import re
import os

from pathlib import Path
from tqdm import tqdm

from lib.cli import DirectoryProcessor, FullPaths
from lib.utils import BackgroundGenerator, get_folder, get_image_paths, rotate_image

from plugins.PluginLoader import PluginLoader

class ConvertImage(DirectoryProcessor):
    filename = ''
    def create_parser(self, subparser, command, description):
        self.parser = subparser.add_parser(
            command,
            help="Convert a source image to a new one with the face swapped.",
            description=description,
            epilog="Questions and feedback: \
            https://github.com/deepfakes/faceswap-playground"
        )

    def add_optional_arguments(self, parser):
        parser.add_argument('-m', '--model-dir',
                            action=FullPaths,
                            dest="model_dir",
                            default="models",
                            help="Model directory. A directory containing the trained model \
                            you wish to process. Defaults to 'models'")

        parser.add_argument('-a', '--input-aligned-dir',
                            action=FullPaths,
                            dest="input_aligned_dir",
                            default=None,
                            help="Input \"aligned directory\". A directory that should contain the \
                            aligned faces extracted from the input files. If you delete faces from \
                            this folder, they'll be skipped during conversion. If no aligned dir is \
                            specified, all faces will be converted.")

        parser.add_argument('-t', '--trainer',
                            type=str,
                            choices=PluginLoader.get_available_models(), # case sensitive because this is used to load a plug-in.
                            default=PluginLoader.get_default_model(),
                            help="Select the trainer that was used to create the model.")

        parser.add_argument('-s', '--swap-model',
                            action="store_true",
                            dest="swap_model",
                            default=False,
                            help="Swap the model. Instead of A -> B, swap B -> A.")

        parser.add_argument('-c', '--converter',
                            type=str,
                            choices=("Masked", "Adjust"), # case sensitive because this is used to load a plugin.
                            default="Masked",
                            help="Converter to use.")

        parser.add_argument('-D', '--detector',
                            type=str,
                            choices=("hog", "cnn"), # case sensitive because this is used to load a plugin.
                            default="hog",
                            help="Detector to use. 'cnn' detects much more angles but will be much more resource intensive and may fail on large files.")

        parser.add_argument('-fr', '--frame-ranges',
                            nargs="+",
                            type=str,
                            help="frame ranges to apply transfer to e.g. For frames 10 to 50 and 90 to 100 use --frame-ranges 10-50 90-100. \
                            Files must have the frame-number as the last number in the name!"
                            )

        parser.add_argument('-d', '--discard-frames',
                            action="store_true",
                            dest="discard_frames",
                            default=False,
                            help="When used with --frame-ranges discards frames that are not processed instead of writing them out unchanged."
                            )

        parser.add_argument('-l', '--ref_threshold',
                            type=float,
                            dest="ref_threshold",
                            default=0.6,
                            help="Threshold for positive face recognition"
                            )

        parser.add_argument('-n', '--nfilter',
                            type=str,
                            dest="nfilter",
                            nargs='+',
                            default="nfilter.jpg",
                            help="Reference image for the persons you do not want to process. Should be a front portrait"
                            )

        parser.add_argument('-f', '--filter',
                            type=str,
                            dest="filter",
                            nargs="+",
                            default="filter.jpg",
                            help="Reference images for the person you want to process. Should be a front portrait"
                            )

        parser.add_argument('-b', '--blur-size',
                            type=int,
                            default=2,
                            help="Blur size. (Masked converter only)")


        parser.add_argument('-S', '--seamless',
                            action="store_true",
                            dest="seamless_clone",
                            default=False,
                            help="Use cv2's seamless clone. (Masked converter only)")

        parser.add_argument('-M', '--mask-type',
                            type=str.lower, #lowercase this, because its just a string later on.
                            dest="mask_type",
                            choices=["rect", "facehull", "facehullandrect"],
                            default="facehullandrect",
                            help="Mask to use to replace faces. (Masked converter only)")

        parser.add_argument('-e', '--erosion-kernel-size',
                            dest="erosion_kernel_size",
                            type=int,
                            default=None,
                            help="Erosion kernel size. (Masked converter only). Positive values apply erosion which reduces the edge of the swapped face. Negative values apply dilation which allows the swapped face to cover more space.")

        parser.add_argument('-mh', '--match-histgoram',
                            action="store_true",
                            dest="match_histogram",
                            default=False,
                            help="Use histogram matching. (Masked converter only)")

        parser.add_argument('-sm', '--smooth-mask',
                            action="store_true",
                            dest="smooth_mask",
                            default=True,
                            help="Smooth mask (Adjust converter only)")

        parser.add_argument('-aca', '--avg-color-adjust',
                            action="store_true",
                            dest="avg_color_adjust",
                            default=True,
                            help="Average color adjust. (Adjust converter only)")

        parser.add_argument('-g', '--gpus',
                            type=int,
                            default=1,
<<<<<<< HEAD
                            help="Number of GPUs to use for convert")
=======
                            help="Number of GPUs to use for conversion")
>>>>>>> 11663ebc

        return parser

    def process(self):
        # Original & LowMem models go with Adjust or Masked converter
        # Note: GAN prediction outputs a mask + an image, while other predicts only an image
        model_name = self.arguments.trainer
        conv_name = self.arguments.converter
        self.input_aligned_dir = None

        model = PluginLoader.get_model(model_name)(get_folder(self.arguments.model_dir), self.arguments.gpus)
        if not model.load(self.arguments.swap_model):
            print('Model Not Found! A valid model must be provided to continue!')
            exit(1)

        input_aligned_dir = Path(self.arguments.input_dir)/Path('aligned')
        if self.arguments.input_aligned_dir is not None:
            input_aligned_dir = self.arguments.input_aligned_dir
        try:
            self.input_aligned_dir = [Path(path) for path in get_image_paths(input_aligned_dir)]
            if len(self.input_aligned_dir) == 0:
                print('Aligned directory is empty, no faces will be converted!')
            elif len(self.input_aligned_dir) <= len(self.input_dir)/3:
                print('Aligned directory contains an amount of images much less than the input, are you sure this is the right directory?')
        except:
            print('Aligned directory not found. All faces listed in the alignments file will be converted.')

        converter = PluginLoader.get_converter(conv_name)(model.converter(False),
            trainer=self.arguments.trainer,
            blur_size=self.arguments.blur_size,
            seamless_clone=self.arguments.seamless_clone,
            mask_type=self.arguments.mask_type,
            erosion_kernel_size=self.arguments.erosion_kernel_size,
            match_histogram=self.arguments.match_histogram,
            smooth_mask=self.arguments.smooth_mask,
            avg_color_adjust=self.arguments.avg_color_adjust
        )

        batch = BackgroundGenerator(self.prepare_images(), 1)

        # frame ranges stuff...
        self.frame_ranges = None

        # split out the frame ranges and parse out "min" and "max" values
        minmax = {
            "min": 0, # never any frames less than 0
            "max": float("inf")
        }

        if self.arguments.frame_ranges:
            self.frame_ranges = [tuple(map(lambda q: minmax[q] if q in minmax.keys() else int(q), v.split("-"))) for v in self.arguments.frame_ranges]

        # last number regex. I know regex is hacky, but its reliablyhacky(tm).
        self.imageidxre = re.compile(r'(\d+)(?!.*\d)')

        for item in batch.iterator():
            self.convert(converter, item)

    def check_skipframe(self, filename):
        try:
            idx = int(self.imageidxre.findall(filename)[0])
            return not any(map(lambda b: b[0]<=idx<=b[1], self.frame_ranges))
        except:
            return False

    def check_skipface(self, filename, face_idx):
        aligned_face_name = '{}_{}{}'.format(Path(filename).stem, face_idx, Path(filename).suffix)
        aligned_face_file = Path(self.arguments.input_aligned_dir) / Path(aligned_face_name)
        # TODO: Remove this temporary fix for backwards compatibility of filenames
        bk_compat_aligned_face_name = '{}{}{}'.format(Path(filename).stem, face_idx, Path(filename).suffix)
        bk_compat_aligned_face_file = Path(self.arguments.input_aligned_dir) / Path(bk_compat_aligned_face_name)
        return aligned_face_file not in self.input_aligned_dir and bk_compat_aligned_face_file not in self.input_aligned_dir

    def convert(self, converter, item):
        try:
            (filename, image, faces) = item

            skip = self.check_skipframe(filename)
            if self.arguments.discard_frames and skip:
                return

            if not skip: # process frame as normal
                for idx, face in faces:
                    if self.input_aligned_dir is not None and self.check_skipface(filename, idx):
                        print ('face {} for frame {} was deleted, skipping'.format(idx, os.path.basename(filename)))
                        continue
                    # Check for image rotations and rotate before mapping face
                    if face.r != 0:
                        image = rotate_image(image, face.r)
                        image = converter.patch_image(image, face, 64 if "128" not in self.arguments.trainer else 128)
                        # TODO: This switch between 64 and 128 is a hack for now. We should have a separate cli option for size
                        image = rotate_image(image, face.r * -1)
                    else:
                        image = converter.patch_image(image, face, 64 if "128" not in self.arguments.trainer else 128)
                        # TODO: This switch between 64 and 128 is a hack for now. We should have a separate cli option for size

            output_file = get_folder(self.output_dir) / Path(filename).name
            cv2.imwrite(str(output_file), image)
        except Exception as e:
            print('Failed to convert image: {}. Reason: {}'.format(filename, e))

    def prepare_images(self):
        self.read_alignments()
        is_have_alignments = self.have_alignments()
        for filename in tqdm(self.read_directory()):
            image = cv2.imread(filename)

            if is_have_alignments:
                if self.have_face(filename):
                    faces = self.get_faces_alignments(filename, image)
                else:
                    print ('no alignment found for {}, skipping'.format(os.path.basename(filename)))
                    continue
            else:
                faces = self.get_faces(image)
            yield filename, image, faces<|MERGE_RESOLUTION|>--- conflicted
+++ resolved
@@ -145,11 +145,7 @@
         parser.add_argument('-g', '--gpus',
                             type=int,
                             default=1,
-<<<<<<< HEAD
-                            help="Number of GPUs to use for convert")
-=======
                             help="Number of GPUs to use for conversion")
->>>>>>> 11663ebc
 
         return parser
 
