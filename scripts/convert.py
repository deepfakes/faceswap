#!/usr/bin python3
""" The script to run the convert process of faceswap """

import logging
import re
import os
import sys
from threading import Event

from cv2 import imwrite  # pylint:disable=no-name-in-module
import numpy as np
from tqdm import tqdm

from scripts.fsmedia import Alignments, Images, PostProcess, Utils
from lib import Serializer
from lib.convert import Converter
from lib.faces_detect import DetectedFace
from lib.gpu_stats import GPUStats
from lib.multithreading import MultiThread, PoolProcess, total_cpus
from lib.queue_manager import queue_manager, QueueEmpty
from lib.utils import FaceswapError, get_folder, get_image_paths, hash_image_file
from plugins.extract.pipeline import Extractor
from plugins.plugin_loader import PluginLoader

logger = logging.getLogger(__name__)  # pylint: disable=invalid-name


class Convert():
    """ The convert process. """
    def __init__(self, arguments):
        logger.debug("Initializing %s: (args: %s)", self.__class__.__name__, arguments)
        self.args = arguments
        Utils.set_verbosity(self.args.loglevel)

        self.images = Images(self.args)
        self.validate()
        self.alignments = Alignments(self.args, False, self.images.is_video)
        # Update Legacy alignments
        Legacy(self.alignments, self.images.input_images, arguments.input_aligned_dir)
        self.opts = OptionalActions(self.args, self.images.input_images, self.alignments)

        self.add_queues()
        self.model = self.load_model()
        self.disk_io = DiskIO(self.alignments, self.images, self.model, arguments)
        self.predictor = Predict(self.disk_io.load_queue, self.model, self.queue_size, arguments)

        configfile = self.args.configfile if hasattr(self.args, "configfile") else None
        self.converter = Converter(get_folder(self.args.output_dir),
                                   self.predictor.output_size,
                                   self.predictor.has_predicted_mask,
                                   self.disk_io.draw_transparent,
                                   self.disk_io.pre_encode,
                                   arguments,
                                   configfile=configfile)

        logger.debug("Initialized %s", self.__class__.__name__)

    @property
    def queue_size(self):
        """ Set 16 for singleprocess otherwise 32 """
        if self.args.singleprocess:
            retval = 16
        else:
            retval = 32
        logger.debug(retval)
        return retval

    @property
    def pool_processes(self):
        """ return the maximum number of pooled processes to use """
        if self.args.singleprocess:
            retval = 1
        elif self.args.jobs > 0:
            retval = min(self.args.jobs, total_cpus(), self.images.images_found)
        else:
            retval = min(total_cpus(), self.images.images_found)
        retval = 1 if retval == 0 else retval
        logger.debug(retval)
        return retval

    def load_model(self):
        """ Load the model requested for conversion """
        logger.debug("Loading Model")
        model_dir = get_folder(self.args.model_dir, make_folder=False)
        if not model_dir:
            logger.error("%s does not exist.", self.args.model_dir)
            exit(1)
        trainer = self.get_trainer(model_dir)
        gpus = 1 if not hasattr(self.args, "gpus") else self.args.gpus
        model = PluginLoader.get_model(trainer)(model_dir, gpus, predict=True)
        logger.debug("Loaded Model")
        return model

    def get_trainer(self, model_dir):
        """ Return the trainer name if provided, or read from state file """
        if hasattr(self.args, "trainer") and self.args.trainer:
            logger.debug("Trainer name provided: '%s'", self.args.trainer)
            return self.args.trainer

        statefile = [fname for fname in os.listdir(str(model_dir))
                     if fname.endswith("_state.json")]
        if len(statefile) != 1:
            logger.error("There should be 1 state file in your model folder. %s were found. "
                         "Specify a trainer with the '-t', '--trainer' option.", len(statefile))
            exit(1)
        statefile = os.path.join(str(model_dir), statefile[0])

        with open(statefile, "rb") as inp:
            state = self.serializer.unmarshal(inp.read().decode("utf-8"))
            trainer = state.get("name", None)

        if not trainer:
            logger.error("Trainer name could not be read from state file. "
                         "Specify a trainer with the '-t', '--trainer' option.")
            exit(1)
        logger.debug("Trainer from state file: '%s'", trainer)
        return trainer

    def validate(self):
        """ Make the output folder if it doesn't exist and check that video flag is
            a valid choice """
        if (self.args.writer == "ffmpeg" and
                not self.images.is_video and
                self.args.reference_video is None):
            logger.error("Output as video selected, but using frames as input. You must provide a "
                         "reference video ('-ref', '--reference-video').")
            exit(1)
        output_dir = get_folder(self.args.output_dir)
        logger.info("Output Directory: %s", output_dir)

    def add_queues(self):
        """ Add the queues for convert """
        logger.debug("Adding queues. Queue size: %s", self.queue_size)
        for qname in ("convert_in", "convert_out", "patch"):
            queue_manager.add_queue(qname, self.queue_size)

    def process(self):
        """ Process the conversion """
        logger.debug("Starting Conversion")
        # queue_manager.debug_monitor(5)
        try:
            self.convert_images()
            self.disk_io.save_thread.join()
            queue_manager.terminate_queues()

            Utils.finalize(self.images.images_found,
                           self.predictor.faces_count,
                           self.predictor.verify_output)
            logger.debug("Completed Conversion")
        except MemoryError as err:
            msg = ("Faceswap ran out of RAM running convert. Conversion is very system RAM "
                   "heavy, so this can happen in certain circumstances when you have a lot of "
                   "cpus but not enough RAM to support them all."
                   "\nYou should lower the number of processes in use by either setting the "
                   "'singleprocess' flag (-sp) or lowering the number of parallel jobs (-j).")
            raise FaceswapError(msg) from err

    def convert_images(self):
        """ Convert the images """
        logger.debug("Converting images")
        save_queue = queue_manager.get_queue("convert_out")
        patch_queue = queue_manager.get_queue("patch")
        completion_queue = queue_manager.get_queue("patch_completed")
        pool = PoolProcess(self.converter.process, patch_queue, save_queue,
                           completion_queue=completion_queue,
                           processes=self.pool_processes)
        pool.start()
        completed_count = 0
        while True:
            self.check_thread_error()
            if self.disk_io.completion_event.is_set():
                logger.debug("DiskIO completion event set. Joining Pool")
                break
            try:
                completed = completion_queue.get(True, 1)
            except QueueEmpty:
                continue
            completed_count += completed
            logger.debug("Total process pools completed: %s of %s", completed_count, pool.procs)
            if completed_count == pool.procs:
                logger.debug("All processes completed. Joining Pool")
                break
        pool.join()

        logger.debug("Putting EOF")
        save_queue.put("EOF")
        logger.debug("Converted images")

    def check_thread_error(self):
        """ Check and raise thread errors """
        for thread in (self.predictor.thread, self.disk_io.load_thread, self.disk_io.save_thread):
            thread.check_and_raise_error()


class DiskIO():
    """ Background threads to:
            Load images from disk and get the detected faces
            Save images back to disk """
    def __init__(self, alignments, images, model, arguments):
        logger.debug("Initializing %s: (alignments: %s, images: %s, arguments: %s)",
                     self.__class__.__name__, alignments, images, arguments)
        self.alignments = alignments
        self.images = images
        self.model = model
        self.args = arguments
        self.pre_process = PostProcess(arguments)
        self.completion_event = Event()

        # For frame skipping
        self.imageidxre = re.compile(r"(\d+)(?!.*\d\.)(?=\.\w+$)")
        self.frame_ranges = self.get_frame_ranges()
        self.writer = self.get_writer()

        # Extractor for on the fly detection
        self.extractor = self.load_extractor()

        self.load_queue = None
        self.save_queue = None
        self.load_thread = None
        self.save_thread = None
        self.init_threads()
        logger.debug("Initialized %s", self.__class__.__name__)

    @property
    def draw_transparent(self):
        """ Draw transparent is an image writer only parameter.
            Return the value here for easy access for predictor """
        return self.writer.config.get("draw_transparent", False)

    @property
    def pre_encode(self):
        """ Return the writer's pre-encoder """
        dummy = np.zeros((20, 20, 3), dtype="uint8")
        test = self.writer.pre_encode(dummy)
        retval = None if test is None else self.writer.pre_encode
        logger.debug("Writer pre_encode function: %s", retval)
        return retval

    @property
    def total_count(self):
        """ Return the total number of frames to be converted """
        if self.frame_ranges and not self.args.keep_unchanged:
            retval = sum([fr[1] - fr[0] + 1 for fr in self.frame_ranges])
        else:
            retval = self.images.images_found
        logger.debug(retval)
        return retval

    # Initalization
    def get_writer(self):
        """ Return the writer plugin """
        args = [self.args.output_dir]
        if self.args.writer in ("ffmpeg", "gif"):
            args.extend([self.total_count, self.frame_ranges])
        if self.args.writer == "ffmpeg":
            if self.images.is_video:
                args.append(self.args.input_dir)
            else:
                args.append(self.args.reference_video)
        logger.debug("Writer args: %s", args)
        configfile = self.args.configfile if hasattr(self.args, "configfile") else None
        return PluginLoader.get_converter("writer", self.args.writer)(*args, configfile=configfile)

    def get_frame_ranges(self):
        """ split out the frame ranges and parse out 'min' and 'max' values """
        if not self.args.frame_ranges:
            logger.debug("No frame range set")
            return None

        minframe, maxframe = None, None
        if self.images.is_video:
            minframe, maxframe = 1, self.images.images_found
        else:
            indices = [int(self.imageidxre.findall(os.path.basename(filename))[0])
                       for filename in self.images.input_images]
            if indices:
                minframe, maxframe = min(indices), max(indices)
        logger.debug("minframe: %s, maxframe: %s", minframe, maxframe)

        if minframe is None or maxframe is None:
            logger.error("Frame Ranges specified, but could not determine frame numbering "
                         "from filenames")
            exit(1)

        retval = list()
        for rng in self.args.frame_ranges:
            if "-" not in rng:
                logger.error("Frame Ranges not specified in the correct format")
                exit(1)
            start, end = rng.split("-")
            retval.append((max(int(start), minframe), min(int(end), maxframe)))
        logger.debug("frame ranges: %s", retval)
        return retval

    def load_extractor(self):
        """ Set on the fly extraction """
        logger.debug("Loading extractor")
        logger.warning("No Alignments file found. Extracting on the fly.")
        logger.warning("NB: This will use the inferior cv2-dnn for extraction "
                       "and  landmarks. It is recommended to perfom Extract first for "
                       "superior results")
        extractor = Extractor(detector="cv2-dnn",
                              aligner="cv2-dnn",
<<<<<<< HEAD
                              masker=self.args.mask_type,
                              loglevel=self.args.loglevel,
                              multiprocess=True,
=======
                              multiprocess=False,
>>>>>>> 97dc8c13
                              rotate_images=None,
                              min_size=20,
                              input_size=self.model.input_shape[0],
                              output_size=self.model.output_shape[0],
                              coverage_ratio=1.)
        if self.alignments.have_alignments_file:
            extractor.is_parallel = False
            extractor.multiprocess = False
            extractor.phase = 'mask'
        extractor.launch()
        logger.debug("Loaded extractor")
        return extractor

    def init_threads(self):
        """ Initialize queues and threads """
        logger.debug("Initializing DiskIO Threads")
        for task in ("load", "save"):
            self.add_queue(task)
            self.start_thread(task)
        logger.debug("Initialized DiskIO Threads")

    def add_queue(self, task):
        """ Add the queue to queue_manager and set queue attribute """
        logger.debug("Adding queue for task: '%s'", task)
        if task == "load":
            q_name = "convert_in"
        elif task == "save":
            q_name = "convert_out"
        else:
            q_name = task
<<<<<<< HEAD
        setattr(self, "{}_queue".format(task), queue_manager.get_queue(q_name))
=======
        setattr(self,
                "{}_queue".format(task),
                queue_manager.get_queue(q_name))
>>>>>>> 97dc8c13
        logger.debug("Added queue for task: '%s'", task)

    def start_thread(self, task):
        """ Start the DiskIO thread """
        logger.debug("Starting thread: '%s'", task)
        args = self.completion_event if task == "save" else None
        func = getattr(self, task)
        io_thread = MultiThread(func, args, thread_count=1)
        io_thread.start()
        setattr(self, "{}_thread".format(task), io_thread)
        logger.debug("Started thread: '%s'", task)

    # Loading tasks
    def load(self, *args):  # pylint: disable=unused-argument
        """ Load the images with detected_faces"""
        logger.debug("Load Images: Start")
        for filename, image in self.images.load():
            if self.load_queue.shutdown.is_set():
                logger.debug("Load Queue: Stop signal received. Terminating")
                break
            if image is None or (not image.any() and image.ndim not in ((2, 3, 4))):
                # All black frames will return not np.any() so check dims too
                logger.warning("Unable to open image. Skipping: '%s'", filename)
                continue
            if self.check_skipframe(filename):
                if self.args.keep_unchanged:
                    logger.trace("Saving unchanged frame: %s", filename)
                    out_file = os.path.join(self.args.output_dir, os.path.basename(filename))
                    self.save_queue.put((out_file, image))
                else:
                    logger.trace("Discarding frame: '%s'", filename)
                continue

            detected_faces = self.get_detected_faces(filename, image)
            item = dict(filename=filename, image=image, detected_faces=detected_faces)
            self.pre_process.do_actions(item)
            self.load_queue.put(item)

        logger.debug("Putting EOF")
        self.load_queue.put("EOF")
        logger.debug("Load Images: Complete")

    def check_skipframe(self, filename):
        """ Check whether frame is to be skipped """
        if not self.frame_ranges:
            return None
        indices = self.imageidxre.findall(filename)
        if not indices:
            logger.warning("Could not determine frame number. Frame will be converted: '%s'",
                           filename)
            return False
        idx = int(indices[0]) if indices else None
        skipframe = not any(map(lambda b: b[0] <= idx <= b[1], self.frame_ranges))
        logger.trace("idx: %s, skipframe: %s", idx, skipframe)
        return skipframe

    def get_detected_faces(self, filename, image):
        """ Return detected faces from alignments or detector """
        logger.trace("Getting faces for: '%s'", filename)
        if self.alignments.have_alignments_file:
            detected_faces = self.alignments_faces(filename, image)
        else:
            detected_faces = self.detect_faces(filename, image)
        logger.trace("Got %s faces for: '%s'", len(detected_faces), filename)
        return detected_faces

    def alignments_faces(self, filename, image):
        """ Get the face from alignments file """
        frame = os.path.basename(filename)
        if not self.check_alignments(frame):
            return list()
        faces = self.alignments.get_faces_in_frame(frame)
        detected_faces = list()

        for rawface in faces:
            face = DetectedFace()
            face.from_alignment(rawface, image=image)
            bounding_box = face.to_bounding_box_dict()
            inp = {"image"                  : image,
                   "filename"               : filename,
                   "landmarks"              : [rawface["landmarksXY"]],
                   "face_bounding_boxes"    : [bounding_box]}
            self.extractor.input_queue.put(inp)
            masked = next(self.extractor.detected_faces())
            face.image = masked["masked_faces"]
            detected_faces.append(face)
        return detected_faces

    def check_alignments(self, frame):
        """ If we have no alignments for this image, skip it """
        have_alignments = self.alignments.frame_exists(frame)
        if not have_alignments:
            tqdm.write("No alignment found for {}, "
                       "skipping".format(frame))
        return have_alignments

    def detect_faces(self, filename, image):
        """ Extract the face from a frame (If alignments file not found) """
        inp = {"filename"   : filename,
               "image"      : image}
        self.extractor.input_queue.put(inp)
<<<<<<< HEAD
        masked = next(self.extractor.detected_faces())
        return masked["masked_faces"]
=======
        faces = next(self.extractor.detected_faces())

        final_faces = [face for face in faces["detected_faces"]]
        return final_faces
>>>>>>> 97dc8c13

    # Saving tasks
    def save(self, completion_event):
        """ Save the converted images """
        logger.debug("Save Images: Start")
        write_preview = self.args.redirect_gui and self.writer.is_stream
        preview_image = os.path.join(self.writer.output_folder, ".gui_preview.jpg")
        logger.debug("Write preview for gui: %s", write_preview)
        for idx in tqdm(range(self.total_count), desc="Converting", file=sys.stdout):
            if self.save_queue.shutdown.is_set():
                logger.debug("Save Queue: Stop signal received. Terminating")
                break
            item = self.save_queue.get()
            if item == "EOF":
                logger.debug("EOF Received")
                break
            filename, image = item
            # Write out preview image for the GUI every 10 frames if writing to stream
            if write_preview and idx % 10 == 0 and not os.path.exists(preview_image):
                logger.debug("Writing GUI Preview image: '%s'", preview_image)
                imwrite(preview_image, image)
            self.writer.write(filename, image)
        self.writer.close()
        completion_event.set()
        logger.debug("Save Faces: Complete")


class Predict():
    """ Predict faces from incoming queue """
    def __init__(self, in_queue, model, queue_size, arguments):
        logger.debug("Initializing %s: (args: %s, queue_size: %s, in_queue: %s)",
                     self.__class__.__name__, arguments, queue_size, in_queue)
        self.batchsize = self.get_batchsize(queue_size)
        self.args = arguments
        self.in_queue = in_queue
        self.out_queue = queue_manager.get_queue("patch")
        self.serializer = Serializer.get_serializer("json")
        self.faces_count = 0
        self.verify_output = False
        self.model = model
        self.output_indices = {"face": self.model.largest_face_index,
                               "mask": self.model.largest_mask_index}
        self.predictor = self.model.converter(self.args.swap_model)
        self.queues = dict()

        self.thread = MultiThread(self.predict_faces, thread_count=1)
        self.thread.start()
        logger.debug("Initialized %s: (out_queue: %s)", self.__class__.__name__, self.out_queue)

    @property
    def coverage_ratio(self):
        """ Return coverage ratio from training options """
        return self.model.training_opts["coverage_ratio"]

    @property
    def input_size(self):
        """ Return the model input size """
        return self.model.input_shape[0]

    @property
    def output_size(self):
        """ Return the model output size """
        return self.model.output_shape[0]

    @property
    def input_mask(self):
        """ Return the input mask """
        mask = np.zeros((1, ) + self.model.state.mask_shapes[0], dtype="float32")
        return mask

    @property
    def has_predicted_mask(self):
        """ Return whether this model has a predicted mask """
        return bool(self.model.state.mask_shapes)

    @staticmethod
    def get_batchsize(queue_size):
        """ Get the batchsize """
        logger.debug("Getting batchsize")
        is_cpu = GPUStats().device_count == 0
        batchsize = 1 if is_cpu else 16
        batchsize = min(queue_size, batchsize)
        logger.debug("Batchsize: %s", batchsize)
        logger.debug("Got batchsize: %s", batchsize)
        return batchsize

    def predict_faces(self):
        """ Get detected faces from images """
        faces_seen = 0
        consecutive_no_faces = 0
        batch = list()
        is_plaidml = GPUStats().is_plaidml
        while True:
            item = self.in_queue.get()
            if item != "EOF":
                logger.trace("Got from queue: '%s'", item["filename"])
                faces_count = len(item["detected_faces"])

                # Safety measure. If a large stream of frames appear that do not have faces,
                # these will stack up into RAM. Keep a count of consecutive frames with no faces.
                # If self.batchsize number of frames appear, force the current batch through
                # to clear RAM.
                consecutive_no_faces += min(1, faces_count + 1)
                self.faces_count += faces_count
                if faces_count > 1:
                    self.verify_output = True
                    logger.verbose("Found more than one face in an image! '%s'",
                                   os.path.basename(item["filename"]))
                self.load_aligned(item)
                faces_seen += faces_count
                batch.append(item)
                print("fc, fc ", self.faces_count, faces_count, faces_seen, consecutive_no_faces)

            if item != "EOF" and (faces_seen < self.batchsize and
                                  consecutive_no_faces < self.batchsize):
                logger.trace("Continuing. Current batchsize: %s, consecutive_no_faces: %s",
                             faces_seen, consecutive_no_faces)
                continue

            print("outside")
            if batch:
                print("inside")
                logger.trace("Batching to predictor. Frames: %s, Faces: %s",
                             len(batch), faces_seen)
                detected_batch = []
                detected_batch = [detected_face_list for item in batch
                                  for detected_face_list in item["detected_faces"]]
                if faces_seen != 0:
                    feed_faces, ref_faces = self.compile_feed_faces(detected_batch)
                    batch_size = None
                    if is_plaidml and feed_faces.shape[0] != self.batchsize:
                        logger.verbose("Fallback to BS=1")
                        batch_size = 1
                    predicted = self.predict(feed_faces, ref_faces, batch_size)
                else:
                    predicted = list()

                self.queue_out_frames(batch, predicted)

            consecutive_no_faces = 0
            faces_seen = 0
            batch = list()
            if item == "EOF":
                logger.debug("EOF Received")
                break
        logger.debug("Putting EOF")
        self.out_queue.put("EOF")
        logger.debug("Load queue complete")

    def load_aligned(self, item):
        """ Load the feed faces and reference output faces """
        logger.trace("Loading aligned faces: '%s'", item["filename"])
        for detected_face in item["detected_faces"]:
            if self.input_size == self.output_size:
                detected_face.reference_face = detected_face.feed_face
        logger.trace("Loaded aligned faces: '%s'", item["filename"])

    def compile_feed_faces(self, detected_faces):
        """ Compile the faces for feeding into the predictor """
        logger.trace("Compiling feed face. Batchsize: %s", len(detected_faces))
        print([detected_face.filename for detected_face in detected_faces])
        print("before compile", )
        feed_faces = np.stack([detected_face.feed_face / 255. for detected_face in detected_faces])
        ref_faces = np.stack([detected_face.reference_face / 255. for detected_face in detected_faces])
        feed = [feed_faces[..., :3]]
        if self.has_predicted_mask:
            feed.append(np.repeat(self.input_mask, feed_faces.shape[0], axis=0))
        logger.trace("Compiled Feed faces. Shape: %s", [item.shape for item in feed])
        return feed, ref_faces

    def predict(self, feed, ref_faces, batch_size=None):
        """ Perform inference on the feed """
        logger.trace("Input shape(s): %s", [item.shape for item in feed])
        print("batch size:  ", feed[0].shape)
        predicted = self.predictor(feed, batch_size=batch_size)
        print("predicted", predicted.shape, " lll")
        print("batch size:  ", batch_size)
        logger.trace("Output shape(s): %s", [predict.shape for predict in predicted])
        predicted = self.filter_multi_out(predicted, ref_faces)
        logger.trace("Final shape: %s", predicted.shape)
        return predicted

    def filter_multi_out(self, predicted, ref_faces):
        """ Filter the predicted output to the final output """
        predicted = predicted if isinstance(predicted, list) else [predicted]
        face = predicted[self.output_indices["face"]]
        mask_idx = self.output_indices["mask"]
        mask = predicted[mask_idx] if mask_idx is not None else ref_faces[..., 3:4]
        predicted = np.concatenate([face, mask], axis=-1)
        print("predicted", predicted.shape, np.mean(predicted, axis=(0,1,2)))
        sys.stdout.flush()
        logger.trace("Filtered output shape(s): %s", [predict.shape for predict in predicted])
        return predicted

    def queue_out_frames(self, batch, swapped_faces):
        """ Compile the batch back to original frames and put to out_queue """
        logger.trace("Queueing out batch. Batchsize: %s", len(batch))
        pointer = 0
        for item in batch:
            num_faces = len(item["detected_faces"])
            if num_faces == 0:
                item["swapped_faces"] = np.array(list())
            else:
                item["swapped_faces"] = swapped_faces[pointer:pointer + num_faces]

            logger.trace("Putting to queue. ('%s', detected_faces: %s, swapped_faces: %s)",
                         item["filename"], len(item["detected_faces"]),
                         item["swapped_faces"].shape[0])
            pointer += num_faces
        self.out_queue.put(batch)
        logger.trace("Queued out batch. Batchsize: %s", len(batch))


class OptionalActions():
    """ Process the optional actions for convert """

    def __init__(self, args, input_images, alignments):
        logger.debug("Initializing %s", self.__class__.__name__)
        self.args = args
        self.input_images = input_images
        self.alignments = alignments

        self.remove_skipped_faces()
        logger.debug("Initialized %s", self.__class__.__name__)

    # SKIP FACES #
    def remove_skipped_faces(self):
        """ Remove deleted faces from the loaded alignments """
        logger.debug("Filtering Faces")
        face_hashes = self.get_face_hashes()
        if not face_hashes:
            logger.debug("No face hashes. Not skipping any faces")
            return
        pre_face_count = self.alignments.faces_count
        self.alignments.filter_hashes(face_hashes, filter_out=False)
        logger.info("Faces filtered out: %s", pre_face_count - self.alignments.faces_count)

    def get_face_hashes(self):
        """ Check for the existence of an aligned directory for identifying
            which faces in the target frames should be swapped.
            If it exists, obtain the hashes of the faces in the folder """
        face_hashes = list()
        input_aligned_dir = self.args.input_aligned_dir

        if input_aligned_dir is None:
            logger.verbose("Aligned directory not specified. All faces listed in the "
                           "alignments file will be converted")
        elif not os.path.isdir(input_aligned_dir):
            logger.warning("Aligned directory not found. All faces listed in the "
                           "alignments file will be converted")
        else:
            file_list = [path for path in get_image_paths(input_aligned_dir)]
            logger.info("Getting Face Hashes for selected Aligned Images")
            for face in tqdm(file_list, desc="Hashing Faces"):
                face_hashes.append(hash_image_file(face))
            logger.debug("Face Hashes: %s", (len(face_hashes)))
            if not face_hashes:
                logger.error("Aligned directory is empty, no faces will be converted!")
                exit(1)
            elif len(face_hashes) <= len(self.input_images) / 3:
                logger.warning("Aligned directory contains far fewer images than the input "
                               "directory, are you sure this is the right folder?")
        return face_hashes


class Legacy():
    """ Update legacy alignments:
        - Rotate landmarks and bounding boxes on legacy alignments
          and remove the 'r' parameter
        - Add face hashes to alignments file
        """
    def __init__(self, alignments, frames, faces_dir):
        self.alignments = alignments
        self.frames = {os.path.basename(frame): frame
                       for frame in frames}
        self.process(faces_dir)

    def process(self, faces_dir):
        """ Run the rotate alignments process """
        rotated = self.alignments.get_legacy_rotation()
        hashes = self.alignments.get_legacy_no_hashes()
        if not rotated and not hashes:
            return
        if rotated:
            logger.info("Legacy rotated frames found. Converting...")
            self.rotate_landmarks(rotated)
            self.alignments.save()
        if hashes and faces_dir:
            logger.info("Legacy alignments found. Adding Face Hashes...")
            self.add_hashes(hashes, faces_dir)
            self.alignments.save()

    def rotate_landmarks(self, rotated):
        """ Rotate the landmarks """
        for rotate_item in tqdm(rotated, desc="Rotating Landmarks"):
            frame = self.frames.get(rotate_item, None)
            if frame is None:
                logger.debug("Skipping missing frame: '%s'", rotate_item)
                continue
            self.alignments.rotate_existing_landmarks(rotate_item, frame)

    def add_hashes(self, hashes, faces_dir):
        """ Add Face Hashes to the alignments file """
        all_faces = dict()
        face_files = sorted(face for face in os.listdir(faces_dir) if "_" in face)
        for face in face_files:
            filename, extension = os.path.splitext(face)
            index = filename[filename.rfind("_") + 1:]
            if not index.isdigit():
                continue
            orig_frame = filename[:filename.rfind("_")] + extension
            all_faces.setdefault(orig_frame, dict())[int(index)] = os.path.join(faces_dir, face)

        for frame in tqdm(hashes):
            if frame not in all_faces.keys():
                logger.warning("Skipping missing frame: '%s'", frame)
                continue
            hash_faces = all_faces[frame]
            for index, face_path in hash_faces.items():
                hash_faces[index] = hash_image_file(face_path)
            self.alignments.add_face_hashes(frame, hash_faces)<|MERGE_RESOLUTION|>--- conflicted
+++ resolved
@@ -301,13 +301,8 @@
                        "superior results")
         extractor = Extractor(detector="cv2-dnn",
                               aligner="cv2-dnn",
-<<<<<<< HEAD
                               masker=self.args.mask_type,
-                              loglevel=self.args.loglevel,
                               multiprocess=True,
-=======
-                              multiprocess=False,
->>>>>>> 97dc8c13
                               rotate_images=None,
                               min_size=20,
                               input_size=self.model.input_shape[0],
@@ -338,13 +333,7 @@
             q_name = "convert_out"
         else:
             q_name = task
-<<<<<<< HEAD
         setattr(self, "{}_queue".format(task), queue_manager.get_queue(q_name))
-=======
-        setattr(self,
-                "{}_queue".format(task),
-                queue_manager.get_queue(q_name))
->>>>>>> 97dc8c13
         logger.debug("Added queue for task: '%s'", task)
 
     def start_thread(self, task):
@@ -446,15 +435,8 @@
         inp = {"filename"   : filename,
                "image"      : image}
         self.extractor.input_queue.put(inp)
-<<<<<<< HEAD
         masked = next(self.extractor.detected_faces())
         return masked["masked_faces"]
-=======
-        faces = next(self.extractor.detected_faces())
-
-        final_faces = [face for face in faces["detected_faces"]]
-        return final_faces
->>>>>>> 97dc8c13
 
     # Saving tasks
     def save(self, completion_event):
