--- conflicted
+++ resolved
@@ -40,13 +40,8 @@
 
         parser.add_argument('-t', '--trainer',
                             type=str,
-<<<<<<< HEAD
-                            choices=("Original", "LowMem", "GAN", "GAN128", "IAE"), # case sensitive because this is used to load a plug-in.
-                            default="Original",
-=======
                             choices=PluginLoader.get_available_models(), # case sensitive because this is used to load a plug-in.
                             default=PluginLoader.get_default_model(),
->>>>>>> 0ea74302
                             help="Select the trainer that was used to create the model.")
 
         parser.add_argument('-s', '--swap-model',
