import cv2
import re
from pathlib import Path
from lib.cli import DirectoryProcessor, FullPaths
from lib.utils import BackgroundGenerator
from lib.faces_detect import detect_faces

from plugins.PluginLoader import PluginLoader

class ConvertImage(DirectoryProcessor):
    filename = ''
    def create_parser(self, subparser, command, description):
        self.parser = subparser.add_parser(
            command,
            help="Convert a source image to a new one with the face swapped.",
            description=description,
            epilog="Questions and feedback: \
            https://github.com/deepfakes/faceswap-playground"
        )

    def add_optional_arguments(self, parser):
        parser.add_argument('-m', '--model-dir',
                            action=FullPaths,
                            dest="model_dir",
                            default="models",
                            help="Model directory. A directory containing the trained model \
                    you wish to process. Defaults to 'models'")

        parser.add_argument('-s', '--swap-model',
                            action="store_true",
                            dest="swap_model",
                            default=False,
                            help="Swap the model. Instead of A -> B, swap B -> A.")

        parser.add_argument('-c', '--converter',
                            type=str,
                            choices=("Masked", "Adjust"), # case sensitive because this is used to load a plugin.
                            default="Masked",
                            help="Converter to use.")

<<<<<<< HEAD
        parser.add_argument('-fr', '--frame-ranges',
                            nargs="+",
                            type=str,
                            help="""frame ranges to apply transfer to. eg for frames 10 to 50 and 90 to 100 use --frame-ranges 10-50 90-100.
                            Files must have the framenumber as the last number in the name!"""
                            )

        parser.add_argument('-d', '--discard-frames',
                            action="store_true",
                            dest="discard_frames",
                            default=False,
                            help="when use with --frame-ranges discards frames that are not processed instead of writing them out unchanged."
                            )

=======
>>>>>>> 7e7cf0bd
        parser.add_argument('-b', '--blur-size',
                            type=int,
                            default=2,
                            help="Blur size. (Masked converter only)")

        parser.add_argument('-S', '--seamless',
                            action="store_true",
                            dest="seamless_clone",
                            default=False,
                            help="Seamless mode. (Masked converter only)")

        parser.add_argument('-M', '--mask-type',
                            type=str.lower, #lowercase this, because its just a string later on.
                            dest="mask_type",
                            choices=["rect", "facehull", "facehullandrect"],
                            default="facehullandrect",
                            help="Mask to use to replace faces. (Masked converter only)")

        parser.add_argument('-e', '--erosion-kernel-size',
                            dest="erosion_kernel_size",
                            type=int,
                            default=None,
                            help="Erosion kernel size. (Masked converter only)")

        parser.add_argument('-sm', '--smooth-mask',
                            action="store_true",
                            dest="smooth_mask",
                            default=True,
                            help="Smooth mask (Adjust converter only)")

        parser.add_argument('-aca', '--avg-color-adjust',
                            action="store_true",
                            dest="avg_color_adjust",
                            default=True,
                            help="Average color adjust. (Adjust converter only)")

        return parser

    def process(self):
        # Original model goes with Adjust or Masked converter
        # does the LowMem one work with only one?
        model_name = "Original" # TODO Pass as argument
        conv_name = self.arguments.converter

        model = PluginLoader.get_model(model_name)(self.arguments.model_dir)
        if not model.load(self.arguments.swap_model):
            print('Model Not Found! A valid model must be provided to continue!')
            exit(1)
<<<<<<< HEAD

=======
>>>>>>> 7e7cf0bd
        converter = PluginLoader.get_converter(conv_name)(model.converter(False),
            blur_size=self.arguments.blur_size,
            seamless_clone=self.arguments.seamless_clone,
            mask_type=self.arguments.mask_type,
            erosion_kernel_size=self.arguments.erosion_kernel_size,
            smooth_mask=self.arguments.smooth_mask,
            avg_color_adjust=self.arguments.avg_color_adjust
        )

        batch = BackgroundGenerator(self.prepare_images(), 1)

        # frame ranges stuff...
        self.frame_ranges = None
        # split out the frame ranges and parse out "min" and "max" values
        minmax = {
            "min": 0, # never any frames less than 0
            "max": float("inf")
        }
        if self.arguments.frame_ranges:
            self.frame_ranges = [tuple(map(lambda q: minmax[q] if q in minmax.keys() else int(q), v.split("-"))) for v in self.arguments.frame_ranges]

        # last number regex. I know regex is hacky, but its reliablyhacky(tm).
        self.imageidxre = re.compile(r'(\d+)(?!.*\d)')

        for item in batch.iterator():
            self.convert(converter, item)

    def convert(self, converter, item):
        try:
            (filename, image, faces) = item
<<<<<<< HEAD
            skip = False
            try:
                if self.frame_ranges is not None:
                    # grab the index with last number regex
                    idx = int(self.imageidxre.findall(filename)[0])
                    # only skip if the current index is not between any of the frame ranges.
                    skip = not any(map(lambda b: b[0]<=idx<=b[1], self.frame_ranges))
            except:
                # if we error, dont skip
                skip = False

            if not skip: # process as normal
                for idx, face in faces:
                    image = converter.patch_image(image, face)
=======
            for idx, face in faces:
                image = converter.patch_image(image, face)
>>>>>>> 7e7cf0bd

            output_file = self.output_dir / Path(filename).name
            if self.arguments.discard_frames and skip:
                return
            cv2.imwrite(str(output_file), image)
        except Exception as e:
            print('Failed to convert image: {}. Reason: {}'.format(filename, e))

    def prepare_images(self):
        for filename in self.read_directory():
            image = cv2.imread(filename)
            yield filename, image, self.get_faces(image)<|MERGE_RESOLUTION|>--- conflicted
+++ resolved
@@ -38,7 +38,6 @@
                             default="Masked",
                             help="Converter to use.")
 
-<<<<<<< HEAD
         parser.add_argument('-fr', '--frame-ranges',
                             nargs="+",
                             type=str,
@@ -53,8 +52,6 @@
                             help="when use with --frame-ranges discards frames that are not processed instead of writing them out unchanged."
                             )
 
-=======
->>>>>>> 7e7cf0bd
         parser.add_argument('-b', '--blur-size',
                             type=int,
                             default=2,
@@ -103,10 +100,7 @@
         if not model.load(self.arguments.swap_model):
             print('Model Not Found! A valid model must be provided to continue!')
             exit(1)
-<<<<<<< HEAD
-
-=======
->>>>>>> 7e7cf0bd
+        
         converter = PluginLoader.get_converter(conv_name)(model.converter(False),
             blur_size=self.arguments.blur_size,
             seamless_clone=self.arguments.seamless_clone,
@@ -137,7 +131,6 @@
     def convert(self, converter, item):
         try:
             (filename, image, faces) = item
-<<<<<<< HEAD
             skip = False
             try:
                 if self.frame_ranges is not None:
@@ -152,10 +145,6 @@
             if not skip: # process as normal
                 for idx, face in faces:
                     image = converter.patch_image(image, face)
-=======
-            for idx, face in faces:
-                image = converter.patch_image(image, face)
->>>>>>> 7e7cf0bd
 
             output_file = self.output_dir / Path(filename).name
             if self.arguments.discard_frames and skip:
