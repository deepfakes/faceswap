#!/usr/bin python3
""" The script to run the convert process of faceswap """

import re
import os
import sys
from pathlib import Path

import cv2
<<<<<<< HEAD
import numpy as np
=======
>>>>>>> ff108684
from tqdm import tqdm

from scripts.fsmedia import Alignments, Images, PostProcess, Utils
from lib.faces_detect import DetectedFace
<<<<<<< HEAD
from lib.multithreading import BackgroundGenerator, SpawnProcess, queue_manager
=======
from lib.multithreading import BackgroundGenerator, SpawnProcess
from lib.queue_manager import queue_manager
>>>>>>> ff108684
from lib.utils import get_folder, get_image_paths

from plugins.plugin_loader import PluginLoader


class Convert():
    """ The convert process. """
    def __init__(self, arguments):
        self.args = arguments
        self.output_dir = get_folder(self.args.output_dir)
        self.extract_faces = False
        self.faces_count = 0

        self.images = Images(self.args)
        self.alignments = Alignments(self.args, False)

        # Legacy rotation conversion
        Rotate(self.alignments, self.args.verbose, self.images.input_images)

        self.post_process = PostProcess(arguments)
        self.verify_output = False

        self.opts = OptionalActions(self.args, self.images.input_images)

    def process(self):
        """ Original & LowMem models go with Adjust or Masked converter

            Note: GAN prediction outputs a mask + an image, while other
            predicts only an image. """
        Utils.set_verbosity(self.args.verbose)

        if not self.alignments.have_alignments_file:
            self.load_extractor()

        model = self.load_model()
        converter = self.load_converter(model)

        batch = BackgroundGenerator(self.prepare_images(), 1)

        for item in batch.iterator():
            self.convert(converter, item)

        if self.extract_faces:
            queue_manager.terminate_queues()

        Utils.finalize(self.images.images_found,
                       self.faces_count,
                       self.verify_output)

    def load_extractor(self):
        """ Set on the fly extraction """
        print("\nNo Alignments file found. Extracting on the fly.\n"
              "NB: This will use the inferior dlib-hog for extraction "
              "and dlib pose predictor for landmarks.\nIt is recommended "
              "to perfom Extract first for superior results\n")
        for task in ("load", "detect", "align"):
            queue_manager.add_queue(task, maxsize=0)

        detector = PluginLoader.get_detector("dlib_hog")(
            verbose=self.args.verbose)
        aligner = PluginLoader.get_aligner("dlib")(verbose=self.args.verbose)

        d_kwargs = {"in_queue": queue_manager.get_queue("load"),
                    "out_queue": queue_manager.get_queue("detect")}
        a_kwargs = {"in_queue": queue_manager.get_queue("detect"),
                    "out_queue": queue_manager.get_queue("align")}

        d_process = SpawnProcess()
        d_event = d_process.event
        a_process = SpawnProcess()
        a_event = a_process.event

        d_process.in_process(detector.detect_faces, **d_kwargs)
        a_process.in_process(aligner.align, **a_kwargs)
        d_event.wait(10)
        if not d_event.is_set():
            raise ValueError("Error inititalizing Detector")
        a_event.wait(10)
        if not a_event.is_set():
            raise ValueError("Error inititalizing Aligner")

        self.extract_faces = True

    def load_model(self):
        """ Load the model requested for conversion """
        model_name = self.args.trainer
        model_dir = get_folder(self.args.model_dir)
        num_gpus = self.args.gpus

        model = PluginLoader.get_model(model_name)(model_dir, num_gpus)

        if not model.load(self.args.swap_model):
            print("Model Not Found! A valid model "
                  "must be provided to continue!")
            exit(1)

        return model

    def load_converter(self, model):
        """ Load the requested converter for conversion """
        args = self.args
        conv = args.converter

        converter = PluginLoader.get_converter(conv)(
            model.converter(False),
            trainer=args.trainer,
            blur_size=args.blur_size,
            seamless_clone=args.seamless_clone,
            sharpen_image=args.sharpen_image,
            mask_type=args.mask_type,
            erosion_kernel_size=args.erosion_kernel_size,
            match_histogram=args.match_histogram,
            smooth_mask=args.smooth_mask,
            avg_color_adjust=args.avg_color_adjust,
            draw_transparent=args.draw_transparent)

        return converter

    def prepare_images(self):
        """ Prepare the images for conversion """
        filename = ""
        for filename in tqdm(self.images.input_images,
                             total=self.images.images_found,
                             file=sys.stdout):

            if (self.args.discard_frames and
                    self.opts.check_skipframe(filename) == "discard"):
                continue

            frame = os.path.basename(filename)
            if self.extract_faces:
                convert_item = self.detect_faces(filename)
            else:
                convert_item = self.alignments_faces(filename, frame)

            if not convert_item:
                continue
            image, detected_faces = convert_item

            faces_count = len(detected_faces)
            if faces_count != 0:
                # Post processing requires a dict with "detected_faces" key
<<<<<<< HEAD
                self.post_process.do_actions({"detected_faces": detected_faces})
=======
                self.post_process.do_actions(
                    {"detected_faces": detected_faces})
>>>>>>> ff108684
                self.faces_count += faces_count

            if faces_count > 1:
                self.verify_output = True
                if self.args.verbose:
                    print("Warning: found more than one face in "
                          "an image! {}".format(frame))

            yield filename, image, detected_faces

    def detect_faces(self, filename):
        """ Extract the face from a frame (If not alignments file found) """
        image = self.images.load_one_image(filename)
        queue_manager.get_queue("load").put((filename, image))
        item = queue_manager.get_queue("align").get()
        detected_faces = item["detected_faces"]
        return image, detected_faces

    def alignments_faces(self, filename, frame):
        """ Get the face from alignments file """
        if not self.check_alignments(frame):
            return None

        faces = self.alignments.get_alignments_for_frame(frame)
        image = self.images.load_one_image(filename)
        detected_faces = list()

        for rawface in faces:
            face = DetectedFace()
            face.from_alignment(rawface, image=image)
            detected_faces.append(face)
        return image, detected_faces

    def check_alignments(self, frame):
        """ If we have no alignments for this image, skip it """
        have_alignments = self.alignments.frame_exists(frame)
        if not have_alignments:
            tqdm.write("No alignment found for {}, "
                       "skipping".format(frame))
        return have_alignments

    def convert(self, converter, item):
        """ Apply the conversion transferring faces onto frames """
        try:
            filename, image, faces = item
            skip = self.opts.check_skipframe(filename)

            if not skip:
                for idx, face in enumerate(faces):
                    image = self.convert_one_face(converter,
                                                  (filename, image, idx, face))
                filename = str(self.output_dir / Path(filename).name)
                cv2.imwrite(filename, image)
        except Exception as err:
            print("Failed to convert image: {}. "
                  "Reason: {}".format(filename, err))
            raise

    def convert_one_face(self, converter, imagevars):
        """ Perform the conversion on the given frame for a single face """
        filename, image, idx, face = imagevars

        if self.opts.check_skipface(filename, idx):
            return image

        # TODO: This switch between 64 and 128 is a hack for now.
        # We should have a separate cli option for size
        size = 128 if (self.args.trainer.strip().lower()
                       in ('gan128', 'originalhighres')) else 64

        image = converter.patch_image(image,
                                      face,
                                      size)
        return image


class OptionalActions():
    """ Process the optional actions for convert """

    def __init__(self, args, input_images):
        self.args = args
        self.input_images = input_images

        self.faces_to_swap = self.get_aligned_directory()

        self.frame_ranges = self.get_frame_ranges()
        self.imageidxre = re.compile(r"[^(mp4)](\d+)(?!.*\d)")

    # SKIP FACES #
    def get_aligned_directory(self):
        """ Check for the existence of an aligned directory for identifying
            which faces in the target frames should be swapped """
        faces_to_swap = None
        input_aligned_dir = self.args.input_aligned_dir

        if input_aligned_dir is None:
            print("Aligned directory not specified. All faces listed in the "
                  "alignments file will be converted")
        elif not os.path.isdir(input_aligned_dir):
            print("Aligned directory not found. All faces listed in the "
                  "alignments file will be converted")
        else:
            faces_to_swap = [Path(path)
                             for path in get_image_paths(input_aligned_dir)]
            if not faces_to_swap:
                print("Aligned directory is empty, "
                      "no faces will be converted!")
            elif len(faces_to_swap) <= len(self.input_images) / 3:
                print("Aligned directory contains an amount of images much "
                      "less than the input, are you sure this is the right "
                      "directory?")
        return faces_to_swap

    # SKIP FRAME RANGES #
    def get_frame_ranges(self):
        """ split out the frame ranges and parse out 'min' and 'max' values """
        if not self.args.frame_ranges:
            return None

        minmax = {"min": 0,  # never any frames less than 0
                  "max": float("inf")}
        rng = [tuple(map(lambda q: minmax[q] if q in minmax.keys() else int(q),
                         v.split("-")))
               for v in self.args.frame_ranges]
        return rng

    def check_skipframe(self, filename):
        """ Check whether frame is to be skipped """
        if not self.frame_ranges:
            return None
        idx = int(self.imageidxre.findall(filename)[0])
        skipframe = not any(map(lambda b: b[0] <= idx <= b[1],
                                self.frame_ranges))
        if skipframe and self.args.discard_frames:
            skipframe = "discard"
        return skipframe

    def check_skipface(self, filename, face_idx):
        """ Check whether face is to be skipped """
        if self.faces_to_swap is None:
            return False
        face_name = "{}_{}{}".format(Path(filename).stem,
                                     face_idx,
                                     Path(filename).suffix)
        face_file = Path(self.args.input_aligned_dir) / Path(face_name)
        skip_face = face_file not in self.faces_to_swap
        if skip_face:
            print("face {} for frame {} was deleted, skipping".format(
                face_idx, os.path.basename(filename)))
        return skip_face


class Rotate():
    """ Rotate landmarks and bounding boxes on legacy alignments
        and remove the 'r' parameter """
    def __init__(self, alignments, verbose, frames):
        self.verbose = verbose
        self.alignments = alignments
        self.frames = {os.path.basename(frame): frame
                       for frame in frames}
        self.process()

    def process(self):
        """ Run the rotate alignments process """
        rotated = self.alignments.get_legacy_frames()
        if not rotated:
            return
        print("Legacy rotated frames found. Converting...")
        self.rotate_landmarks(rotated)
        self.alignments.save()

    def rotate_landmarks(self, rotated):
        """ Rotate the landmarks """
        for rotate_item in tqdm(rotated,
                                desc="Rotating Landmarks"):
            if rotate_item not in self.frames.keys():
                continue
            filename = self.frames[rotate_item]
            dims = cv2.imread(filename).shape[:2]
            self.alignments.rotate_existing_landmarks(rotate_item, dims)<|MERGE_RESOLUTION|>--- conflicted
+++ resolved
@@ -7,20 +7,12 @@
 from pathlib import Path
 
 import cv2
-<<<<<<< HEAD
-import numpy as np
-=======
->>>>>>> ff108684
 from tqdm import tqdm
 
 from scripts.fsmedia import Alignments, Images, PostProcess, Utils
 from lib.faces_detect import DetectedFace
-<<<<<<< HEAD
-from lib.multithreading import BackgroundGenerator, SpawnProcess, queue_manager
-=======
 from lib.multithreading import BackgroundGenerator, SpawnProcess
 from lib.queue_manager import queue_manager
->>>>>>> ff108684
 from lib.utils import get_folder, get_image_paths
 
 from plugins.plugin_loader import PluginLoader
@@ -163,12 +155,8 @@
             faces_count = len(detected_faces)
             if faces_count != 0:
                 # Post processing requires a dict with "detected_faces" key
-<<<<<<< HEAD
-                self.post_process.do_actions({"detected_faces": detected_faces})
-=======
                 self.post_process.do_actions(
                     {"detected_faces": detected_faces})
->>>>>>> ff108684
                 self.faces_count += faces_count
 
             if faces_count > 1:
