import cv2
import re
import os

from pathlib import Path
from tqdm import tqdm

from lib.cli import DirectoryProcessor, FullPaths
from lib.utils import BackgroundGenerator, get_folder, get_image_paths, rotate_image

from plugins.PluginLoader import PluginLoader

class ConvertImage(DirectoryProcessor):
    filename = ''
    def create_parser(self, subparser, command, description):
        self.parser = subparser.add_parser(
            command,
            help="Convert a source image to a new one with the face swapped.",
            description=description,
            epilog="Questions and feedback: \
            https://github.com/deepfakes/faceswap-playground"
        )

    def add_optional_arguments(self, parser):
        parser.add_argument('-m', '--model-dir',
                            action=FullPaths,
                            dest="model_dir",
                            default="models",
                            help="Model directory. A directory containing the trained model \
                            you wish to process. Defaults to 'models'")

        parser.add_argument('-a', '--input-aligned-dir',
                            action=FullPaths,
                            dest="input_aligned_dir",
                            default=None,
                            help="Input \"aligned directory\". A directory that should contain the \
                            aligned faces extracted from the input files. If you delete faces from \
                            this folder, they'll be skipped during conversion. If no aligned dir is \
                            specified, all faces will be converted.")

        parser.add_argument('-t', '--trainer',
                            type=str,
<<<<<<< HEAD
                            choices=PluginLoader.get_available_models(), # case sensitive because this is used to load a plug-in.
                            default=PluginLoader.get_default_model(),
=======
                            choices=("Original", "LowMem", "GAN", "GAN128", "IAE"), # case sensitive because this is used to load a plug-in.
                            default="Original",
>>>>>>> 1f79c03b
                            help="Select the trainer that was used to create the model.")

        parser.add_argument('-s', '--swap-model',
                            action="store_true",
                            dest="swap_model",
                            default=False,
                            help="Swap the model. Instead of A -> B, swap B -> A.")

        parser.add_argument('-c', '--converter',
                            type=str,
                            choices=("Masked", "Adjust"), # case sensitive because this is used to load a plugin.
                            default="Masked",
                            help="Converter to use.")

        parser.add_argument('-D', '--detector',
                            type=str,
                            choices=("hog", "cnn"), # case sensitive because this is used to load a plugin.
                            default="hog",
                            help="Detector to use. 'cnn' detects much more angles but will be much more resource intensive and may fail on large files.")

        parser.add_argument('-fr', '--frame-ranges',
                            nargs="+",
                            type=str,
                            help="frame ranges to apply transfer to e.g. For frames 10 to 50 and 90 to 100 use --frame-ranges 10-50 90-100. \
                            Files must have the frame-number as the last number in the name!"
                            )

        parser.add_argument('-d', '--discard-frames',
                            action="store_true",
                            dest="discard_frames",
                            default=False,
                            help="When used with --frame-ranges discards frames that are not processed instead of writing them out unchanged."
                            )

        parser.add_argument('-l', '--ref_threshold',
                            type=float,
                            dest="ref_threshold",
                            default=0.6,
                            help="Threshold for positive face recognition"
                            )

        parser.add_argument('-n', '--nfilter',
                            type=str,
                            dest="nfilter",
                            nargs='+',
                            default="nfilter.jpg",
                            help="Reference image for the persons you do not want to process. Should be a front portrait"
                            )

        parser.add_argument('-f', '--filter',
                            type=str,
                            dest="filter",
                            nargs="+",
                            default="filter.jpg",
                            help="Reference images for the person you want to process. Should be a front portrait"
                            )

        parser.add_argument('-b', '--blur-size',
                            type=int,
                            default=2,
                            help="Blur size. (Masked converter only)")


        parser.add_argument('-S', '--seamless',
                            action="store_true",
                            dest="seamless_clone",
                            default=False,
                            help="Use cv2's seamless clone. (Masked converter only)")

        parser.add_argument('-M', '--mask-type',
                            type=str.lower, #lowercase this, because its just a string later on.
                            dest="mask_type",
                            choices=["rect", "facehull", "facehullandrect"],
                            default="facehullandrect",
                            help="Mask to use to replace faces. (Masked converter only)")

        parser.add_argument('-e', '--erosion-kernel-size',
                            dest="erosion_kernel_size",
                            type=int,
                            default=None,
                            help="Erosion kernel size. (Masked converter only). Positive values apply erosion which reduces the edge of the swapped face. Negative values apply dilation which allows the swapped face to cover more space.")

        parser.add_argument('-mh', '--match-histgoram',
                            action="store_true",
                            dest="match_histogram",
                            default=False,
                            help="Use histogram matching. (Masked converter only)")

        parser.add_argument('-sm', '--smooth-mask',
                            action="store_true",
                            dest="smooth_mask",
                            default=True,
                            help="Smooth mask (Adjust converter only)")

        parser.add_argument('-aca', '--avg-color-adjust',
                            action="store_true",
                            dest="avg_color_adjust",
                            default=True,
                            help="Average color adjust. (Adjust converter only)")
        return parser

    def process(self):
        # Original & LowMem models go with Adjust or Masked converter
        # Note: GAN prediction outputs a mask + an image, while other predicts only an image
        model_name = self.arguments.trainer
        conv_name = self.arguments.converter
        self.input_aligned_dir = None

        model = PluginLoader.get_model(model_name)(get_folder(self.arguments.model_dir))
        if not model.load(self.arguments.swap_model):
            print('Model Not Found! A valid model must be provided to continue!')
            exit(1)

        input_aligned_dir = Path(self.arguments.input_dir)/Path('aligned')
        if self.arguments.input_aligned_dir is not None:
            input_aligned_dir = self.arguments.input_aligned_dir
        try:
            self.input_aligned_dir = [Path(path) for path in get_image_paths(input_aligned_dir)]
            if len(self.input_aligned_dir) == 0:
                print('Aligned directory is empty, no faces will be converted!')
            elif len(self.input_aligned_dir) <= len(self.input_dir)/3:
                print('Aligned directory contains an amount of images much less than the input, are you sure this is the right directory?')
        except:
            print('Aligned directory not found. All faces listed in the alignments file will be converted.')

        converter = PluginLoader.get_converter(conv_name)(model.converter(False),
            trainer=self.arguments.trainer,
            blur_size=self.arguments.blur_size,
            seamless_clone=self.arguments.seamless_clone,
            mask_type=self.arguments.mask_type,
            erosion_kernel_size=self.arguments.erosion_kernel_size,
            match_histogram=self.arguments.match_histogram,
            smooth_mask=self.arguments.smooth_mask,
            avg_color_adjust=self.arguments.avg_color_adjust
        )

        batch = BackgroundGenerator(self.prepare_images(), 1)

        # frame ranges stuff...
        self.frame_ranges = None

        # split out the frame ranges and parse out "min" and "max" values
        minmax = {
            "min": 0, # never any frames less than 0
            "max": float("inf")
        }

        if self.arguments.frame_ranges:
            self.frame_ranges = [tuple(map(lambda q: minmax[q] if q in minmax.keys() else int(q), v.split("-"))) for v in self.arguments.frame_ranges]

        # last number regex. I know regex is hacky, but its reliablyhacky(tm).
        self.imageidxre = re.compile(r'(\d+)(?!.*\d)')

        for item in batch.iterator():
            self.convert(converter, item)

    def check_skipframe(self, filename):
        try:
            idx = int(self.imageidxre.findall(filename)[0])
            return not any(map(lambda b: b[0]<=idx<=b[1], self.frame_ranges))
        except:
            return False

    def check_skipface(self, filename, face_idx):
        aligned_face_name = '{}_{}{}'.format(Path(filename).stem, face_idx, Path(filename).suffix)
        aligned_face_file = Path(self.arguments.input_aligned_dir) / Path(aligned_face_name)
        # TODO: Remove this temporary fix for backwards compatibility of filenames
        bk_compat_aligned_face_name = '{}{}{}'.format(Path(filename).stem, face_idx, Path(filename).suffix)
        bk_compat_aligned_face_file = Path(self.arguments.input_aligned_dir) / Path(bk_compat_aligned_face_name)
        return aligned_face_file not in self.input_aligned_dir and bk_compat_aligned_face_file not in self.input_aligned_dir

    def convert(self, converter, item):
        try:
            (filename, image, faces) = item

            skip = self.check_skipframe(filename)
            if self.arguments.discard_frames and skip:
                return

            if not skip: # process frame as normal
                for idx, face in faces:
                    if self.input_aligned_dir is not None and self.check_skipface(filename, idx):
                        print ('face {} for frame {} was deleted, skipping'.format(idx, os.path.basename(filename)))
                        continue
                    # Check for image rotations and rotate before mapping face
                    if face.r != 0:
                        image = rotate_image(image, face.r)
                        image = converter.patch_image(image, face, 64 if "128" not in self.arguments.trainer else 128)
                        # TODO: This switch between 64 and 128 is a hack for now. We should have a separate cli option for size
                        image = rotate_image(image, face.r * -1)
                    else:
                        image = converter.patch_image(image, face, 64 if "128" not in self.arguments.trainer else 128)
                        # TODO: This switch between 64 and 128 is a hack for now. We should have a separate cli option for size

            output_file = get_folder(self.output_dir) / Path(filename).name
            cv2.imwrite(str(output_file), image)
        except Exception as e:
            print('Failed to convert image: {}. Reason: {}'.format(filename, e))

    def prepare_images(self):
        self.read_alignments()
        is_have_alignments = self.have_alignments()
        for filename in tqdm(self.read_directory()):
            image = cv2.imread(filename)

            if is_have_alignments:
                if self.have_face(filename):
                    faces = self.get_faces_alignments(filename, image)
                else:
                    print ('no alignment found for {}, skipping'.format(os.path.basename(filename)))
                    continue
            else:
                faces = self.get_faces(image)
            yield filename, image, faces<|MERGE_RESOLUTION|>--- conflicted
+++ resolved
@@ -40,13 +40,8 @@
 
         parser.add_argument('-t', '--trainer',
                             type=str,
-<<<<<<< HEAD
                             choices=PluginLoader.get_available_models(), # case sensitive because this is used to load a plug-in.
                             default=PluginLoader.get_default_model(),
-=======
-                            choices=("Original", "LowMem", "GAN", "GAN128", "IAE"), # case sensitive because this is used to load a plug-in.
-                            default="Original",
->>>>>>> 1f79c03b
                             help="Select the trainer that was used to create the model.")
 
         parser.add_argument('-s', '--swap-model',
@@ -146,6 +141,12 @@
                             dest="avg_color_adjust",
                             default=True,
                             help="Average color adjust. (Adjust converter only)")
+
+        parser.add_argument('-g', '--gpus',
+                            type=int,
+                            default=1,
+                            help="Number of GPUs to use for conversion")
+
         return parser
 
     def process(self):
