--- conflicted
+++ resolved
@@ -86,6 +86,7 @@
                                                      avg_color_adjust=args.avg_color_adjust)
         return converter
 
+
     def prepare_images(self):
         """ Prepare the images for conversion """
         filename = ""
@@ -114,7 +115,6 @@
 
             if not skip:
                 for idx, face in faces:
-<<<<<<< HEAD
                     image = self.convert_one_face(converter, (filename, image, idx, face))
             if skip != "discard":
                 filename = str(self.output_dir / Path(filename).name)
@@ -130,11 +130,13 @@
             return image
 
         image = self.images.rotate_image(image, face.r)
+        
+        size = 128 if (self.args.trainer.strip().lower() in ('gan128', 'originalhighres')) else 64
         # TODO: This switch between 64 and 128 is a hack for now.
         # We should have a separate cli option for size
         image = converter.patch_image(image,
                                       face,
-                                      64 if "128" not in self.args.trainer else 128)
+                                      size)
         image = self.images.rotate_image(image, face.r, reverse=True)
         return image
 
@@ -183,29 +185,6 @@
         rng = [tuple(map(lambda q: minmax[q] if q in minmax.keys() else int(q), v.split("-")))
                for v in self.args.frame_ranges]
         return rng
-=======
-                    if self.input_aligned_dir is not None and self.check_skipface(filename, idx):
-                        print ('face {} for frame {} was deleted, skipping'.format(idx, os.path.basename(filename)))
-                        continue
-                        
-                    size = 128 if (self.arguments.trainer.strip().lower() in ('gan128', 'originalhighres')) else 64
-                    
-                    # Check for image rotations and rotate before mapping face
-                    if face.r != 0:
-                        height, width = image.shape[:2]
-                        image = rotate_image(image, face.r)
-                        image = converter.patch_image(image, face, size)
-                        # TODO: This switch between 64 and 128 is a hack for now. We should have a separate cli option for size
-                        image = rotate_image(image, face.r * -1, rotated_width=width, rotated_height=height)
-                    else:
-                        image = converter.patch_image(image, face, size)
-                        # TODO: This switch between 64 and 128 is a hack for now. We should have a separate cli option for size
-
-            output_file = get_folder(self.output_dir) / Path(filename).name
-            cv2.imwrite(str(output_file), image)
-        except Exception as e:
-            print('Failed to convert image: {}. Reason: {}'.format(filename, e))
->>>>>>> c8f9f017
 
     def check_skipframe(self, filename):
         """ Check whether frame is to be skipped """
