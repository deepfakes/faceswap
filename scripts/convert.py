--- conflicted
+++ resolved
@@ -313,14 +313,8 @@
 
         - Add frame dimensions
         - Rotate landmarks and bounding boxes on legacy alignments
-<<<<<<< HEAD
           and remove the 'r' parameter """
-    def __init__(self, alignments, verbose, frames):
-        self.verbose = verbose
-=======
-        and remove the 'r' parameter """
     def __init__(self, alignments, frames):
->>>>>>> 7f539114
         self.alignments = alignments
         self.frames = {os.path.basename(frame): frame
                        for frame in frames}
