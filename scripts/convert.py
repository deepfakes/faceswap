<<<<<<< HEAD
import cv2
import re
import os

from pathlib import Path
from tqdm import tqdm

from lib.cli import DirectoryProcessor, FullPaths
from lib.utils import BackgroundGenerator, get_folder, get_image_paths

from plugins.PluginLoader import PluginLoader

class ConvertImage(DirectoryProcessor):
    filename = ''
    def create_parser(self, subparser, command, description):
        self.parser = subparser.add_parser(
            command,
            help="Convert a source image to a new one with the face swapped.",
            description=description,
            epilog="Questions and feedback: \
            https://github.com/deepfakes/faceswap-playground"
        )

    def add_optional_arguments(self, parser):
        parser.add_argument('-m', '--model-dir',
                            action=FullPaths,
                            dest="model_dir",
                            default="models",
                            help="Model directory. A directory containing the trained model \
                            you wish to process. Defaults to 'models'")

        parser.add_argument('-a', '--input-aligned-dir',
                            action=FullPaths,
                            dest="input_aligned_dir",
                            default=None,
                            help="Input \"aligned directory\". A directory that should contain the \
                            aligned faces extracted from the input files. If you delete faces from \
                            this folder, they'll be skipped during conversion. If no aligned dir is \
                            specified, all faces will be converted.")

        parser.add_argument('-t', '--trainer',
                            type=str,
                            choices=("Original", "LowMem", "GAN", "GAN128"), # case sensitive because this is used to load a plug-in.
                            default="Original",
                            help="Select the trainer that was used to create the model.")

        parser.add_argument('-s', '--swap-model',
                            action="store_true",
                            dest="swap_model",
                            default=False,
                            help="Swap the model. Instead of A -> B, swap B -> A.")

        parser.add_argument('-c', '--converter',
                            type=str,
                            choices=("Masked", "Adjust", "GAN", "GAN128"), # case sensitive because this is used to load a plugin.
                            default="Masked",
                            help="Converter to use.")

        parser.add_argument('-D', '--detector',
                            type=str,
                            choices=("hog", "cnn"), # case sensitive because this is used to load a plugin.
                            default="hog",
                            help="Detector to use. 'cnn' detects much more angles but will be much more resource intensive and may fail on large files.")

        parser.add_argument('-fr', '--frame-ranges',
                            nargs="+",
                            type=str,
                            help="frame ranges to apply transfer to e.g. For frames 10 to 50 and 90 to 100 use --frame-ranges 10-50 90-100. \
                            Files must have the frame-number as the last number in the name!"
                            )

        parser.add_argument('-d', '--discard-frames',
                            action="store_true",
                            dest="discard_frames",
                            default=False,
                            help="When used with --frame-ranges discards frames that are not processed instead of writing them out unchanged."
                            )

        parser.add_argument('-f', '--filter',
                            type=str,
                            dest="filter",
                            default="filter.jpg",
                            help="Reference image for the person you want to process. Should be a front portrait"
                            )

        parser.add_argument('-b', '--blur-size',
                            type=int,
                            default=2,
                            help="Blur size. (Masked converter only)")


        parser.add_argument('-S', '--seamless',
                            action="store_true",
                            dest="seamless_clone",
                            default=False,
                            help="Use cv2's seamless clone. (Masked converter only)")

        parser.add_argument('-M', '--mask-type',
                            type=str.lower, #lowercase this, because its just a string later on.
                            dest="mask_type",
                            choices=["rect", "facehull", "facehullandrect"],
                            default="facehullandrect",
                            help="Mask to use to replace faces. (Masked converter only)")

        parser.add_argument('-e', '--erosion-kernel-size',
                            dest="erosion_kernel_size",
                            type=int,
                            default=None,
                            help="Erosion kernel size. (Masked converter only)")

        parser.add_argument('-mh', '--match-histgoram',
                            action="store_true",
                            dest="match_histogram",
                            default=False,
                            help="Use histogram matching. (Masked converter only)")

        parser.add_argument('-sm', '--smooth-mask',
                            action="store_true",
                            dest="smooth_mask",
                            default=True,
                            help="Smooth mask (Adjust converter only)")

        parser.add_argument('-aca', '--avg-color-adjust',
                            action="store_true",
                            dest="avg_color_adjust",
                            default=True,
                            help="Average color adjust. (Adjust converter only)")
        return parser

    def process(self):
        # Original & LowMem models go with Adjust or Masked converter
        # GAN converter & model must go together
        # Note: GAN prediction outputs a mask + an image, while other predicts only an image
        model_name = self.arguments.trainer
        conv_name = self.arguments.converter
        self.input_aligned_dir = None

        if model_name.startswith("GAN"):
            assert conv_name is not "Adjust", "GAN models can't be used with the Adjust converter!"

        model = PluginLoader.get_model(model_name)(get_folder(self.arguments.model_dir))
        if not model.load(self.arguments.swap_model):
            print('Model Not Found! A valid model must be provided to continue!')
            exit(1)

        input_aligned_dir = Path(self.arguments.input_dir)/Path('aligned')
        if self.arguments.input_aligned_dir is not None:
            input_aligned_dir = self.arguments.input_aligned_dir
        try:
            self.input_aligned_dir = [Path(path) for path in get_image_paths(input_aligned_dir)]
            if len(self.input_aligned_dir) == 0:
                print('Aligned directory is empty, no faces will be converted!')
            elif len(self.input_aligned_dir) <= len(self.input_dir)/3:
                print('Aligned directory contains an amount of images much less than the input, are you sure this is the right directory?')
        except:
            print('Aligned directory not found. All faces listed in the alignments file will be converted.')

        converter = PluginLoader.get_converter(conv_name)(model.converter(False),
            trainer=self.arguments.trainer,
            blur_size=self.arguments.blur_size,
            seamless_clone=self.arguments.seamless_clone,
            mask_type=self.arguments.mask_type,
            erosion_kernel_size=self.arguments.erosion_kernel_size,
            match_histogram=self.arguments.match_histogram,
            smooth_mask=self.arguments.smooth_mask,
            avg_color_adjust=self.arguments.avg_color_adjust
        )

        batch = BackgroundGenerator(self.prepare_images(), 1)

        # frame ranges stuff...
        self.frame_ranges = None

        # split out the frame ranges and parse out "min" and "max" values
        minmax = {
            "min": 0, # never any frames less than 0
            "max": float("inf")
        }

        if self.arguments.frame_ranges:
            self.frame_ranges = [tuple(map(lambda q: minmax[q] if q in minmax.keys() else int(q), v.split("-"))) for v in self.arguments.frame_ranges]

        # last number regex. I know regex is hacky, but its reliablyhacky(tm).
        self.imageidxre = re.compile(r'(\d+)(?!.*\d)')

        for item in batch.iterator():
            self.convert(converter, item)

    def check_skipframe(self, filename):
        try:
            idx = int(self.imageidxre.findall(filename)[0])
            return not any(map(lambda b: b[0]<=idx<=b[1], self.frame_ranges))
        except:
            return False

    def check_skipface(self, filename, face_idx):
        aligned_face_name = '{}_{}{}'.format(Path(filename).stem, face_idx, Path(filename).suffix)
        aligned_face_file = Path(self.arguments.input_aligned_dir) / Path(aligned_face_name)
        return aligned_face_file not in self.input_aligned_dir

    def convert(self, converter, item):
        try:
            (filename, image, faces) = item

            skip = self.check_skipframe(filename)
            if self.arguments.discard_frames and skip:
                return

            if not skip: # process frame as normal
                for idx, face in faces:
                    if self.input_aligned_dir is not None and self.check_skipface(filename, idx):
                        print ('face {} for frame {} was deleted, skipping'.format(idx, os.path.basename(filename)))
                        continue
                    image = converter.patch_image(image, face, 64 if "128" not in self.arguments.trainer else 128)
                    # TODO: This switch between 64 and 128 is a hack for now. We should have a separate cli option for size

            output_file = get_folder(self.output_dir) / Path(filename).name
            cv2.imwrite(str(output_file), image)
        except Exception as e:
            print('Failed to convert image: {}. Reason: {}'.format(filename, e))

    def prepare_images(self):
        self.read_alignments()
        is_have_alignments = self.have_alignments()
        for filename in tqdm(self.read_directory()):
            image = cv2.imread(filename)

            if is_have_alignments:
                if self.have_face(filename):
                    faces = self.get_faces_alignments(filename, image)
                else:
                    print ('no alignment found for {}, skipping'.format(os.path.basename(filename)))
                    continue
            else:
                faces = self.get_faces(image)
            yield filename, image, faces
=======
import cv2
import re
import os

from pathlib import Path
from tqdm import tqdm

from lib.cli import DirectoryProcessor, FullPaths
from lib.utils import BackgroundGenerator, get_folder

from plugins.PluginLoader import PluginLoader

class ConvertImage(DirectoryProcessor):
    filename = ''
    def create_parser(self, subparser, command, description):
        self.parser = subparser.add_parser(
            command,
            help="Convert a source image to a new one with the face swapped.",
            description=description,
            epilog="Questions and feedback: \
            https://github.com/deepfakes/faceswap-playground"
        )

    def add_optional_arguments(self, parser):
        parser.add_argument('-m', '--model-dir',
                            action=FullPaths,
                            dest="model_dir",
                            default="models",
                            help="Model directory. A directory containing the trained model \
                    you wish to process. Defaults to 'models'")

        parser.add_argument('-t', '--trainer',
                            type=str,
                            choices=("Original", "LowMem", "GAN"), # case sensitive because this is used to load a plug-in.
                            default="Original",
                            help="Select the trainer that was used to create the model.")

        parser.add_argument('-s', '--swap-model',
                            action="store_true",
                            dest="swap_model",
                            default=False,
                            help="Swap the model. Instead of A -> B, swap B -> A.")

        parser.add_argument('-c', '--converter',
                            type=str,
                            choices=("Masked", "Adjust", "GAN"), # case sensitive because this is used to load a plugin.
                            default="Masked",
                            help="Converter to use.")

        parser.add_argument('-D', '--detector',
                            type=str,
                            choices=("hog", "cnn"), # case sensitive because this is used to load a plugin.
                            default="hog",
                            help="Detector to use. 'cnn' detects much more angles but will be much more resource intensive and may fail on large files.")

        parser.add_argument('-fr', '--frame-ranges',
                            nargs="+",
                            type=str,
                            help="frame ranges to apply transfer to e.g. For frames 10 to 50 and 90 to 100 use --frame-ranges 10-50 90-100. \
                            Files must have the frame-number as the last number in the name!"
                            )

        parser.add_argument('-d', '--discard-frames',
                            action="store_true",
                            dest="discard_frames",
                            default=False,
                            help="When used with --frame-ranges discards frames that are not processed instead of writing them out unchanged."
                            )

        parser.add_argument('-f', '--filter',
                            type=str,
                            dest="filter",
                            default="filter.jpg",
                            help="Reference image for the person you want to process. Should be a front portrait"
                            )

        parser.add_argument('-b', '--blur-size',
                            type=int,
                            default=2,
                            help="Blur size. (Masked converter only)")


        parser.add_argument('-S', '--seamless',
                            action="store_true",
                            dest="seamless_clone",
                            default=False,
                            help="Seamless mode. (Masked converter only)")

        parser.add_argument('-M', '--mask-type',
                            type=str.lower, #lowercase this, because its just a string later on.
                            dest="mask_type",
                            choices=["rect", "facehull", "facehullandrect"],
                            default="facehullandrect",
                            help="Mask to use to replace faces. (Masked converter only)")

        parser.add_argument('-e', '--erosion-kernel-size',
                            dest="erosion_kernel_size",
                            type=int,
                            default=None,
                            help="Erosion kernel size. (Masked converter only). Positive values apply erosion which reduces the edge \ 
                            of the swapped face. Negative values apply dilation which allows the swapped face to cover more space.")

        parser.add_argument('-sm', '--smooth-mask',
                            action="store_true",
                            dest="smooth_mask",
                            default=True,
                            help="Smooth mask (Adjust converter only)")

        parser.add_argument('-aca', '--avg-color-adjust',
                            action="store_true",
                            dest="avg_color_adjust",
                            default=True,
                            help="Average color adjust. (Adjust converter only)")
        return parser

    def process(self):
        # Original & LowMem models go with Adjust or Masked converter
        # GAN converter & model must go together
        # Note: GAN prediction outputs a mask + an image, while other predicts only an image
        model_name = self.arguments.trainer
        conv_name = self.arguments.converter

        if conv_name.startswith("GAN"):
            assert model_name.startswith("GAN") is True, "GAN converter can only be used with GAN model!"
        else:
            assert model_name.startswith("GAN") is False, "GAN model can only be used with GAN converter!"

        model = PluginLoader.get_model(model_name)(get_folder(self.arguments.model_dir))
        if not model.load(self.arguments.swap_model):
            print('Model Not Found! A valid model must be provided to continue!')
            exit(1)

        converter = PluginLoader.get_converter(conv_name)(model.converter(False),
            blur_size=self.arguments.blur_size,
            seamless_clone=self.arguments.seamless_clone,
            mask_type=self.arguments.mask_type,
            erosion_kernel_size=self.arguments.erosion_kernel_size,
            smooth_mask=self.arguments.smooth_mask,
            avg_color_adjust=self.arguments.avg_color_adjust
        )

        batch = BackgroundGenerator(self.prepare_images(), 1)

        # frame ranges stuff...
        self.frame_ranges = None

        # split out the frame ranges and parse out "min" and "max" values
        minmax = {
            "min": 0, # never any frames less than 0
            "max": float("inf")
        }

        if self.arguments.frame_ranges:
            self.frame_ranges = [tuple(map(lambda q: minmax[q] if q in minmax.keys() else int(q), v.split("-"))) for v in self.arguments.frame_ranges]

        # last number regex. I know regex is hacky, but its reliablyhacky(tm).
        self.imageidxre = re.compile(r'(\d+)(?!.*\d)')

        for item in batch.iterator():
            self.convert(converter, item)

    def check_skipframe(self, filename):
        try:
            idx = int(self.imageidxre.findall(filename)[0])
            return not any(map(lambda b: b[0]<=idx<=b[1], self.frame_ranges))
        except:
            return False

    def convert(self, converter, item):
        try:
            (filename, image, faces) = item

            skip = self.check_skipframe(filename)
            if self.arguments.discard_frames and skip:
                return

            if not skip: # process as normal
                for idx, face in faces:
                    image = converter.patch_image(image, face)

            output_file = get_folder(self.output_dir) / Path(filename).name
            cv2.imwrite(str(output_file), image)
        except Exception as e:
            print('Failed to convert image: {}. Reason: {}'.format(filename, e))

    def prepare_images(self):
        self.read_alignments()
        is_have_alignments = self.have_alignments()
        for filename in tqdm(self.read_directory()):
            image = cv2.imread(filename)

            if is_have_alignments:
                if self.have_face(filename):
                    faces = self.get_faces_alignments(filename, image)
                else:
                    print ('no alignment found for {}, skipping'.format(os.path.basename(filename)))
                    continue
            else:
                faces = self.get_faces(image)
            yield filename, image, faces
>>>>>>> 543e359e
<|MERGE_RESOLUTION|>--- conflicted
+++ resolved
@@ -1,439 +1,236 @@
-<<<<<<< HEAD
-import cv2
-import re
-import os
-
-from pathlib import Path
-from tqdm import tqdm
-
-from lib.cli import DirectoryProcessor, FullPaths
-from lib.utils import BackgroundGenerator, get_folder, get_image_paths
-
-from plugins.PluginLoader import PluginLoader
-
-class ConvertImage(DirectoryProcessor):
-    filename = ''
-    def create_parser(self, subparser, command, description):
-        self.parser = subparser.add_parser(
-            command,
-            help="Convert a source image to a new one with the face swapped.",
-            description=description,
-            epilog="Questions and feedback: \
-            https://github.com/deepfakes/faceswap-playground"
-        )
-
-    def add_optional_arguments(self, parser):
-        parser.add_argument('-m', '--model-dir',
-                            action=FullPaths,
-                            dest="model_dir",
-                            default="models",
-                            help="Model directory. A directory containing the trained model \
-                            you wish to process. Defaults to 'models'")
-
-        parser.add_argument('-a', '--input-aligned-dir',
-                            action=FullPaths,
-                            dest="input_aligned_dir",
-                            default=None,
-                            help="Input \"aligned directory\". A directory that should contain the \
-                            aligned faces extracted from the input files. If you delete faces from \
-                            this folder, they'll be skipped during conversion. If no aligned dir is \
-                            specified, all faces will be converted.")
-
-        parser.add_argument('-t', '--trainer',
-                            type=str,
-                            choices=("Original", "LowMem", "GAN", "GAN128"), # case sensitive because this is used to load a plug-in.
-                            default="Original",
-                            help="Select the trainer that was used to create the model.")
-
-        parser.add_argument('-s', '--swap-model',
-                            action="store_true",
-                            dest="swap_model",
-                            default=False,
-                            help="Swap the model. Instead of A -> B, swap B -> A.")
-
-        parser.add_argument('-c', '--converter',
-                            type=str,
-                            choices=("Masked", "Adjust", "GAN", "GAN128"), # case sensitive because this is used to load a plugin.
-                            default="Masked",
-                            help="Converter to use.")
-
-        parser.add_argument('-D', '--detector',
-                            type=str,
-                            choices=("hog", "cnn"), # case sensitive because this is used to load a plugin.
-                            default="hog",
-                            help="Detector to use. 'cnn' detects much more angles but will be much more resource intensive and may fail on large files.")
-
-        parser.add_argument('-fr', '--frame-ranges',
-                            nargs="+",
-                            type=str,
-                            help="frame ranges to apply transfer to e.g. For frames 10 to 50 and 90 to 100 use --frame-ranges 10-50 90-100. \
-                            Files must have the frame-number as the last number in the name!"
-                            )
-
-        parser.add_argument('-d', '--discard-frames',
-                            action="store_true",
-                            dest="discard_frames",
-                            default=False,
-                            help="When used with --frame-ranges discards frames that are not processed instead of writing them out unchanged."
-                            )
-
-        parser.add_argument('-f', '--filter',
-                            type=str,
-                            dest="filter",
-                            default="filter.jpg",
-                            help="Reference image for the person you want to process. Should be a front portrait"
-                            )
-
-        parser.add_argument('-b', '--blur-size',
-                            type=int,
-                            default=2,
-                            help="Blur size. (Masked converter only)")
-
-
-        parser.add_argument('-S', '--seamless',
-                            action="store_true",
-                            dest="seamless_clone",
-                            default=False,
-                            help="Use cv2's seamless clone. (Masked converter only)")
-
-        parser.add_argument('-M', '--mask-type',
-                            type=str.lower, #lowercase this, because its just a string later on.
-                            dest="mask_type",
-                            choices=["rect", "facehull", "facehullandrect"],
-                            default="facehullandrect",
-                            help="Mask to use to replace faces. (Masked converter only)")
-
-        parser.add_argument('-e', '--erosion-kernel-size',
-                            dest="erosion_kernel_size",
-                            type=int,
-                            default=None,
-                            help="Erosion kernel size. (Masked converter only)")
-
-        parser.add_argument('-mh', '--match-histgoram',
-                            action="store_true",
-                            dest="match_histogram",
-                            default=False,
-                            help="Use histogram matching. (Masked converter only)")
-
-        parser.add_argument('-sm', '--smooth-mask',
-                            action="store_true",
-                            dest="smooth_mask",
-                            default=True,
-                            help="Smooth mask (Adjust converter only)")
-
-        parser.add_argument('-aca', '--avg-color-adjust',
-                            action="store_true",
-                            dest="avg_color_adjust",
-                            default=True,
-                            help="Average color adjust. (Adjust converter only)")
-        return parser
-
-    def process(self):
-        # Original & LowMem models go with Adjust or Masked converter
-        # GAN converter & model must go together
-        # Note: GAN prediction outputs a mask + an image, while other predicts only an image
-        model_name = self.arguments.trainer
-        conv_name = self.arguments.converter
-        self.input_aligned_dir = None
-
-        if model_name.startswith("GAN"):
-            assert conv_name is not "Adjust", "GAN models can't be used with the Adjust converter!"
-
-        model = PluginLoader.get_model(model_name)(get_folder(self.arguments.model_dir))
-        if not model.load(self.arguments.swap_model):
-            print('Model Not Found! A valid model must be provided to continue!')
-            exit(1)
-
-        input_aligned_dir = Path(self.arguments.input_dir)/Path('aligned')
-        if self.arguments.input_aligned_dir is not None:
-            input_aligned_dir = self.arguments.input_aligned_dir
-        try:
-            self.input_aligned_dir = [Path(path) for path in get_image_paths(input_aligned_dir)]
-            if len(self.input_aligned_dir) == 0:
-                print('Aligned directory is empty, no faces will be converted!')
-            elif len(self.input_aligned_dir) <= len(self.input_dir)/3:
-                print('Aligned directory contains an amount of images much less than the input, are you sure this is the right directory?')
-        except:
-            print('Aligned directory not found. All faces listed in the alignments file will be converted.')
-
-        converter = PluginLoader.get_converter(conv_name)(model.converter(False),
-            trainer=self.arguments.trainer,
-            blur_size=self.arguments.blur_size,
-            seamless_clone=self.arguments.seamless_clone,
-            mask_type=self.arguments.mask_type,
-            erosion_kernel_size=self.arguments.erosion_kernel_size,
-            match_histogram=self.arguments.match_histogram,
-            smooth_mask=self.arguments.smooth_mask,
-            avg_color_adjust=self.arguments.avg_color_adjust
-        )
-
-        batch = BackgroundGenerator(self.prepare_images(), 1)
-
-        # frame ranges stuff...
-        self.frame_ranges = None
-
-        # split out the frame ranges and parse out "min" and "max" values
-        minmax = {
-            "min": 0, # never any frames less than 0
-            "max": float("inf")
-        }
-
-        if self.arguments.frame_ranges:
-            self.frame_ranges = [tuple(map(lambda q: minmax[q] if q in minmax.keys() else int(q), v.split("-"))) for v in self.arguments.frame_ranges]
-
-        # last number regex. I know regex is hacky, but its reliablyhacky(tm).
-        self.imageidxre = re.compile(r'(\d+)(?!.*\d)')
-
-        for item in batch.iterator():
-            self.convert(converter, item)
-
-    def check_skipframe(self, filename):
-        try:
-            idx = int(self.imageidxre.findall(filename)[0])
-            return not any(map(lambda b: b[0]<=idx<=b[1], self.frame_ranges))
-        except:
-            return False
-
-    def check_skipface(self, filename, face_idx):
-        aligned_face_name = '{}_{}{}'.format(Path(filename).stem, face_idx, Path(filename).suffix)
-        aligned_face_file = Path(self.arguments.input_aligned_dir) / Path(aligned_face_name)
-        return aligned_face_file not in self.input_aligned_dir
-
-    def convert(self, converter, item):
-        try:
-            (filename, image, faces) = item
-
-            skip = self.check_skipframe(filename)
-            if self.arguments.discard_frames and skip:
-                return
-
-            if not skip: # process frame as normal
-                for idx, face in faces:
-                    if self.input_aligned_dir is not None and self.check_skipface(filename, idx):
-                        print ('face {} for frame {} was deleted, skipping'.format(idx, os.path.basename(filename)))
-                        continue
-                    image = converter.patch_image(image, face, 64 if "128" not in self.arguments.trainer else 128)
-                    # TODO: This switch between 64 and 128 is a hack for now. We should have a separate cli option for size
-
-            output_file = get_folder(self.output_dir) / Path(filename).name
-            cv2.imwrite(str(output_file), image)
-        except Exception as e:
-            print('Failed to convert image: {}. Reason: {}'.format(filename, e))
-
-    def prepare_images(self):
-        self.read_alignments()
-        is_have_alignments = self.have_alignments()
-        for filename in tqdm(self.read_directory()):
-            image = cv2.imread(filename)
-
-            if is_have_alignments:
-                if self.have_face(filename):
-                    faces = self.get_faces_alignments(filename, image)
-                else:
-                    print ('no alignment found for {}, skipping'.format(os.path.basename(filename)))
-                    continue
-            else:
-                faces = self.get_faces(image)
-            yield filename, image, faces
-=======
-import cv2
-import re
-import os
-
-from pathlib import Path
-from tqdm import tqdm
-
-from lib.cli import DirectoryProcessor, FullPaths
-from lib.utils import BackgroundGenerator, get_folder
-
-from plugins.PluginLoader import PluginLoader
-
-class ConvertImage(DirectoryProcessor):
-    filename = ''
-    def create_parser(self, subparser, command, description):
-        self.parser = subparser.add_parser(
-            command,
-            help="Convert a source image to a new one with the face swapped.",
-            description=description,
-            epilog="Questions and feedback: \
-            https://github.com/deepfakes/faceswap-playground"
-        )
-
-    def add_optional_arguments(self, parser):
-        parser.add_argument('-m', '--model-dir',
-                            action=FullPaths,
-                            dest="model_dir",
-                            default="models",
-                            help="Model directory. A directory containing the trained model \
-                    you wish to process. Defaults to 'models'")
-
-        parser.add_argument('-t', '--trainer',
-                            type=str,
-                            choices=("Original", "LowMem", "GAN"), # case sensitive because this is used to load a plug-in.
-                            default="Original",
-                            help="Select the trainer that was used to create the model.")
-
-        parser.add_argument('-s', '--swap-model',
-                            action="store_true",
-                            dest="swap_model",
-                            default=False,
-                            help="Swap the model. Instead of A -> B, swap B -> A.")
-
-        parser.add_argument('-c', '--converter',
-                            type=str,
-                            choices=("Masked", "Adjust", "GAN"), # case sensitive because this is used to load a plugin.
-                            default="Masked",
-                            help="Converter to use.")
-
-        parser.add_argument('-D', '--detector',
-                            type=str,
-                            choices=("hog", "cnn"), # case sensitive because this is used to load a plugin.
-                            default="hog",
-                            help="Detector to use. 'cnn' detects much more angles but will be much more resource intensive and may fail on large files.")
-
-        parser.add_argument('-fr', '--frame-ranges',
-                            nargs="+",
-                            type=str,
-                            help="frame ranges to apply transfer to e.g. For frames 10 to 50 and 90 to 100 use --frame-ranges 10-50 90-100. \
-                            Files must have the frame-number as the last number in the name!"
-                            )
-
-        parser.add_argument('-d', '--discard-frames',
-                            action="store_true",
-                            dest="discard_frames",
-                            default=False,
-                            help="When used with --frame-ranges discards frames that are not processed instead of writing them out unchanged."
-                            )
-
-        parser.add_argument('-f', '--filter',
-                            type=str,
-                            dest="filter",
-                            default="filter.jpg",
-                            help="Reference image for the person you want to process. Should be a front portrait"
-                            )
-
-        parser.add_argument('-b', '--blur-size',
-                            type=int,
-                            default=2,
-                            help="Blur size. (Masked converter only)")
-
-
-        parser.add_argument('-S', '--seamless',
-                            action="store_true",
-                            dest="seamless_clone",
-                            default=False,
-                            help="Seamless mode. (Masked converter only)")
-
-        parser.add_argument('-M', '--mask-type',
-                            type=str.lower, #lowercase this, because its just a string later on.
-                            dest="mask_type",
-                            choices=["rect", "facehull", "facehullandrect"],
-                            default="facehullandrect",
-                            help="Mask to use to replace faces. (Masked converter only)")
-
-        parser.add_argument('-e', '--erosion-kernel-size',
-                            dest="erosion_kernel_size",
-                            type=int,
-                            default=None,
-                            help="Erosion kernel size. (Masked converter only). Positive values apply erosion which reduces the edge \ 
-                            of the swapped face. Negative values apply dilation which allows the swapped face to cover more space.")
-
-        parser.add_argument('-sm', '--smooth-mask',
-                            action="store_true",
-                            dest="smooth_mask",
-                            default=True,
-                            help="Smooth mask (Adjust converter only)")
-
-        parser.add_argument('-aca', '--avg-color-adjust',
-                            action="store_true",
-                            dest="avg_color_adjust",
-                            default=True,
-                            help="Average color adjust. (Adjust converter only)")
-        return parser
-
-    def process(self):
-        # Original & LowMem models go with Adjust or Masked converter
-        # GAN converter & model must go together
-        # Note: GAN prediction outputs a mask + an image, while other predicts only an image
-        model_name = self.arguments.trainer
-        conv_name = self.arguments.converter
-
-        if conv_name.startswith("GAN"):
-            assert model_name.startswith("GAN") is True, "GAN converter can only be used with GAN model!"
-        else:
-            assert model_name.startswith("GAN") is False, "GAN model can only be used with GAN converter!"
-
-        model = PluginLoader.get_model(model_name)(get_folder(self.arguments.model_dir))
-        if not model.load(self.arguments.swap_model):
-            print('Model Not Found! A valid model must be provided to continue!')
-            exit(1)
-
-        converter = PluginLoader.get_converter(conv_name)(model.converter(False),
-            blur_size=self.arguments.blur_size,
-            seamless_clone=self.arguments.seamless_clone,
-            mask_type=self.arguments.mask_type,
-            erosion_kernel_size=self.arguments.erosion_kernel_size,
-            smooth_mask=self.arguments.smooth_mask,
-            avg_color_adjust=self.arguments.avg_color_adjust
-        )
-
-        batch = BackgroundGenerator(self.prepare_images(), 1)
-
-        # frame ranges stuff...
-        self.frame_ranges = None
-
-        # split out the frame ranges and parse out "min" and "max" values
-        minmax = {
-            "min": 0, # never any frames less than 0
-            "max": float("inf")
-        }
-
-        if self.arguments.frame_ranges:
-            self.frame_ranges = [tuple(map(lambda q: minmax[q] if q in minmax.keys() else int(q), v.split("-"))) for v in self.arguments.frame_ranges]
-
-        # last number regex. I know regex is hacky, but its reliablyhacky(tm).
-        self.imageidxre = re.compile(r'(\d+)(?!.*\d)')
-
-        for item in batch.iterator():
-            self.convert(converter, item)
-
-    def check_skipframe(self, filename):
-        try:
-            idx = int(self.imageidxre.findall(filename)[0])
-            return not any(map(lambda b: b[0]<=idx<=b[1], self.frame_ranges))
-        except:
-            return False
-
-    def convert(self, converter, item):
-        try:
-            (filename, image, faces) = item
-
-            skip = self.check_skipframe(filename)
-            if self.arguments.discard_frames and skip:
-                return
-
-            if not skip: # process as normal
-                for idx, face in faces:
-                    image = converter.patch_image(image, face)
-
-            output_file = get_folder(self.output_dir) / Path(filename).name
-            cv2.imwrite(str(output_file), image)
-        except Exception as e:
-            print('Failed to convert image: {}. Reason: {}'.format(filename, e))
-
-    def prepare_images(self):
-        self.read_alignments()
-        is_have_alignments = self.have_alignments()
-        for filename in tqdm(self.read_directory()):
-            image = cv2.imread(filename)
-
-            if is_have_alignments:
-                if self.have_face(filename):
-                    faces = self.get_faces_alignments(filename, image)
-                else:
-                    print ('no alignment found for {}, skipping'.format(os.path.basename(filename)))
-                    continue
-            else:
-                faces = self.get_faces(image)
-            yield filename, image, faces
->>>>>>> 543e359e
+import cv2
+import re
+import os
+
+from pathlib import Path
+from tqdm import tqdm
+
+from lib.cli import DirectoryProcessor, FullPaths
+from lib.utils import BackgroundGenerator, get_folder, get_image_paths
+
+from plugins.PluginLoader import PluginLoader
+
+class ConvertImage(DirectoryProcessor):
+    filename = ''
+    def create_parser(self, subparser, command, description):
+        self.parser = subparser.add_parser(
+            command,
+            help="Convert a source image to a new one with the face swapped.",
+            description=description,
+            epilog="Questions and feedback: \
+            https://github.com/deepfakes/faceswap-playground"
+        )
+
+    def add_optional_arguments(self, parser):
+        parser.add_argument('-m', '--model-dir',
+                            action=FullPaths,
+                            dest="model_dir",
+                            default="models",
+                            help="Model directory. A directory containing the trained model \
+                            you wish to process. Defaults to 'models'")
+
+        parser.add_argument('-a', '--input-aligned-dir',
+                            action=FullPaths,
+                            dest="input_aligned_dir",
+                            default=None,
+                            help="Input \"aligned directory\". A directory that should contain the \
+                            aligned faces extracted from the input files. If you delete faces from \
+                            this folder, they'll be skipped during conversion. If no aligned dir is \
+                            specified, all faces will be converted.")
+
+        parser.add_argument('-t', '--trainer',
+                            type=str,
+                            choices=("Original", "LowMem", "GAN", "GAN128"), # case sensitive because this is used to load a plug-in.
+                            default="Original",
+                            help="Select the trainer that was used to create the model.")
+
+        parser.add_argument('-s', '--swap-model',
+                            action="store_true",
+                            dest="swap_model",
+                            default=False,
+                            help="Swap the model. Instead of A -> B, swap B -> A.")
+
+        parser.add_argument('-c', '--converter',
+                            type=str,
+                            choices=("Masked", "Adjust", "GAN", "GAN128"), # case sensitive because this is used to load a plugin.
+                            default="Masked",
+                            help="Converter to use.")
+
+        parser.add_argument('-D', '--detector',
+                            type=str,
+                            choices=("hog", "cnn"), # case sensitive because this is used to load a plugin.
+                            default="hog",
+                            help="Detector to use. 'cnn' detects much more angles but will be much more resource intensive and may fail on large files.")
+
+        parser.add_argument('-fr', '--frame-ranges',
+                            nargs="+",
+                            type=str,
+                            help="frame ranges to apply transfer to e.g. For frames 10 to 50 and 90 to 100 use --frame-ranges 10-50 90-100. \
+                            Files must have the frame-number as the last number in the name!"
+                            )
+
+        parser.add_argument('-d', '--discard-frames',
+                            action="store_true",
+                            dest="discard_frames",
+                            default=False,
+                            help="When used with --frame-ranges discards frames that are not processed instead of writing them out unchanged."
+                            )
+
+        parser.add_argument('-f', '--filter',
+                            type=str,
+                            dest="filter",
+                            default="filter.jpg",
+                            help="Reference image for the person you want to process. Should be a front portrait"
+                            )
+
+        parser.add_argument('-b', '--blur-size',
+                            type=int,
+                            default=2,
+                            help="Blur size. (Masked converter only)")
+
+
+        parser.add_argument('-S', '--seamless',
+                            action="store_true",
+                            dest="seamless_clone",
+                            default=False,
+                            help="Use cv2's seamless clone. (Masked converter only)")
+
+        parser.add_argument('-M', '--mask-type',
+                            type=str.lower, #lowercase this, because its just a string later on.
+                            dest="mask_type",
+                            choices=["rect", "facehull", "facehullandrect"],
+                            default="facehullandrect",
+                            help="Mask to use to replace faces. (Masked converter only)")
+
+        parser.add_argument('-e', '--erosion-kernel-size',
+                            dest="erosion_kernel_size",
+                            type=int,
+                            default=None,
+                            help="Erosion kernel size. (Masked converter only). Positive values apply erosion which reduces the edge of the swapped face. Negative values apply dilation which allows the swapped face to cover more space.")
+
+        parser.add_argument('-mh', '--match-histgoram',
+                            action="store_true",
+                            dest="match_histogram",
+                            default=False,
+                            help="Use histogram matching. (Masked converter only)")
+
+        parser.add_argument('-sm', '--smooth-mask',
+                            action="store_true",
+                            dest="smooth_mask",
+                            default=True,
+                            help="Smooth mask (Adjust converter only)")
+
+        parser.add_argument('-aca', '--avg-color-adjust',
+                            action="store_true",
+                            dest="avg_color_adjust",
+                            default=True,
+                            help="Average color adjust. (Adjust converter only)")
+        return parser
+
+    def process(self):
+        # Original & LowMem models go with Adjust or Masked converter
+        # GAN converter & model must go together
+        # Note: GAN prediction outputs a mask + an image, while other predicts only an image
+        model_name = self.arguments.trainer
+        conv_name = self.arguments.converter
+        self.input_aligned_dir = None
+
+        if model_name.startswith("GAN"):
+            assert conv_name is not "Adjust", "GAN models can't be used with the Adjust converter!"
+
+        model = PluginLoader.get_model(model_name)(get_folder(self.arguments.model_dir))
+        if not model.load(self.arguments.swap_model):
+            print('Model Not Found! A valid model must be provided to continue!')
+            exit(1)
+
+        input_aligned_dir = Path(self.arguments.input_dir)/Path('aligned')
+        if self.arguments.input_aligned_dir is not None:
+            input_aligned_dir = self.arguments.input_aligned_dir
+        try:
+            self.input_aligned_dir = [Path(path) for path in get_image_paths(input_aligned_dir)]
+            if len(self.input_aligned_dir) == 0:
+                print('Aligned directory is empty, no faces will be converted!')
+            elif len(self.input_aligned_dir) <= len(self.input_dir)/3:
+                print('Aligned directory contains an amount of images much less than the input, are you sure this is the right directory?')
+        except:
+            print('Aligned directory not found. All faces listed in the alignments file will be converted.')
+
+        converter = PluginLoader.get_converter(conv_name)(model.converter(False),
+            trainer=self.arguments.trainer,
+            blur_size=self.arguments.blur_size,
+            seamless_clone=self.arguments.seamless_clone,
+            mask_type=self.arguments.mask_type,
+            erosion_kernel_size=self.arguments.erosion_kernel_size,
+            match_histogram=self.arguments.match_histogram,
+            smooth_mask=self.arguments.smooth_mask,
+            avg_color_adjust=self.arguments.avg_color_adjust
+        )
+
+        batch = BackgroundGenerator(self.prepare_images(), 1)
+
+        # frame ranges stuff...
+        self.frame_ranges = None
+
+        # split out the frame ranges and parse out "min" and "max" values
+        minmax = {
+            "min": 0, # never any frames less than 0
+            "max": float("inf")
+        }
+
+        if self.arguments.frame_ranges:
+            self.frame_ranges = [tuple(map(lambda q: minmax[q] if q in minmax.keys() else int(q), v.split("-"))) for v in self.arguments.frame_ranges]
+
+        # last number regex. I know regex is hacky, but its reliablyhacky(tm).
+        self.imageidxre = re.compile(r'(\d+)(?!.*\d)')
+
+        for item in batch.iterator():
+            self.convert(converter, item)
+
+    def check_skipframe(self, filename):
+        try:
+            idx = int(self.imageidxre.findall(filename)[0])
+            return not any(map(lambda b: b[0]<=idx<=b[1], self.frame_ranges))
+        except:
+            return False
+
+    def check_skipface(self, filename, face_idx):
+        aligned_face_name = '{}_{}{}'.format(Path(filename).stem, face_idx, Path(filename).suffix)
+        aligned_face_file = Path(self.arguments.input_aligned_dir) / Path(aligned_face_name)
+        return aligned_face_file not in self.input_aligned_dir
+
+    def convert(self, converter, item):
+        try:
+            (filename, image, faces) = item
+
+            skip = self.check_skipframe(filename)
+            if self.arguments.discard_frames and skip:
+                return
+
+            if not skip: # process frame as normal
+                for idx, face in faces:
+                    if self.input_aligned_dir is not None and self.check_skipface(filename, idx):
+                        print ('face {} for frame {} was deleted, skipping'.format(idx, os.path.basename(filename)))
+                        continue
+                    image = converter.patch_image(image, face, 64 if "128" not in self.arguments.trainer else 128)
+                    # TODO: This switch between 64 and 128 is a hack for now. We should have a separate cli option for size
+
+            output_file = get_folder(self.output_dir) / Path(filename).name
+            cv2.imwrite(str(output_file), image)
+        except Exception as e:
+            print('Failed to convert image: {}. Reason: {}'.format(filename, e))
+
+    def prepare_images(self):
+        self.read_alignments()
+        is_have_alignments = self.have_alignments()
+        for filename in tqdm(self.read_directory()):
+            image = cv2.imread(filename)
+
+            if is_have_alignments:
+                if self.have_face(filename):
+                    faces = self.get_faces_alignments(filename, image)
+                else:
+                    print ('no alignment found for {}, skipping'.format(os.path.basename(filename)))
+                    continue
+            else:
+                faces = self.get_faces(image)
+            yield filename, image, faces