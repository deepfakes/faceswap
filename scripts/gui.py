#!/usr/bin python3
""" The optional GUI for faceswap """

import os
import re
import signal
import subprocess
from subprocess import PIPE, Popen, TimeoutExpired
import sys

from argparse import SUPPRESS
from math import ceil, floor
from threading import Thread
from time import time

import matplotlib
import matplotlib.animation as animation
from matplotlib import pyplot as plt
from matplotlib import style
from matplotlib.backends.backend_tkagg import FigureCanvasTkAgg

<<<<<<< HEAD
from lib.cli import FullPaths, ComboFullPaths, DirFullPaths, FileFullPaths
=======
import numpy

from lib.cli import FullPaths
>>>>>>> 9b58b351
from lib.Serializer import JSONSerializer

matplotlib.use('TkAgg')


PATHSCRIPT = os.path.realpath(os.path.dirname(sys.argv[0]))

# An error will be thrown when importing tkinter for users without tkinter
# distribution packages or without an X-Console. Therefore if importing fails
# no attempt will be made to instantiate the gui.
try:
    import tkinter as tk
    from tkinter import ttk
    from tkinter import filedialog
    from tkinter import messagebox
    from tkinter import TclError
except ImportError:
    tk = None
    ttk = None
    filedialog = None
    messagebox = None
    TclError = None


class Utils(object):
    """ Inter-class object holding items that are required across classes """

    def __init__(self, options, calling_file="faceswap.py"):
        self.opts = options

        self.icons = dict()
        self.guitext = dict()
        self.actionbtns = dict()

        self.console = None
        self.debugconsole = False

        self.serializer = JSONSerializer
        self.filetypes = (('Faceswap files', '*.fsw'), ('All files', '*.*'))

        self.task = FaceswapControl(self, calling_file=calling_file)
        self.runningtask = False

        self.previewloc = os.path.join(PATHSCRIPT, '.gui_preview.png')

        self.lossdict = dict()

    def init_tk(self):
        """ TK System must be on prior to setting tk variables,
        so initialised from GUI """
        pathicons = os.path.join(PATHSCRIPT, 'icons')
        self.icons['folder'] = tk.PhotoImage(
            file=os.path.join(pathicons, 'open_folder.png'))
        self.icons['load'] = tk.PhotoImage(
            file=os.path.join(pathicons, 'open_file.png'))
        self.icons['save'] = tk.PhotoImage(
            file=os.path.join(pathicons, 'save.png'))
        self.icons['reset'] = tk.PhotoImage(
            file=os.path.join(pathicons, 'reset.png'))
        self.icons['clear'] = tk.PhotoImage(
            file=os.path.join(pathicons, 'clear.png'))

        self.guitext['help'] = tk.StringVar()
        self.guitext['status'] = tk.StringVar()

    def action_command(self, command):
        """ The action to perform when the action button is pressed """
        if self.runningtask:
            self.action_terminate()
        else:
            self.action_execute(command)

    def action_execute(self, command):
        """ Execute the task in Faceswap.py """
        self.clear_console()
        self.task.prepare(self.opts, command)
        self.task.execute_script()

    def action_terminate(self):
        """ Terminate the subprocess Faceswap.py task """
        self.task.terminate()
        self.runningtask = False
        self.clear_display_panel()
        self.change_action_button()

    def clear_display_panel(self):
        """ Clear the preview window and graph """
        self.delete_preview()
        self.lossdict = dict()

    def change_action_button(self):
        """ Change the action button to relevant control """
        for cmd in self.actionbtns.keys():
            btnact = self.actionbtns[cmd]
            if self.runningtask:
                ttl = 'Terminate'
                hlp = 'Exit the running process'
            else:
                ttl = cmd.title()
                hlp = 'Run the {} script'.format(cmd.title())
            btnact.config(text=ttl)
            Tooltip(btnact, text=hlp, wraplength=200)

    def clear_console(self):
        """ Clear the console output screen """
        self.console.delete(1.0, tk.END)

    def load_config(self, command=None):
        """ Load a saved config file """
        cfgfile = filedialog.askopenfile(mode='r', filetypes=self.filetypes)
        if not cfgfile:
            return
        cfg = self.serializer.unmarshal(cfgfile.read())
        if command is None:
            for cmd, opts in cfg.items():
                self.set_command_args(cmd, opts)
        else:
            opts = cfg.get(command, None)
            if opts:
                self.set_command_args(command, opts)
            else:
                self.clear_console()
                print('No ' + command + ' section found in file')

    def set_command_args(self, command, options):
        """ Pass the saved config items back to the GUI """
        for srcopt, srcval in options.items():
            for dstopts in self.opts[command]:
                if dstopts['control_title'] == srcopt:
                    dstopts['value'].set(srcval)
                    break

    def save_config(self, command=None):
        """ Save the current GUI state to a config file in json format """
        cfgfile = filedialog.asksaveasfile(mode='w',
                                           filetypes=self.filetypes,
                                           defaultextension='.fsw')
        if not cfgfile:
            return
        if command is None:
            cfg = {cmd: {opt['control_title']: opt['value'].get() for opt in opts}
                   for cmd, opts in self.opts.items()}
        else:
            cfg = {command: {opt['control_title']: opt['value'].get()
                             for opt in self.opts[command]}}
        cfgfile.write(self.serializer.marshal(cfg))
        cfgfile.close()

    def reset_config(self, command=None):
        """ Reset the GUI to the default values """
        if command is None:
            options = [opt for opts in self.opts.values() for opt in opts]
        else:
            options = [opt for opt in self.opts[command]]
        for option in options:
            default = option.get('default', '')
            default = '' if default is None else default
            option['value'].set(default)

    def clear_config(self, command=None):
        """ Clear all values from the GUI """
        if command is None:
            options = [opt for opts in self.opts.values() for opt in opts]
        else:
            options = [opt for opt in self.opts[command]]
        for option in options:
            if isinstance(option['value'].get(), bool):
                option['value'].set(False)
            elif isinstance(option['value'].get(), int):
                option['value'].set(0)
            else:
                option['value'].set('')

    def delete_preview(self):
        """ Delete the preview file """
        if os.path.exists(self.previewloc):
            os.remove(self.previewloc)

    def get_chosen_action(self, task_name):
        return self.opts[task_name][0]['value'].get()


class Tooltip:
    """
    Create a tooltip for a given widget as the mouse goes on it.

    Adapted from StackOverflow:

    http://stackoverflow.com/questions/3221956/
           what-is-the-simplest-way-to-make-tooltips-
           in-tkinter/36221216#36221216

    http://www.daniweb.com/programming/software-development/
           code/484591/a-tooltip-class-for-tkinter

    - Originally written by vegaseat on 2014.09.09.

    - Modified to include a delay time by Victor Zaccardo on 2016.03.25.

    - Modified
        - to correct extreme right and extreme bottom behavior,
        - to stay inside the screen whenever the tooltip might go out on
          the top but still the screen is higher than the tooltip,
        - to use the more flexible mouse positioning,
        - to add customizable background color, padding, waittime and
          wraplength on creation
      by Alberto Vassena on 2016.11.05.

      Tested on Ubuntu 16.04/16.10, running Python 3.5.2

    """

    def __init__(self, widget,
                 *,
                 background='#FFFFEA',
                 pad=(5, 3, 5, 3),
                 text='widget info',
                 waittime=400,
                 wraplength=250):

        self.waittime = waittime  # in miliseconds, originally 500
        self.wraplength = wraplength  # in pixels, originally 180
        self.widget = widget
        self.text = text
        self.widget.bind("<Enter>", self.on_enter)
        self.widget.bind("<Leave>", self.on_leave)
        self.widget.bind("<ButtonPress>", self.on_leave)
        self.background = background
        self.pad = pad
        self.ident = None
        self.topwidget = None

    def on_enter(self, event=None):
        """ Schedule on an enter event """
        self.schedule()

    def on_leave(self, event=None):
        """ Unschedule on a leave event """
        self.unschedule()
        self.hide()

    def schedule(self):
        """ Show the tooltip after wait period """
        self.unschedule()
        self.ident = self.widget.after(self.waittime, self.show)

    def unschedule(self):
        """ Hide the tooltip """
        id_ = self.ident
        self.ident = None
        if id_:
            self.widget.after_cancel(id_)

    def show(self):
        """ Show the tooltip """
        def tip_pos_calculator(widget, label,
                               *,
                               tip_delta=(10, 5), pad=(5, 3, 5, 3)):
            """ Calculate the tooltip position """

            s_width, s_height = widget.winfo_screenwidth(), widget.winfo_screenheight()

            width, height = (pad[0] + label.winfo_reqwidth() + pad[2],
                             pad[1] + label.winfo_reqheight() + pad[3])

            mouse_x, mouse_y = widget.winfo_pointerxy()

            x_1, y_1 = mouse_x + tip_delta[0], mouse_y + tip_delta[1]
            x_2, y_2 = x_1 + width, y_1 + height

            x_delta = x_2 - s_width
            if x_delta < 0:
                x_delta = 0
            y_delta = y_2 - s_height
            if y_delta < 0:
                y_delta = 0

            offscreen = (x_delta, y_delta) != (0, 0)

            if offscreen:

                if x_delta:
                    x_1 = mouse_x - tip_delta[0] - width

                if y_delta:
                    y_1 = mouse_y - tip_delta[1] - height

            offscreen_again = y_1 < 0  # out on the top

            if offscreen_again:
                # No further checks will be done.

                # TIP:
                # A further mod might automagically augment the
                # wraplength when the tooltip is too high to be
                # kept inside the screen.
                y_1 = 0

            return x_1, y_1

        background = self.background
        pad = self.pad
        widget = self.widget

        # creates a toplevel window
        self.topwidget = tk.Toplevel(widget)

        # Leaves only the label and removes the app window
        self.topwidget.wm_overrideredirect(True)

        win = tk.Frame(self.topwidget,
                       background=background,
                       borderwidth=0)
        label = tk.Label(win,
                         text=self.text,
                         justify=tk.LEFT,
                         background=background,
                         relief=tk.SOLID,
                         borderwidth=0,
                         wraplength=self.wraplength)

        label.grid(padx=(pad[0], pad[2]),
                   pady=(pad[1], pad[3]),
                   sticky=tk.NSEW)
        win.grid()

        xpos, ypos = tip_pos_calculator(widget, label)

        self.topwidget.wm_geometry("+%d+%d" % (xpos, ypos))

    def hide(self):
        """ Hide the tooltip """
        topwidget = self.topwidget
        if topwidget:
            topwidget.destroy()
        self.topwidget = None


class FaceswapGui(object):
    """ The Graphical User Interface """

    def __init__(self, utils, calling_file='faceswap.py'):
        self.gui = tk.Tk()
        self.utils = utils
        self.calling_file = calling_file
        self.utils.delete_preview()
        self.utils.init_tk()
        self.gui.protocol('WM_DELETE_WINDOW', self.close_app)

    def build_gui(self):
        """ Build the GUI """
        self.gui.title(self.calling_file)
        self.menu()

        container = tk.PanedWindow(self.gui,
                                   sashrelief=tk.RAISED,
                                   orient=tk.VERTICAL)
        container.pack(fill=tk.BOTH, expand=True)

        topcontainer = tk.PanedWindow(container,
                                      sashrelief=tk.RAISED,
                                      orient=tk.HORIZONTAL)
        container.add(topcontainer)

        bottomcontainer = ttk.Frame(container, height=150)
        container.add(bottomcontainer)

        optsnotebook = ttk.Notebook(topcontainer, width=400, height=500)
        topcontainer.add(optsnotebook)

        if self.calling_file == 'faceswap.py':
            # Commands explicitly stated to ensure consistent ordering
            cmdlist = ('extract', 'train', 'convert')
        else:
            cmdlist = self.utils.opts.keys()

        for command in cmdlist:
            commandtab = CommandTab(self.utils, optsnotebook, command)
            commandtab.build_tab()

        dspnotebook = ttk.Notebook(topcontainer, width=780)
        topcontainer.add(dspnotebook)

        for display in ('graph', 'preview'):
            displaytab = DisplayTab(self.utils, dspnotebook, display)
            displaytab.build_tab()

        self.add_console(bottomcontainer)
        self.add_status_bar(bottomcontainer)

    def menu(self):
        """ Menu bar for loading and saving configs """
        menubar = tk.Menu(self.gui)
        filemenu = tk.Menu(menubar, tearoff=0)
        filemenu.add_command(label='Load full config...',
                             command=self.utils.load_config)
        filemenu.add_command(label='Save full config...',
                             command=self.utils.save_config)
        filemenu.add_separator()
        filemenu.add_command(label='Reset all to default',
                             command=self.utils.reset_config)
        filemenu.add_command(label='Clear all',
                             command=self.utils.clear_config)
        filemenu.add_separator()
        filemenu.add_command(label='Quit', command=self.close_app)
        menubar.add_cascade(label="File", menu=filemenu)
        self.gui.config(menu=menubar)

    def add_console(self, frame):
        """ Build the output console """
        consoleframe = ttk.Frame(frame)
        consoleframe.pack(side=tk.TOP, anchor=tk.W, padx=10, pady=(2, 0),
                          fill=tk.BOTH, expand=True)
        console = ConsoleOut(consoleframe, self.utils)
        console.build_console()

    def add_status_bar(self, frame):
        """ Build the info text section page """
        statusframe = ttk.Frame(frame)
        statusframe.pack(side=tk.BOTTOM, anchor=tk.W, padx=10, pady=2,
                         fill=tk.X, expand=False)

        lbltitle = ttk.Label(statusframe, text='Status:', width=6, anchor=tk.W)
        lbltitle.pack(side=tk.LEFT, expand=False)
        self.utils.guitext['status'].set('Ready')
        lblstatus = ttk.Label(statusframe,
                              width=20,
                              textvariable=self.utils.guitext['status'],
                              anchor=tk.W)
        lblstatus.pack(side=tk.LEFT, anchor=tk.W, fill=tk.X, expand=True)

    def close_app(self):
        """ Close Python. This is here because the graph animation function
        continues to
            run even when tkinter has gone away """
        confirm = messagebox.askokcancel
        confirmtxt = 'Processes are still running. Are you sure...?'
        if self.utils.runningtask and not confirm('Close', confirmtxt):
            return
        if self.utils.runningtask:
            self.utils.task.terminate()
        self.utils.delete_preview()
        self.gui.quit()
        exit()


class ConsoleOut(object):
    """ The Console out tab of the Display section """

    def __init__(self, frame, utils):
        self.frame = frame
        utils.console = tk.Text(self.frame)
        self.console = utils.console
        self.debug = utils.debugconsole

    def build_console(self):
        """ Build and place the console """
        self.console.config(width=100, height=6, bg='gray90', fg='black')
        self.console.pack(side=tk.LEFT, anchor=tk.N, fill=tk.BOTH, expand=True)

        scrollbar = ttk.Scrollbar(self.frame, command=self.console.yview)
        scrollbar.pack(side=tk.LEFT, fill='y')
        self.console.configure(yscrollcommand=scrollbar.set)

        if self.debug:
            print('Console debug activated. Outputting to main terminal')
        else:
            sys.stdout = SysOutRouter(console=self.console, out_type="stdout")
            sys.stderr = SysOutRouter(console=self.console, out_type="stderr")


class SysOutRouter(object):
    """ Route stdout/stderr to the console window """

    def __init__(self, console=None, out_type=None):
        self.console = console
        self.out_type = out_type
        self.color = ("black" if out_type == "stdout" else "red")

    def write(self, string):
        """ Capture stdout/stderr """
        self.console.insert(tk.END, string, self.out_type)
        self.console.tag_config(self.out_type, foreground=self.color)
        self.console.see(tk.END)

    @staticmethod
    def flush():
        """ If flush is forced, send it to normal terminal """
        sys.__stdout__.flush()


class CommandTab(object):
    """ Tabs to hold the command options """

    def __init__(self, utils, notebook, command):
        self.utils = utils
        self.notebook = notebook
        self.page = ttk.Frame(self.notebook)
        self.command = command
        self.title = command.title()

    def build_tab(self):
        """ Build the tab """
        actionframe = ActionFrame(self.utils, self.page, self.command)
        actionframe.build_frame()

        self.add_frame_separator()
        opts_frame = OptionsFrame(self.utils, self.page, self.command)
        opts_frame.build_frame()

        self.notebook.add(self.page, text=self.title)

    def add_frame_separator(self):
        """ Add a separator between left and right frames """
        sep = ttk.Frame(self.page, height=2, relief=tk.RIDGE)
        sep.pack(fill=tk.X, pady=(5, 0), side=tk.BOTTOM)


class OptionsFrame(object):
    """ Options Frame - Holds the Options for each command """

    def __init__(self, utils, page, command):
        self.utils = utils
        self.page = page
        self.command = command

        self.canvas = tk.Canvas(self.page, bd=0, highlightthickness=0)
        self.canvas.pack(side=tk.LEFT, fill=tk.BOTH, expand=True)

        self.optsframe = tk.Frame(self.canvas)
        self.optscanvas = self.canvas.create_window((0, 0), window=self.optsframe, anchor=tk.NW)

    def build_frame(self):
        """ Build the options frame for this command """
        self.add_scrollbar()
        self.canvas.bind('<Configure>', self.resize_frame)

        for option in self.utils.opts[self.command]:
            optioncontrol = OptionControl(self.utils, option, self.optsframe)
            optioncontrol.build_full_control()

    def add_scrollbar(self):
        """ Add a scrollbar to the options frame """
        scrollbar = ttk.Scrollbar(self.page, command=self.canvas.yview)
        scrollbar.pack(side=tk.RIGHT, fill=tk.Y)
        self.canvas.config(yscrollcommand=scrollbar.set)
        self.optsframe.bind("<Configure>", self.update_scrollbar)

    def update_scrollbar(self, event):
        """ Update the options frame scrollbar """
        self.canvas.configure(scrollregion=self.canvas.bbox('all'))

    def resize_frame(self, event):
        """ Resize the options frame to fit the canvas """
        canvas_width = event.width
        self.canvas.itemconfig(self.optscanvas, width=canvas_width)


class OptionControl(object):
    """ Build the correct control for the option parsed and place it on the
    frame """

    def __init__(self, utils, option, option_frame):
        self.utils = utils
        self.option = option
        self.option_frame = option_frame

    def build_full_control(self):
        """ Build the correct control type for the option passed through """
        ctl = self.option['control']
        ctltitle = self.option['control_title']
        sysbrowser = self.option['filesystem_browser']
        ctlhelp = ' '.join(self.option.get('help', '').split())
        ctlhelp = '. '.join(i.capitalize() for i in ctlhelp.split('. '))
        ctlhelp = ctltitle + ' - ' + ctlhelp
        ctlframe = self.build_one_control_frame()
        dflt = self.option.get('default', '')
        dflt = self.option.get('default', False) if ctl == ttk.Checkbutton else dflt
        choices = self.option['choices'] if ctl == ttk.Combobox else None

        self.build_one_control_label(ctlframe, ctltitle)
        self.option['value'] = self.build_one_control(ctlframe,
                                                      ctl,
                                                      dflt,
                                                      ctlhelp,
                                                      choices,
                                                      sysbrowser)

    def build_one_control_frame(self):
        """ Build the frame to hold the control """
        frame = ttk.Frame(self.option_frame)
        frame.pack(fill=tk.X, expand=True)
        return frame

    @staticmethod
    def build_one_control_label(frame, control_title):
        """ Build and place the control label """
        lbl = ttk.Label(frame, text=control_title, width=18, anchor=tk.W)
        lbl.pack(padx=5, pady=5, side=tk.LEFT, anchor=tk.N)

    def build_one_control(self, frame, control, default, helptext, choices,
                          sysbrowser):
        """ Build and place the option controls """
        default = default if default is not None else ''

        var = tk.BooleanVar(
            frame) if control == ttk.Checkbutton else tk.StringVar(frame)
        var.set(default)

        if sysbrowser is not None:
            # if sysbrowser in "load file":
            self.add_browser_buttons(frame, sysbrowser, var)
            # elif sysbrowser == "combo":
            #    self.add_browser_combo_button(frame, sysbrowser, var)

        ctlkwargs = {'variable': var} if control == ttk.Checkbutton else {
            'textvariable': var}
        packkwargs = {'anchor': tk.W} if control == ttk.Checkbutton else {
            'fill': tk.X, 'expand': True}
        ctl = control(frame, **ctlkwargs)

        if control == ttk.Combobox:
            ctl['values'] = [choice for choice in choices]

        ctl.pack(padx=5, pady=5, **packkwargs)
        Tooltip(ctl, text=helptext, wraplength=200)
        return var

    def add_browser_buttons(self, frame, sysbrowser, filepath):
        """ Add correct file browser button for control """
        if sysbrowser == "combo":
            img = self.utils.icons['load']
        else:
            img = self.utils.icons[sysbrowser]
        action = getattr(self, 'ask_' + sysbrowser)
        filetypes = self.option['filetypes']
        fileopn = ttk.Button(frame, image=img,
                             command=lambda cmd=action: cmd(filepath,
                                                            filetypes))
        fileopn.pack(padx=(0, 5), side=tk.RIGHT)

    @staticmethod
    def ask_folder(filepath, filetypes=None):
        """
        Pop-up to get path to a directory
        :param filepath: tkinter StringVar object that will store the path to a
        directory.
        :param filetypes: Unused argument to allow filetypes to be given in
        ask_load().
        """
        dirname = filedialog.askdirectory()
        if dirname:
            filepath.set(dirname)

    @staticmethod
    def ask_load(filepath, filetypes=None):
        """ Pop-up to get path to a file """
        if filetypes is None:
            filename = filedialog.askopenfilename()
        else:
            # In case filetypes were not configured properly in the
            # arguments_list
            try:
                filename = filedialog.askopenfilename(filetypes=filetypes)
            except TclError as te1:
                filetypes = FileFullPaths.prep_filetypes(filetypes)
                filename = filedialog.askopenfilename(filetypes=filetypes)
            except TclError as te2:
                filename = filedialog.askopenfilename()
        if filename:
            filepath.set(filename)

    @staticmethod
    def ask_save(filepath, filetypes=None):
        """ Pop-up to get path to save a new file """
        if filetypes is None:
            filename = filedialog.asksaveasfilename()
        else:
            # In case filetypes were not configured properly in the
            # arguments_list
            try:
                filename = filedialog.asksaveasfilename(filetypes=filetypes)
            except TclError as te1:
                filetypes = FileFullPaths.prep_filetypes(filetypes)
                filename = filedialog.asksaveasfilename(filetypes=filetypes)
            except TclError as te2:
                filename = filedialog.asksaveasfilename()
        if filename:
            filepath.set(filename)

    @staticmethod
    def ask_nothing(filepath, filetypes=None):
        """ Method that does nothing, used for disabling open/save pop up """
        return

    def ask_combo(self, filepath, filetypes):
        actions_open_type = self.option['actions_open_type']
        task_name = actions_open_type['task_name']
        chosen_action = self.utils.get_chosen_action(task_name)
        action = getattr(self, "ask_" + actions_open_type[chosen_action])
        filetypes = filetypes[chosen_action]
        action(filepath, filetypes)


class ActionFrame(object):
    """Action Frame - Displays information and action controls """

    def __init__(self, utils, page, command):
        self.utils = utils
        self.page = page
        self.command = command
        self.title = command.title()

    def build_frame(self):
        """ Add help display and Action buttons to the left frame of each
        page """
        frame = ttk.Frame(self.page)
        frame.pack(fill=tk.BOTH, padx=(10, 5), side=tk.BOTTOM, anchor=tk.N)

        self.add_action_button(frame)
        self.add_util_buttons(frame)

    def add_action_button(self, frame):
        """ Add the action buttons for page """
        actframe = ttk.Frame(frame)
        actframe.pack(fill=tk.X, side=tk.LEFT, padx=5, pady=5)

        btnact = ttk.Button(actframe,
                            text=self.title,
                            width=12,
                            command=lambda: self.utils.action_command(
                                self.command))
        btnact.pack(side=tk.TOP)
        Tooltip(btnact, text='Run the {} script'.format(self.title), wraplength=200)
        self.utils.actionbtns[self.command] = btnact

    def add_util_buttons(self, frame):
        """ Add the section utility buttons """
        utlframe = ttk.Frame(frame)
        utlframe.pack(side=tk.RIGHT, padx=(5, 10), pady=5)

        for utl in ('load', 'save', 'clear', 'reset'):
            img = self.utils.icons[utl]
            action = getattr(self.utils, utl + '_config')
            btnutl = ttk.Button(utlframe,
                                image=img,
                                command=lambda cmd=action: cmd(self.command))
            btnutl.pack(padx=2, side=tk.LEFT)
            Tooltip(btnutl, text=utl.capitalize() + ' ' + self.title + ' config', wraplength=200)


class DisplayTab(object):
    """ The display tabs """

    def __init__(self, utils, notebook, display):
        self.utils = utils
        self.notebook = notebook
        self.page = ttk.Frame(self.notebook)
        self.display = display
        self.title = self.display.title()

    def build_tab(self):
        """ Build the tab """
        frame = ttk.Frame(self.page)
        frame.pack(side=tk.LEFT, fill=tk.BOTH, expand=True, padx=5, pady=5)

        if self.display == 'graph':
            graphframe = GraphDisplay(frame, self.utils)
            graphframe.create_graphs()
        elif self.display == 'preview':
            preview = PreviewDisplay(frame, self.utils.previewloc)
            preview.update_preview()
        else:  # Dummy in a placeholder
            lbl = ttk.Label(frame, text=self.display, width=15, anchor=tk.NW)
            lbl.pack(padx=5, pady=5, side=tk.LEFT, anchor=tk.N)

        self.notebook.add(self.page, text=self.title)


class GraphDisplay(object):
    """ The Graph Tab of the Display section """

    def __init__(self, frame, utils):
        self.frame = frame
        self.utils = utils
        self.losskeys = None

        self.graphpane = tk.PanedWindow(self.frame, sashrelief=tk.RAISED, orient=tk.VERTICAL)
        self.graphpane.pack(fill=tk.BOTH, expand=True)

        self.graphs = list()

    def create_graphs(self):
        """ create the graph frames when there are loss values to graph """
        if not self.utils.lossdict:
            self.frame.after(1000, self.create_graphs)
            return

        self.losskeys = sorted([key for key in self.utils.lossdict.keys()])

        framecount = int(len(self.utils.lossdict) / 2)
        for i in range(framecount):
            self.add_graph(i)

        self.monitor_state()

    def add_graph(self, index):
        """ Add a single graph to the graph window """
        graphframe = ttk.Frame(self.graphpane)
        self.graphpane.add(graphframe)

        selectedkeys = self.losskeys[index * 2:(index + 1) * 2]
        selectedloss = {key: self.utils.lossdict[key] for key in selectedkeys}

        graph = Graph(graphframe, selectedloss, selectedkeys)
        self.graphs.append(graph)
        graph.build_graph()

    def monitor_state(self):
        """ Check there is a task still running. If not, destroy graphs
            and reset graph display to waiting state """
        if self.utils.lossdict:
            self.frame.after(5000, self.monitor_state)
            return
        self.destroy_graphs()
        self.create_graphs()

    def destroy_graphs(self):
        """ Destroy graphs when the process has stopped """
        for graph in self.graphs:
            del graph
        self.graphs = list()
        for child in self.graphpane.panes():
            self.graphpane.remove(child)


class Graph(object):
    """ Each graph to be displayed. Until training is run it is not known
        how many graphs will be required, so they sit in their own class
        ready to be created when requested """

    def __init__(self, frame, loss, losskeys):
        self.frame = frame
        self.loss = loss
        self.losskeys = losskeys

        self.ylim = (100, 0)

        style.use('ggplot')

        self.fig = plt.figure(figsize=(4, 4), dpi=75)
        self.ax1 = self.fig.add_subplot(1, 1, 1)
        self.losslines = list()
        self.trndlines = list()

    def build_graph(self):
        """ Update the plot area with loss values and cycle through to
        animate """
        self.ax1.set_xlabel('Iterations')
        self.ax1.set_ylabel('Loss')
        self.ax1.set_ylim(0.00, 0.01)
        self.ax1.set_xlim(0, 1)

        losslbls = [lbl.replace('_', ' ').title() for lbl in self.losskeys]
        for idx, linecol in enumerate(['blue', 'red']):
            self.losslines.extend(self.ax1.plot(0, 0,
                                                color=linecol,
                                                linewidth=1,
                                                label=losslbls[idx]))
        for idx, linecol in enumerate(['navy', 'firebrick']):
            lbl = losslbls[idx]
            lbl = 'Trend{}'.format(lbl[lbl.rfind(' '):])
            self.trndlines.extend(self.ax1.plot(0, 0,
                                                color=linecol,
                                                linewidth=2,
                                                label=lbl))

        self.ax1.legend(loc='upper right')

        plt.subplots_adjust(left=0.075, bottom=0.075, right=0.95, top=0.95,
                            wspace=0.2, hspace=0.2)

        plotcanvas = FigureCanvasTkAgg(self.fig, self.frame)
        plotcanvas.get_tk_widget().pack(side=tk.TOP, fill=tk.BOTH, expand=True)
        ani = animation.FuncAnimation(self.fig, self.animate, interval=2000, blit=False)
        plotcanvas.draw()

    def animate(self, i):
        """ Read loss data and apply to graph """
        loss = [self.loss[key][:] for key in self.losskeys]

        xlim = self.recalculate_axes(loss)

        xrng = [x for x in range(xlim)]

        self.raw_plot(xrng, loss)

        if xlim > 10:
            self.trend_plot(xrng, loss)

    def recalculate_axes(self, loss):
        """ Recalculate the latest x and y axes limits from latest data """
        ymin = floor(min([min(lossvals) for lossvals in loss]) * 100) / 100
        ymax = ceil(max([max(lossvals) for lossvals in loss]) * 100) / 100

        if ymin < self.ylim[0] or ymax > self.ylim[1]:
            self.ylim = (ymin, ymax)
            self.ax1.set_ylim(self.ylim[0], self.ylim[1])

        xlim = len(loss[0])
        xlim = 2 if xlim == 1 else xlim
        self.ax1.set_xlim(0, xlim - 1)

        return xlim

    def raw_plot(self, x_range, loss):
        """ Raw value plotting """
        for idx, lossvals in enumerate(loss):
            self.losslines[idx].set_data(x_range, lossvals)

    def trend_plot(self, x_range, loss):
        """ Trend value plotting """
        for idx, lossvals in enumerate(loss):
            fit = numpy.polyfit(x_range, lossvals, 3)
            poly = numpy.poly1d(fit)
            self.trndlines[idx].set_data(x_range, poly(x_range))


class PreviewDisplay(object):
    """ The Preview tab of the Display section """

    def __init__(self, frame, previewloc):
        self.frame = frame
        self.previewimg = None
        self.errcount = 0
        self.previewloc = previewloc

        self.previewlbl = ttk.Label(self.frame, image=None, anchor=tk.NW)
        self.previewlbl.pack(side=tk.TOP, fill=tk.BOTH, expand=True)

    def update_preview(self):
        """ Display the image if it exists or a place holder if it doesn't """
        self.load_preview()
        if self.previewimg is None:
            self.previewlbl.config(image=None)
        else:
            self.previewlbl.config(image=self.previewimg)
        self.previewlbl.after(1000, self.update_preview)

    def load_preview(self):
        """ Load the preview image into tk PhotoImage """
        if os.path.exists(self.previewloc):
            try:
                self.previewimg = tk.PhotoImage(file=self.previewloc)
                self.errcount = 0
            except TclError:
                # This is probably an error reading the file whilst it's
                # being saved
                # so ignore it for now and only pick up if there have been
                # multiple
                # consecutive fails
                if self.errcount < 10:
                    self.errcount += 1
                    self.previewimg = None
                else:
                    print('Error reading the preview file')
        else:
            self.previewimg = None


class FaceswapControl(object):
    """ Control the underlying Faceswap tasks """

    def __init__(self, utils, calling_file="faceswap.py"):
        self.pathexecscript = os.path.join(PATHSCRIPT, calling_file)
        self.utils = utils

        self.command = None
        self.args = None
        self.process = None
        self.lenloss = 0

    def prepare(self, options, command):
        """ Prepare for running the subprocess """
        self.command = command
        self.utils.runningtask = True
        self.utils.change_action_button()
        self.utils.guitext['status'].set('Executing - ' + self.command + '.py')
        print('Loading...')
        self.args = ['python', '-u', self.pathexecscript, self.command]
        self.build_args(options)

    def build_args(self, options):
        """ Build the faceswap command and arguments list """
        for item in options[self.command]:
            optval = str(item.get('value', '').get())
            opt = item['opts'][0]
            if optval == 'False' or optval == '':
                continue
            elif optval == 'True':
                if self.command == 'train' and opt == '-p':  # Embed the preview pane
                    self.args.append('-gui')
                else:
                    self.args.append(opt)
            else:
                self.args.extend((opt, optval))

    def execute_script(self):
        """ Execute the requested Faceswap Script """
        kwargs = {'stdout': PIPE,
                  'stderr': PIPE,
                  'bufsize': 1,
                  'universal_newlines': True}
        if os.name == 'nt':
            kwargs['creationflags'] = subprocess.CREATE_NEW_PROCESS_GROUP
        self.process = Popen(self.args, **kwargs)
        self.thread_stdout()
        self.thread_stderr()

    def read_stdout(self):
        """ Read stdout from the subprocess. If training, pass the loss
        values to Queue """
        while True:
            output = self.process.stdout.readline()
            if output == '' and self.process.poll() is not None:
                break
            if output:
                if self.command == 'train' and str.startswith(output, '['):
                    self.capture_loss(output)
                print(output.strip())
        returncode = self.process.poll()
        self.utils.runningtask = False
        self.utils.change_action_button()
        self.set_final_status(returncode)
        print('Process exited.')

    def read_stderr(self):
        """ Read stdout from the subprocess. If training, pass the loss
        values to Queue """
        while True:
            output = self.process.stderr.readline()
            if output == '' and self.process.poll() is not None:
                break
            print(output.strip(), file=sys.stderr)

    def thread_stdout(self):
        """ Put the subprocess stdout so that it can be read without
        blocking """
        thread = Thread(target=self.read_stdout)
        thread.daemon = True
        thread.start()

    def thread_stderr(self):
        """ Put the subprocess stderr so that it can be read without
        blocking """
        thread = Thread(target=self.read_stderr)
        thread.daemon = True
        thread.start()

    def capture_loss(self, string):
        """ Capture loss values from stdout """
        #TODO: Remove this hideous hacky fix. When the subprocess is terminated and
        # the loss dictionary is reset, 1 set of loss values ALWAYS slips through
        # and appends to the lossdict AFTER the subprocess has closed meaning that
        # checks on whether the dictionary is empty fail.
        # Therefore if the size of current loss dictionary is smaller than the
        # previous loss dictionary, assume that the process has been terminated
        # and reset it.
        # I have tried and failed to empty the subprocess stdout with:
        #   sys.exit() on the stdout/err threads (no effect)
        #   sys.stdout/stderr.flush (no effect)
        #   thread.join (locks the whole process up, because the stdout thread
        #       stubbonly refuses to release it's last line)

        currentlenloss = len(self.utils.lossdict)
        if self.lenloss > currentlenloss:
            self.utils.lossdict = dict()
            self.lenloss = 0
            return
        self.lenloss = currentlenloss

        loss = re.findall(r'([a-zA-Z_]+):.*?(\d+\.\d+)', string)

        if len(loss) < 2:
            return

        if not self.utils.lossdict:
            self.utils.lossdict.update((item[0], []) for item in loss)

        for item in loss:
            self.utils.lossdict[item[0]].append(float(item[1]))

    def terminate(self):
        """ Terminate the subprocess """
        if self.command == 'train':
            print('Sending Exit Signal', flush=True)
            try:
                now = time()
                if os.name == 'nt':
                    os.kill(self.process.pid, signal.CTRL_BREAK_EVENT)
                else:
                    self.process.send_signal(signal.SIGINT)
                while True:
                    timeelapsed = time() - now
                    if self.process.poll() is not None:
                        break
                    if timeelapsed > 30:
                        raise ValueError('Timeout reached sending Exit Signal')
                return
            except ValueError as err:
                print(err)
        print('Terminating Process...')
        try:
            self.process.terminate()
            self.process.wait(timeout=10)
            print('Terminated')
        except TimeoutExpired:
            print('Termination timed out. Killing Process...')
            self.process.kill()
            print('Killed')

    def set_final_status(self, returncode):
        """ Set the status bar output based on subprocess return code """
        if returncode == 0 or returncode == 3221225786:
            status = 'Ready'
        elif returncode == -15:
            status = 'Terminated - {}.py'.format(self.command)
        elif returncode == -9:
            status = 'Killed - {}.py'.format(self.command)
        elif returncode == -6:
            status = 'Aborted - {}.py'.format(self.command)
        else:
            status = 'Failed - {}.py. Return Code: {}'.format(self.command, returncode)
        self.utils.guitext['status'].set(status)


class Gui(object):
    """ The GUI process. """
    def __init__(self, arguments, subparsers):
        # Don't try to load the GUI if there is no display or there are
        # problems importing tkinter
        if not self.check_display() or not self.check_tkinter_available():
            return

<<<<<<< HEAD
        # If not running in gui mode return before starting to create a window
        if 'gui' not in cmd:
            return

        self.arguments = None
=======
        cmd = sys.argv

        self.args = arguments
>>>>>>> 9b58b351
        self.opts = self.extract_options(subparsers)
        self.utils = Utils(self.opts, calling_file=cmd[0])
        self.root = FaceswapGui(self.utils, calling_file=cmd[0])

    @staticmethod
    def check_display():
        """ Check whether there is a display to output the GUI. If running on
            Windows then assume not running in headless mode """
        if not os.environ.get('DISPLAY', None) and os.name != 'nt':
            if os.name == 'posix':
                print('macOS users need to install XQuartz. '
                      'See https://support.apple.com/en-gb/HT201341')
            return False
        return True

    @staticmethod
    def check_tkinter_available():
        """ Check whether TkInter is installed on user's machine """
        tkinter_vars = [tk, ttk, filedialog, messagebox, TclError]
        if any(var is None for var in tkinter_vars):
            print(
                "It looks like TkInter isn't installed for your OS, so "
                "the GUI has been "
                "disabled. To enable the GUI please install the TkInter "
                "application.\n"
                "You can try:\n"
                "  Windows/macOS:      Install ActiveTcl Community "
                "Edition from "
                "www.activestate.com\n"
                "  Ubuntu/Mint/Debian: sudo apt install python3-tk\n"
                "  Arch:               sudo pacman -S tk\n"
                "  CentOS/Redhat:      sudo yum install tkinter\n"
                "  Fedora:             sudo dnf install python3-tkinter\n",
                file=sys.stderr)
            return False
        return True

    def extract_options(self, subparsers):
        """ Extract the existing ArgParse Options """
        opts = {cmd: subparsers[cmd].argument_list + subparsers[cmd].optional_arguments
                for cmd in subparsers.keys()}
        for command in opts.values():
            for opt in command:
                if opt.get('help', '') == SUPPRESS:
                    command.remove(opt)
                ctl, sysbrowser, filetypes, actions_open_types = self.set_control(opt)
                opt['control_title'] = self.set_control_title(
                    opt.get('opts', ''))
                opt['control'] = ctl
                opt['filesystem_browser'] = sysbrowser
                opt['filetypes'] = filetypes
                opt['actions_open_types'] = actions_open_types
        return opts

    @staticmethod
    def set_control_title(opts):
        """ Take the option switch and format it nicely """
        ctltitle = opts[1] if len(opts) == 2 else opts[0]
        ctltitle = ctltitle.replace('-', ' ').replace('_', ' ').strip().title()
        return ctltitle

    @staticmethod
    def set_control(option):
        """ Set the control and filesystem browser to use for each option """
        sysbrowser = None
        filetypes = None
        actions_open_type = None
        ctl = ttk.Entry
        if option.get('action', '') == FullPaths:
            sysbrowser = 'folder'
        elif option.get('action', '') == DirFullPaths:
            sysbrowser = 'folder'
        elif option.get('action', '') == FileFullPaths:
            sysbrowser = 'load'
            filetypes = option.get('filetypes', None)
        elif option.get('action', '') == ComboFullPaths:
            sysbrowser = 'combo'
            actions_open_type = option['actions_open_type']
            filetypes = option.get('filetypes', None)
        elif option.get('choices', '') != '':
            ctl = ttk.Combobox
        elif option.get('action', '') == 'store_true':
            ctl = ttk.Checkbutton
        return ctl, sysbrowser, filetypes, actions_open_type

    def process(self):
        """ Builds the GUI """
        self.utils.debugconsole = self.args.debug
        self.root.build_gui()
        self.root.gui.mainloop()<|MERGE_RESOLUTION|>--- conflicted
+++ resolved
@@ -19,13 +19,9 @@
 from matplotlib import style
 from matplotlib.backends.backend_tkagg import FigureCanvasTkAgg
 
-<<<<<<< HEAD
+import numpy
+
 from lib.cli import FullPaths, ComboFullPaths, DirFullPaths, FileFullPaths
-=======
-import numpy
-
-from lib.cli import FullPaths
->>>>>>> 9b58b351
 from lib.Serializer import JSONSerializer
 
 matplotlib.use('TkAgg')
@@ -1170,17 +1166,13 @@
         if not self.check_display() or not self.check_tkinter_available():
             return
 
-<<<<<<< HEAD
         # If not running in gui mode return before starting to create a window
         if 'gui' not in cmd:
             return
 
-        self.arguments = None
-=======
         cmd = sys.argv
 
         self.args = arguments
->>>>>>> 9b58b351
         self.opts = self.extract_options(subparsers)
         self.utils = Utils(self.opts, calling_file=cmd[0])
         self.root = FaceswapGui(self.utils, calling_file=cmd[0])
