--- conflicted
+++ resolved
@@ -107,13 +107,9 @@
                         image = cv2.imread(filename)
                         self.faces_detected[os.path.basename(filename)] = self.handleImage(image, filename)
                     except Exception as e:
-<<<<<<< HEAD
-                        print('Failed to extract from image: {}. Reason: {}'.format(filename, e))
-=======
                         if self.arguments.verbose:
                             print('Failed to extract from image: {}. Reason: {}'.format(filename, e))
                         pass
->>>>>>> eec8636b
         finally:
             self.write_alignments()
 
@@ -122,13 +118,9 @@
             image = cv2.imread(filename)
             return filename, self.handleImage(image, filename)
         except Exception as e:
-<<<<<<< HEAD
-            print('Failed to extract from image: {}. Reason: {}'.format(filename, e))
-=======
             if self.arguments.verbose:
                 print('Failed to extract from image: {}. Reason: {}'.format(filename, e))
             pass
->>>>>>> eec8636b
         return filename, []
 
     def imageRotator(self, image):
