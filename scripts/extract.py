#!/usr/bin python3
""" The script to run the extract process of faceswap """

import logging
import os
import sys
from pathlib import Path

from tqdm import tqdm

from lib.multithreading import MultiThread
from lib.queue_manager import queue_manager
from lib.utils import get_folder, hash_encode_image, deprecation_warning
from plugins.extract.pipeline import Extractor
from scripts.fsmedia import Alignments, Images, PostProcess, Utils

tqdm.monitor_interval = 0  # workaround for TqdmSynchronisationWarning
logger = logging.getLogger(__name__)  # pylint: disable=invalid-name


class Extract():
    """ The extract process. """
    def __init__(self, arguments):
        logger.debug("Initializing %s: (args: %s", self.__class__.__name__, arguments)
        self.args = arguments
        Utils.set_verbosity(self.args.loglevel)
        self.output_dir = get_folder(self.args.output_dir)
        logger.info("Output Directory: %s", self.args.output_dir)
        self.images = Images(self.args)
        self.alignments = Alignments(self.args, True, self.images.is_video)
        self.post_process = PostProcess(arguments)
        configfile = self.args.configfile if hasattr(self.args, "configfile") else None
        normalization = None if self.args.normalization == "none" else self.args.normalization
        self.extractor = Extractor(self.args.detector,
                                   self.args.aligner,
                                   configfile=configfile,
                                   multiprocess=not self.args.singleprocess,
                                   rotate_images=self.args.rotate_images,
                                   min_size=self.args.min_size,
                                   normalize_method=normalization)
        self.save_queue = queue_manager.get_queue("extract_save")
        self.threads = list()
        self.verify_output = False
        self.save_interval = None
        if hasattr(self.args, "save_interval"):
            self.save_interval = self.args.save_interval
        logger.debug("Initialized %s", self.__class__.__name__)

    @property
    def skip_num(self):
        """ Number of frames to skip if extract_every_n is passed """
        return self.args.extract_every_n if hasattr(self.args, "extract_every_n") else 1

    def process(self):
        """ Perform the extraction process """
        logger.info('Starting, this may take a while...')
        # queue_manager.debug_monitor(3)
        self.threaded_io("load")
        self.threaded_io("save")
        self.run_extraction()
        for thread in self.threads:
            thread.join()
        self.alignments.save()
        Utils.finalize(self.images.images_found // self.skip_num,
                       self.alignments.faces_count,
                       self.verify_output)

    def threaded_io(self, task, io_args=None):
        """ Perform I/O task in a background thread """
        logger.debug("Threading task: (Task: '%s')", task)
        io_args = tuple() if io_args is None else (io_args, )
        if task == "load":
            func = self.load_images
        elif task == "save":
            func = self.save_faces
        elif task == "reload":
            func = self.reload_images
        io_thread = MultiThread(func, *io_args, thread_count=1)
        io_thread.start()
        self.threads.append(io_thread)

    def load_images(self):
        """ Load the images """
        logger.debug("Load Images: Start")
        load_queue = self.extractor.input_queue
        idx = 0
        for filename, image in self.images.load():
            idx += 1
            if load_queue.shutdown.is_set():
                logger.debug("Load Queue: Stop signal received. Terminating")
                break
            if idx % self.skip_num != 0:
                logger.trace("Skipping image '%s' due to extract_every_n = %s",
                             filename, self.skip_num)
                continue
            if image is None or (not image.any() and image.ndim not in ((2, 3))):
                # All black frames will return not np.any() so check dims too
                logger.warning("Unable to open image. Skipping: '%s'", filename)
                continue
            imagename = os.path.basename(filename)
            if imagename in self.alignments.data.keys():
                logger.trace("Skipping image: '%s'", filename)
                continue
            item = {"filename": filename,
                    "image": image}
            load_queue.put(item)
        load_queue.put("EOF")
        logger.debug("Load Images: Complete")

    def reload_images(self, detected_faces):
        """ Reload the images and pair to detected face """
        logger.debug("Reload Images: Start. Detected Faces Count: %s", len(detected_faces))
        load_queue = self.extractor.input_queue
        idx = 0
        for filename, image in self.images.load():
            idx += 1
            if load_queue.shutdown.is_set():
                logger.debug("Reload Queue: Stop signal received. Terminating")
                break
            if idx % self.skip_num != 0:
                logger.trace("Skipping image '%s' due to extract_every_n = %s",
                             filename, self.skip_num)
                continue
            logger.trace("Reloading image: '%s'", filename)
            detect_item = detected_faces.pop(filename, None)
            if not detect_item:
                logger.warning("Couldn't find faces for: %s", filename)
                continue
            detect_item["image"] = image
            load_queue.put(detect_item)
        load_queue.put("EOF")
        logger.debug("Reload Images: Complete")

    def save_faces(self):
        """ Save the generated faces """
        logger.debug("Save Faces: Start")
        while True:
            if self.save_queue.shutdown.is_set():
                logger.debug("Save Queue: Stop signal received. Terminating")
                break
            item = self.save_queue.get()
            logger.trace(item)
            if item == "EOF":
                break
            filename, face = item

            logger.trace("Saving face: '%s'", filename)
            try:
                with open(filename, "wb") as out_file:
                    out_file.write(face)
            except Exception as err:  # pylint: disable=broad-except
                logger.error("Failed to save image '%s'. Original Error: %s", filename, err)
                continue
        logger.debug("Save Faces: Complete")

    def process_item_count(self):
        """ Return the number of items to be processedd """
        processed = sum(os.path.basename(frame) in self.alignments.data.keys()
                        for frame in self.images.input_images)
        logger.debug("Items already processed: %s", processed)

        if processed != 0 and self.args.skip_existing:
            logger.info("Skipping previously extracted frames: %s", processed)
        if processed != 0 and self.args.skip_faces:
            logger.info("Skipping frames with detected faces: %s", processed)

        to_process = (self.images.images_found - processed) // self.skip_num
        logger.debug("Items to be Processed: %s", to_process)
        if to_process == 0:
            logger.error("No frames to process. Exiting")
            queue_manager.terminate_queues()
            exit(0)
        return to_process

    def run_extraction(self):
        """ Run Face Detection """
        to_process = self.process_item_count()
        size = self.args.size if hasattr(self.args, "size") else 256
<<<<<<< HEAD
=======
        align_eyes = self.args.align_eyes if hasattr(self.args, "align_eyes") else False
        if align_eyes:
            deprecation_warning("Align eyes (-ae --align-eyes)",
                                additional_info="This functionality will still be available "
                                                "within the alignments tool.")
>>>>>>> abfcb213
        exception = False

        for phase in range(self.extractor.passes):
            if exception:
                break
            is_final = self.extractor.final_pass
            detected_faces = dict()
            self.extractor.launch()
            self.check_thread_error()
            desc = "Running pass {} of {}: {}".format(phase + 1,
                                                      self.extractor.passes,
                                                      self.extractor.phase.title())
            status_bar = tqdm(self.extractor.detected_faces(),
                              total=to_process,
                              file=sys.stdout,
                              desc=desc)
            for idx, faces in enumerate(status_bar):
                self.check_thread_error()
                exception = faces.get("exception", False)
                if exception:
                    break
                filename = faces["filename"]

                if self.extractor.final_pass:
                    self.output_processing(faces, size, filename)
                    self.output_faces(filename, faces)
                    if self.save_interval and (idx + 1) % self.save_interval == 0:
                        self.alignments.save()
                else:
                    del faces["image"]
                    detected_faces[filename] = faces
                status_bar.update(1)

            if is_final:
                logger.debug("Putting EOF to save")
                self.save_queue.put("EOF")
            else:
                logger.debug("Reloading images")
                self.threaded_io("reload", detected_faces)

    def check_thread_error(self):
        """ Check and raise thread errors """
        for thread in self.threads:
            thread.check_and_raise_error()

    def output_processing(self, faces, size, filename):
        """ Prepare faces for output """
        self.align_face(faces, size, filename)
        self.post_process.do_actions(faces)

        faces_count = len(faces["detected_faces"])
        if faces_count == 0:
            logger.verbose("No faces were detected in image: %s", os.path.basename(filename))

        if not self.verify_output and faces_count > 1:
            self.verify_output = True

    def align_face(self, faces, size, filename):
        """ Align the detected face and add the destination file path """
        final_faces = list()
        image = faces["image"]
        detected_faces = faces["detected_faces"]
        for face in detected_faces:
            face.load_aligned(image, size=size)
            final_faces.append({"file_location": self.output_dir / Path(filename).stem,
                                "face": face})
        faces["detected_faces"] = final_faces

    def output_faces(self, filename, faces):
        """ Output faces to save thread """
        final_faces = list()
        for idx, detected_face in enumerate(faces["detected_faces"]):
            output_file = detected_face["file_location"]
            extension = Path(filename).suffix
            out_filename = "{}_{}{}".format(str(output_file), str(idx), extension)

            face = detected_face["face"]
            resized_face = face.aligned_face

            face.hash, img = hash_encode_image(resized_face, extension)
            self.save_queue.put((out_filename, img))
            final_faces.append(face.to_alignment())
        self.alignments.data[os.path.basename(filename)] = final_faces<|MERGE_RESOLUTION|>--- conflicted
+++ resolved
@@ -176,14 +176,11 @@
         """ Run Face Detection """
         to_process = self.process_item_count()
         size = self.args.size if hasattr(self.args, "size") else 256
-<<<<<<< HEAD
-=======
         align_eyes = self.args.align_eyes if hasattr(self.args, "align_eyes") else False
         if align_eyes:
             deprecation_warning("Align eyes (-ae --align-eyes)",
                                 additional_info="This functionality will still be available "
                                                 "within the alignments tool.")
->>>>>>> abfcb213
         exception = False
 
         for phase in range(self.extractor.passes):
