import cv2

from pathlib import Path
from tqdm import tqdm
import os
import numpy as np

from lib.cli import DirectoryProcessor, rotate_image
from lib.utils import get_folder
from lib.multithreading import pool_process
from lib.detect_blur import is_blurry
from plugins.PluginLoader import PluginLoader

class ExtractTrainingData(DirectoryProcessor):
    def create_parser(self, subparser, command, description):
        self.parser = subparser.add_parser(
            command,
            help="Extract the faces from a pictures.",
            description=description,
            epilog="Questions and feedback: \
            https://github.com/deepfakes/faceswap-playground"
            )

    def add_optional_arguments(self, parser):
        parser.add_argument('-D', '--detector',
                            type=str,
                            choices=("hog", "cnn"), # case sensitive because this is used to load a plugin.
                            default="hog",
                            help="Detector to use. 'cnn' detects much more angles but will be much more resource intensive and may fail on large files.")

        parser.add_argument('-l', '--ref_threshold',
                            type=float,
                            dest="ref_threshold",
                            default=0.6,
                            help="Threshold for positive face recognition"
                            )

        parser.add_argument('-n', '--nfilter',
                            type=str,
                            dest="nfilter",
                            nargs='+',
                            default="nfilter.jpg",
                            help="Reference image for the persons you do not want to process. Should be a front portrait"
                            )

        parser.add_argument('-f', '--filter',
                            type=str,
                            dest="filter",
                            nargs='+',
                            default="filter.jpg",
                            help="Reference image for the person you want to process. Should be a front portrait"
                            )

        parser.add_argument('-j', '--processes',
                            type=int,
                            default=1,
                            help="Number of processes to use.")

        parser.add_argument('-s', '--skip-existing',
                            action='store_true',
                            dest='skip_existing',
                            default=False,
                            help="Skips frames already extracted.")

        parser.add_argument('-dl', '--debug-landmarks',
                            action="store_true",
                            dest="debug_landmarks",
                            default=False,
                            help="Draw landmarks for debug.")

<<<<<<< HEAD
        parser.add_argument('-ae', '--align-eyes',
                            action="store_true",
                            dest="align_eyes",
                            default=False,
                            help="Perform extra alignment to ensure left/right eyes lie at the same height")

        parser.add_argument('-bt', '--blur-threshold',
                            type=int,
                            dest="blur_thresh",
                            default=None,
                            help="Automatically discard images blurrier than the specified threshold. Discarded images are moved into a \"blurry\" sub-folder. Lower values allow more blur. Comment in the PR what threshold you use")

=======
        parser.add_argument('-r', '--rotate-images',
                            type=str,
                            dest="rotate_images",
                            choices=("on", "off"),
                            default="off",
                            help="If a face isn't found, rotate the images through 90 degree "
                                 "iterations to try to find a face. Can find more faces at the "
                                 "cost of extraction speed.")
>>>>>>> ee6bc402
        return parser

    def process(self):
        extractor_name = "Align" # TODO Pass as argument
        self.extractor = PluginLoader.get_extractor(extractor_name)()
        processes = self.arguments.processes
        try:
            if processes != 1:
                files = list(self.read_directory())
                for filename, faces in tqdm(pool_process(self.processFiles, files, processes=processes), total = len(files)):
                    self.num_faces_detected += 1
                    self.faces_detected[os.path.basename(filename)] = faces
            else:
                for filename in tqdm(self.read_directory()):
                    try:
                        image = cv2.imread(filename)
                        self.faces_detected[os.path.basename(filename)] = self.handleImage(image, filename)
                    except Exception as e:
                        print('Failed to extract from image: {}. Reason: {}'.format(filename, e))
                        pass
        finally:
            self.write_alignments()

    def processFiles(self, filename):
        try:
            image = cv2.imread(filename)
            return filename, self.handleImage(image, filename)
        except Exception as e:
            print('Failed to extract from image: {}. Reason: {}'.format(filename, e))
            pass
        return filename, []

    def imageRotator(self, image):
        ''' rotates the image through 90 degree iterations to find a face '''
        angle = 90
        while angle <= 270:
            rotated_image = rotate_image(image, angle)
            faces = self.get_faces(rotated_image, rotation=angle)
            rotated_faces = [(idx, face) for idx, face in faces]
            if len(rotated_faces) != 0:
                if self.arguments.verbose:
                    print('found face(s) by rotating image {} degrees'.format(angle))
                break
            angle += 90
        return rotated_faces, rotated_image
        
    def handleImage(self, image, filename):
        faces = self.get_faces(image)
        process_faces = [(idx, face) for idx, face in faces]

        # Run image rotator if requested and no faces found        
        if self.arguments.rotate_images.lower() == 'on' and len(process_faces) == 0:
            process_faces, image = self.imageRotator(image)

        rvals = []
<<<<<<< HEAD
        for idx, face in faces:
            count = idx

=======
        for idx, face in process_faces:
>>>>>>> ee6bc402
            # Draws landmarks for debug
            if self.arguments.debug_landmarks:
                for (x, y) in face.landmarksAsXY():
                    cv2.circle(image, (x, y), 2, (0, 0, 255), -1)
<<<<<<< HEAD

            resized_image, t_mat = self.extractor.extract(image, face, 256, self.arguments.align_eyes)
=======
            
            resized_image = self.extractor.extract(image, face, 256)
>>>>>>> ee6bc402
            output_file = get_folder(self.output_dir) / Path(filename).stem

            # Detect blurry images
            if self.arguments.blur_thresh is not None:
                aligned_landmarks = self.extractor.transform_points(face.landmarksAsXY(), t_mat, 256, 48)
                feature_mask = self.extractor.get_feature_mask(aligned_landmarks / 256, 256, 48)
                feature_mask = cv2.blur(feature_mask, (10, 10))
                isolated_face = cv2.multiply(feature_mask, resized_image.astype(float)).astype(np.uint8)
                blurry, focus_measure = is_blurry(isolated_face, self.arguments.blur_thresh)
                # print("{} focus measure: {}".format(Path(filename).stem, focus_measure))
                # cv2.imshow("Isolated Face", isolated_face)
                # cv2.waitKey(0)
                # cv2.destroyAllWindows()
                if blurry:
                    print("{}'s focus measure of {} was below the blur threshold, moving to \"blurry\"".format(Path(filename).stem, focus_measure))
                    output_file = get_folder(Path(self.output_dir) / Path("blurry")) / Path(filename).stem

            cv2.imwrite('{}_{}{}'.format(str(output_file), str(idx), Path(filename).suffix), resized_image)
            f = {
                "r": face.r,
                "x": face.x,
                "w": face.w,
                "y": face.y,
                "h": face.h,
                "landmarksXY": face.landmarksAsXY()
            }
            rvals.append(f)
        return rvals<|MERGE_RESOLUTION|>--- conflicted
+++ resolved
@@ -68,7 +68,15 @@
                             default=False,
                             help="Draw landmarks for debug.")
 
-<<<<<<< HEAD
+        parser.add_argument('-r', '--rotate-images',
+                            type=str,
+                            dest="rotate_images",
+                            choices=("on", "off"),
+                            default="off",
+                            help="If a face isn't found, rotate the images through 90 degree "
+                                 "iterations to try to find a face. Can find more faces at the "
+                                 "cost of extraction speed.")
+
         parser.add_argument('-ae', '--align-eyes',
                             action="store_true",
                             dest="align_eyes",
@@ -81,16 +89,6 @@
                             default=None,
                             help="Automatically discard images blurrier than the specified threshold. Discarded images are moved into a \"blurry\" sub-folder. Lower values allow more blur. Comment in the PR what threshold you use")
 
-=======
-        parser.add_argument('-r', '--rotate-images',
-                            type=str,
-                            dest="rotate_images",
-                            choices=("on", "off"),
-                            default="off",
-                            help="If a face isn't found, rotate the images through 90 degree "
-                                 "iterations to try to find a face. Can find more faces at the "
-                                 "cost of extraction speed.")
->>>>>>> ee6bc402
         return parser
 
     def process(self):
@@ -105,11 +103,11 @@
                     self.faces_detected[os.path.basename(filename)] = faces
             else:
                 for filename in tqdm(self.read_directory()):
-                    try:
+                try:
                         image = cv2.imread(filename)
                         self.faces_detected[os.path.basename(filename)] = self.handleImage(image, filename)
-                    except Exception as e:
-                        print('Failed to extract from image: {}. Reason: {}'.format(filename, e))
+                except Exception as e:
+                    print('Failed to extract from image: {}. Reason: {}'.format(filename, e))
                         pass
         finally:
             self.write_alignments()
@@ -146,24 +144,13 @@
             process_faces, image = self.imageRotator(image)
 
         rvals = []
-<<<<<<< HEAD
-        for idx, face in faces:
-            count = idx
-
-=======
         for idx, face in process_faces:
->>>>>>> ee6bc402
             # Draws landmarks for debug
             if self.arguments.debug_landmarks:
                 for (x, y) in face.landmarksAsXY():
                     cv2.circle(image, (x, y), 2, (0, 0, 255), -1)
-<<<<<<< HEAD
 
             resized_image, t_mat = self.extractor.extract(image, face, 256, self.arguments.align_eyes)
-=======
-            
-            resized_image = self.extractor.extract(image, face, 256)
->>>>>>> ee6bc402
             output_file = get_folder(self.output_dir) / Path(filename).stem
 
             # Detect blurry images
