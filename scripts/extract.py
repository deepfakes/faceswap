#!/usr/bin python3
""" The script to run the extract process of faceswap """

import logging
import os
import sys
from pathlib import Path

import cv2
from tqdm import tqdm

from lib.faces_detect import DetectedFace
from lib.gpu_stats import GPUStats
from lib.multithreading import MultiThread, PoolProcess, SpawnProcess
from lib.queue_manager import queue_manager, QueueEmpty
from lib.utils import get_folder
from plugins.plugin_loader import PluginLoader
from scripts.fsmedia import Alignments, Images, PostProcess, Utils

tqdm.monitor_interval = 0  # workaround for TqdmSynchronisationWarning
logger = logging.getLogger(__name__)  # pylint: disable=invalid-name


class Extract():
    """ The extract process. """
    def __init__(self, arguments):
        logger.debug("Initializing %s: (args: %s", self.__class__.__name__, arguments)
        self.args = arguments
        self.output_dir = get_folder(self.args.output_dir)
        logger.info("Output Directory: %s", self.args.output_dir)
        self.images = Images(self.args)
        self.alignments = Alignments(self.args, True)
        self.plugins = Plugins(self.args)

        self.post_process = PostProcess(arguments)

        self.export_face = True
        self.verify_output = False
        self.save_interval = None
        if hasattr(self.args, "save_interval"):
            self.save_interval = self.args.save_interval
        logger.debug("Initialized %s", self.__class__.__name__)

    def process(self):
        """ Perform the extraction process """
        logger.info('Starting, this may take a while...')
        Utils.set_verbosity()
#        queue_manager.debug_monitor(1)
        self.threaded_io("load")
        save_thread = self.threaded_io("save")
        self.run_extraction(save_thread)
        self.alignments.save()
        Utils.finalize(self.images.images_found,
                       self.alignments.faces_count,
                       self.verify_output)

    def threaded_io(self, task, io_args=None):
<<<<<<< HEAD
        """ Perform I/O in a background thread """
=======
        """ Load images in a background thread """
        logger.debug("Threading task: (Task: '%s')", task)
>>>>>>> 7f539114
        io_args = tuple() if io_args is None else (io_args, )
        if task == "load":
            func = self.load_images
        elif task == "save":
            func = self.save_faces
        elif task == "reload":
            func = self.reload_images
        io_thread = MultiThread(func, *io_args, thread_count=1)
        io_thread.start()
        return io_thread

    def load_images(self):
        """ Load the images """
        logger.debug("Load Images: Start")
        load_queue = queue_manager.get_queue("load")
        for filename, image in self.images.load():
            if load_queue.shutdown.is_set():
                logger.debug("Load Queue: Stop signal received. Terminating")
                break
            imagename = os.path.basename(filename)
            if imagename in self.alignments.data.keys():
                logger.trace("Skipping image: '%s'", filename)
                continue
            item = {"filename": filename,
                    "image": image}
            load_queue.put(item)
        load_queue.put("EOF")
        logger.debug("Load Images: Complete")

    def reload_images(self, detected_faces):
        """ Reload the images and pair to detected face """
        logger.debug("Reload Images: Start. Detected Faces Count: %s", len(detected_faces))
        load_queue = queue_manager.get_queue("detect")
        for filename, image in self.images.load():
            if load_queue.shutdown.is_set():
                logger.debug("Reload Queue: Stop signal received. Terminating")
                break
            logger.trace("Reloading image: '%s'", filename)
            detect_item = detected_faces.pop(filename, None)
            if not detect_item:
                logger.warning("Couldn't find faces for: %s", filename)
                continue
            detect_item["image"] = image
            load_queue.put(detect_item)
        load_queue.put("EOF")
        logger.debug("Reload Images: Complete")

    def save_faces(self):
        """ Save the generated faces """
        logger.debug("Save Faces: Start")
        if not self.export_face:
            logger.debug("Not exporting faces")
            logger.debug("Save Faces: Complete")
            return

        save_queue = queue_manager.get_queue("save")
        while True:
            if save_queue.shutdown.is_set():
                logger.debug("Save Queue: Stop signal received. Terminating")
                break
            item = save_queue.get()
            if item == "EOF":
                break
            filename, output_file, resized_face, idx = item
            out_filename = "{}_{}{}".format(str(output_file),
                                            str(idx),
                                            Path(filename).suffix)
            logger.trace("Saving face: '%s'", out_filename)
            try:
                cv2.imwrite(out_filename, resized_face)  # pylint: disable=no-member
            except Exception as err:  # pylint: disable=broad-except
                logger.error("Failed to save image '%s'. Original Error: %s", out_filename, err)
                continue
        logger.debug("Save Faces: Complete")

    def run_extraction(self, save_thread):
        """ Run Face Detection """
        save_queue = queue_manager.get_queue("save")
        to_process = self.process_item_count()
        frame_no = 0
        size = self.args.size if hasattr(self.args, "size") else 256
        align_eyes = self.args.align_eyes if hasattr(self.args, "align_eyes") else False

        if self.plugins.is_parallel:
            logger.debug("Using parallel processing")
            self.plugins.launch_aligner()
            self.plugins.launch_detector()
        if not self.plugins.is_parallel:
            logger.debug("Using serial processing")
            self.run_detection(to_process)
            self.plugins.launch_aligner()

        for faces in tqdm(self.plugins.detect_faces(extract_pass="align"),
                          total=to_process,
                          file=sys.stdout,
                          desc="Extracting faces"):

            filename = faces["filename"]

            self.align_face(faces, align_eyes, size, filename)
            self.post_process.do_actions(faces)

            faces_count = len(faces["detected_faces"])
            if faces_count == 0:
                logger.verbose("No faces were detected in image: %s",
                               os.path.basename(filename))

            if not self.verify_output and faces_count > 1:
                self.verify_output = True

            self.process_faces(filename, faces, save_queue)

            frame_no += 1
            if frame_no == self.save_interval:
                self.alignments.save()
                frame_no = 0

        if self.export_face:
            save_queue.put("EOF")
        save_thread.join()

    def process_item_count(self):
        """ Return the number of items to be processedd """
        processed = sum(os.path.basename(frame) in self.alignments.data.keys()
                        for frame in self.images.input_images)
        logger.debug("Items already processed: %s", processed)

        if processed != 0 and self.args.skip_existing:
            logger.info("Skipping previously extracted frames: %s", processed)
        if processed != 0 and self.args.skip_faces:
            logger.info("Skipping frames with detected faces: %s", processed)

        to_process = self.images.images_found - processed
        logger.debug("Items to be Processed: %s", to_process)
        if to_process == 0:
            logger.error("No frames to process. Exiting")
            queue_manager.terminate_queues()
            exit(0)
        return to_process

    def run_detection(self, to_process):
        """ Run detection only """
        self.plugins.launch_detector()
        detected_faces = dict()
        for detected in tqdm(self.plugins.detect_faces(extract_pass="detect"),
                             total=to_process,
                             file=sys.stdout,
                             desc="Detecting faces"):
            exception = detected.get("exception", False)
            if exception:
                break

            del detected["image"]
            filename = detected["filename"]

            detected_faces[filename] = detected

        self.threaded_io("reload", detected_faces)

    def align_face(self, faces, align_eyes, size, filename, padding=48):
        """ Align the detected face and add the destination file path """
        final_faces = list()
        image = faces["image"]
        landmarks = faces["landmarks"]
        detected_faces = faces["detected_faces"]
        for idx, face in enumerate(detected_faces):
            detected_face = DetectedFace()
            detected_face.from_dlib_rect(face, image)
            detected_face.landmarksXY = landmarks[idx]
            detected_face.frame_dims = image.shape[:2]
            detected_face.load_aligned(image,
                                       size=size,
                                       padding=padding,
                                       align_eyes=align_eyes)
            final_faces.append({"file_location": self.output_dir / Path(filename).stem,
                                "face": detected_face})
        faces["detected_faces"] = final_faces

    def process_faces(self, filename, faces, save_queue):
        """ Perform processing on found faces """
        final_faces = list()
        filename = faces["filename"]

        for idx, detected_face in enumerate(faces["detected_faces"]):
            if self.export_face:
                save_queue.put((filename,
                                detected_face["file_location"],
                                detected_face["face"].aligned_face,
                                idx))

            final_faces.append(detected_face["face"].to_alignment())
        self.alignments.data[os.path.basename(filename)] = final_faces


class Plugins():
    """ Detector and Aligner Plugins and queues """
    def __init__(self, arguments):
        logger.debug("Initializing %s", self.__class__.__name__)
        self.args = arguments
        self.detector = self.load_detector()
        self.aligner = self.load_aligner()
        self.is_parallel = self.set_parallel_processing()

        self.process_detect = None
        self.process_align = None
        self.add_queues()
        logger.debug("Initialized %s", self.__class__.__name__)

    def set_parallel_processing(self):
        """ Set whether to run detect and align together or seperately """
        detector_vram = self.detector.vram
        aligner_vram = self.aligner.vram
        gpu_stats = GPUStats()
        if (detector_vram == 0
                or aligner_vram == 0
                or gpu_stats.device_count == 0):
            logger.debug("At least one of aligner or detector have no VRAM requirement. "
                         "Enabling parallel processing.")
            return True

        if hasattr(self.args, "multiprocess") and not self.args.multiprocess:
            logger.info("NB: Parallel processing disabled.You may get faster "
                        "extraction speeds by enabling it with the -mp switch")
            return False

        required_vram = detector_vram + aligner_vram + 320  # 320MB buffer
        stats = gpu_stats.get_card_most_free()
        free_vram = int(stats["free"])
        logger.verbose("%s - %sMB free of %sMB",
                       stats["device"],
                       free_vram,
                       int(stats["total"]))
        if free_vram <= required_vram:
            logger.warning("Not enough free VRAM for parallel processing. "
                           "Switching to serial")
            return False
        return True

    def add_queues(self):
        """ Add the required processing queues to Queue Manager """
        for task in ("load", "detect", "align", "save"):
            size = 0
            if task == "load" or (not self.is_parallel and task == "detect"):
                size = 100
            queue_manager.add_queue(task, maxsize=size)

    def load_detector(self):
        """ Set global arguments and load detector plugin """
        detector_name = self.args.detector.replace("-", "_").lower()
        logger.debug("Loading Detector: '%s'", detector_name)
        # Rotation
        rotation = None
        if hasattr(self.args, "rotate_images"):
            rotation = self.args.rotate_images

        detector = PluginLoader.get_detector(detector_name)(
            loglevel=self.args.loglevel,
            rotation=rotation)

        return detector

    def load_aligner(self):
        """ Set global arguments and load aligner plugin """
        aligner_name = self.args.aligner.replace("-", "_").lower()
        logger.debug("Loading Aligner: '%s'", aligner_name)

        aligner = PluginLoader.get_aligner(aligner_name)(
            loglevel=self.args.loglevel)

        return aligner

    def launch_aligner(self):
        """ Launch the face aligner """
        logger.debug("Launching Aligner")
        out_queue = queue_manager.get_queue("align")
        kwargs = {"in_queue": queue_manager.get_queue("detect"),
                  "out_queue": out_queue}

        self.process_align = SpawnProcess(self.aligner.run, **kwargs)
        event = self.process_align.event
        self.process_align.start()

        # Wait for Aligner to take it's VRAM
        # The first ever load of the model for FAN has reportedly taken
        # up to 3-4 minutes, hence high timeout.
        # TODO investigate why this is and fix if possible
        event.wait(300)
        if not event.is_set():
            raise ValueError("Error initializing Aligner")

        logger.debug("Launched Aligner")

    def launch_detector(self):
        """ Launch the face detector """
        logger.debug("Launching Detector")
        out_queue = queue_manager.get_queue("detect")
        kwargs = {"in_queue": queue_manager.get_queue("load"),
                  "out_queue": out_queue}

        if self.args.detector == "mtcnn":
            mtcnn_kwargs = self.detector.validate_kwargs(
                self.get_mtcnn_kwargs())
            kwargs["mtcnn_kwargs"] = mtcnn_kwargs

        mp_func = PoolProcess if self.detector.parent_is_pool else SpawnProcess
        self.process_detect = mp_func(self.detector.run, **kwargs)

        event = None
        if hasattr(self.process_detect, "event"):
            event = self.process_detect.event

        self.process_detect.start()

        if event is None:
            logger.debug("Launched Detector")
            return

        event.wait(60)
        if not event.is_set():
            raise ValueError("Error inititalizing Detector")
        logger.debug("Launched Detector")

    def get_mtcnn_kwargs(self):
        """ Add the mtcnn arguments into a kwargs dictionary """
        mtcnn_threshold = [float(thr.strip())
                           for thr in self.args.mtcnn_threshold]
        return {"minsize": self.args.mtcnn_minsize,
                "threshold": mtcnn_threshold,
                "factor": self.args.mtcnn_scalefactor}

    def detect_faces(self, extract_pass="detect"):
        """ Detect faces from in an image """
        logger.debug("Running Detection. Pass: '%s'", extract_pass)
        if self.is_parallel or extract_pass == "align":
            out_queue = queue_manager.get_queue("align")
        if not self.is_parallel and extract_pass == "detect":
            out_queue = queue_manager.get_queue("detect")

        while True:
            try:
                faces = out_queue.get(True, 1)
                if faces == "EOF":
                    break
                if isinstance(faces, dict) and faces.get("exception"):
                    pid = faces["exception"][0]
                    t_back = faces["exception"][1].getvalue()
                    err = "Error in child process {}. {}".format(pid, t_back)
                    raise Exception(err)
            except QueueEmpty:
                continue

            yield faces
        logger.debug("Detection Complete")<|MERGE_RESOLUTION|>--- conflicted
+++ resolved
@@ -55,12 +55,8 @@
                        self.verify_output)
 
     def threaded_io(self, task, io_args=None):
-<<<<<<< HEAD
-        """ Perform I/O in a background thread """
-=======
-        """ Load images in a background thread """
+        """ Perform I/O task in a background thread """
         logger.debug("Threading task: (Task: '%s')", task)
->>>>>>> 7f539114
         io_args = tuple() if io_args is None else (io_args, )
         if task == "load":
             func = self.load_images
