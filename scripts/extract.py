#!/usr/bin python3
""" The script to run the extract process of faceswap """

import logging
import os
import sys
from pathlib import Path

from tqdm import tqdm

from lib.multithreading import MultiThread
from lib.queue_manager import queue_manager
from lib.utils import get_folder, hash_encode_image
from plugins.extract.pipeline import Extractor
from scripts.fsmedia import Alignments, Images, PostProcess, Utils

tqdm.monitor_interval = 0  # workaround for TqdmSynchronisationWarning
logger = logging.getLogger(__name__)  # pylint: disable=invalid-name


class Extract():
    """ The extract process. """
    def __init__(self, arguments):
        logger.debug("Initializing %s: (args: %s", self.__class__.__name__, arguments)
        self.args = arguments
        Utils.set_verbosity(self.args.loglevel)
        self.output_dir = get_folder(self.args.output_dir)
        logger.info("Output Directory: %s", self.args.output_dir)
        self.images = Images(self.args)
        self.alignments = Alignments(self.args, True, self.images.is_video)
        self.post_process = PostProcess(arguments)
        configfile = self.args.configfile if hasattr(self.args, "configfile") else None
        normalization = None if self.args.normalization == "none" else self.args.normalization
        self.extractor = Extractor(self.args.detector,
                                   self.args.aligner,
<<<<<<< HEAD
                                   self.args.masker,
                                   self.args.loglevel,
=======
>>>>>>> 97dc8c13
                                   configfile=configfile,
                                   multiprocess=not self.args.singleprocess,
                                   rotate_images=self.args.rotate_images,
                                   min_size=self.args.min_size,
                                   normalize_method=normalization)
        self.save_queue = queue_manager.get_queue("extract_save")
        self.threads = list()
        self.verify_output = False
        self.save_interval = None
        if hasattr(self.args, "save_interval"):
            self.save_interval = self.args.save_interval
        logger.debug("Initialized %s", self.__class__.__name__)

    @property
    def skip_num(self):
        """ Number of frames to skip if extract_every_n is passed """
        return self.args.extract_every_n if hasattr(self.args, "extract_every_n") else 1

    def process(self):
        """ Perform the extraction process """
        logger.info('Starting, this may take a while...')
        # queue_manager.debug_monitor(3)
        self.threaded_io("load")
        self.threaded_io("save")
        self.run_extraction()
        for thread in self.threads:
            thread.join()
        self.alignments.save()
        Utils.finalize(self.images.images_found // self.skip_num,
                       self.alignments.faces_count,
                       self.verify_output)

    def threaded_io(self, task, io_args=None):
        """ Perform I/O task in a background thread """
        logger.debug("Threading task: (Task: '%s')", task)
        io_args = tuple() if io_args is None else (io_args, )
        if task == "load":
            func = self.load_images
        elif task == "save":
            func = self.save_faces
        elif task == "reload":
            func = self.reload_images
        io_thread = MultiThread(func, *io_args, thread_count=1)
        io_thread.start()
        self.threads.append(io_thread)

    def load_images(self):
        """ Load the images """
        logger.debug("Load Images: Start")
        load_queue = self.extractor.input_queue
        idx = 0
        for filename, image in self.images.load():
            idx += 1
            if load_queue.shutdown.is_set():
                logger.debug("Load Queue: Stop signal received. Terminating")
                break
            if idx % self.skip_num != 0:
                logger.trace("Skipping image '%s' due to extract_every_n = %s",
                             filename, self.skip_num)
                continue
            if image is None or (not image.any() and image.ndim not in ((2, 3))):
                # All black frames will return not np.any() so check dims too
                logger.warning("Unable to open image. Skipping: '%s'", filename)
                continue
            imagename = os.path.basename(filename)
            if imagename in self.alignments.data.keys():
                logger.trace("Skipping image: '%s'", filename)
                continue
            item = {"filename": filename,
                    "image": image}
            load_queue.put(item)
        load_queue.put("EOF")
        logger.debug("Load Images: Complete")

    def reload_images(self, detected_faces):
        """ Reload the images and pair to detected face """
        logger.debug("Reload Images: Start. Detected Faces Count: %s", len(detected_faces))
        load_queue = self.extractor.input_queue
        idx = 0
        for filename, image in self.images.load():
            idx += 1
            if load_queue.shutdown.is_set():
                logger.debug("Reload Queue: Stop signal received. Terminating")
                break
            if idx % self.skip_num != 0:
                logger.trace("Skipping image '%s' due to extract_every_n = %s",
                             filename, self.skip_num)
                continue
            logger.trace("Reloading image: '%s'", filename)
            detect_item = detected_faces.pop(filename, None)
            if not detect_item:
                logger.warning("Couldn't find faces for: %s", filename)
                continue
            detect_item["image"] = image
            load_queue.put(detect_item)
        load_queue.put("EOF")
        logger.debug("Reload Images: Complete")

    def save_faces(self):
        """ Save the generated faces """
        logger.debug("Save Faces: Start")
        while True:
            if self.save_queue.shutdown.is_set():
                logger.debug("Save Queue: Stop signal received. Terminating")
                break
            item = self.save_queue.get()
            logger.trace(item)
            if item == "EOF":
                break
            filename, face = item

            logger.trace("Saving face: '%s'", filename)
            try:
                with open(filename, "wb") as out_file:
                    out_file.write(face)
            except Exception as err:  # pylint: disable=broad-except
                logger.error("Failed to save image '%s'. Original Error: %s", filename, err)
                continue
        logger.debug("Save Faces: Complete")

    def process_item_count(self):
        """ Return the number of items to be processedd """
        processed = sum(os.path.basename(frame) in self.alignments.data.keys()
                        for frame in self.images.input_images)
        logger.debug("Items already processed: %s", processed)

        if processed != 0 and self.args.skip_existing:
            logger.info("Skipping previously extracted frames: %s", processed)
        if processed != 0 and self.args.skip_faces:
            logger.info("Skipping frames with detected faces: %s", processed)

        to_process = (self.images.images_found - processed) // self.skip_num
        logger.debug("Items to be Processed: %s", to_process)
        if to_process == 0:
            logger.error("No frames to process. Exiting")
            queue_manager.terminate_queues()
            exit(0)
        return to_process

    def run_extraction(self):
        """ Run Face Detection """
        to_process = self.process_item_count()
        size = self.args.size if hasattr(self.args, "size") else 256
        align_eyes = self.args.align_eyes if hasattr(self.args, "align_eyes") else False
        exception = False

        for phase in range(self.extractor.passes):
            if exception:
                break
            is_final = self.extractor.final_pass
            detected_faces = dict()
            self.extractor.launch()
            self.check_thread_error()
            for idx, faces in enumerate(tqdm(self.extractor.detected_faces(),
                                             total=to_process,
                                             file=sys.stdout,
                                             desc="Running pass {} of {}: {}".format(
                                                 phase + 1,
                                                 self.extractor.passes,
                                                 self.extractor.phase.title()))):
                self.check_thread_error()
                exception = faces.get("exception", False)
                if exception:
                    break
                filename = faces["filename"]

                if self.extractor.final_pass:
                    self.output_processing(faces, align_eyes, size, filename)
                    self.output_faces(filename, faces)
                    if self.save_interval and (idx + 1) % self.save_interval == 0:
                        self.alignments.save()
                else:
                    del faces["image"]
                    detected_faces[filename] = faces

            if is_final:
                logger.debug("Putting EOF to save")
                self.save_queue.put("EOF")
            else:
                logger.debug("Reloading images")
                self.threaded_io("reload", detected_faces)

    def check_thread_error(self):
        """ Check and raise thread errors """
        for thread in self.threads:
            thread.check_and_raise_error()

    def output_processing(self, faces, align_eyes, size, filename):
        """ Prepare faces for output """
        final_faces = list()
        for detected_face in faces["masked_faces"]:
            final_faces.append({"file_location": self.output_dir / Path(filename).stem,
                                "face": detected_face})
        faces["detected_faces"] = final_faces
        self.post_process.do_actions(faces)

        faces_count = len(faces["detected_faces"])
        if faces_count == 0:
            logger.verbose("No faces were detected in image: %s",
                           os.path.basename(filename))

        if not self.verify_output and faces_count > 1:
            self.verify_output = True

<<<<<<< HEAD
=======
    def align_face(self, faces, align_eyes, size, filename):
        """ Align the detected face and add the destination file path """
        final_faces = list()
        image = faces["image"]
        detected_faces = faces["detected_faces"]
        for face in detected_faces:
            face.load_aligned(image, size=size, align_eyes=align_eyes)
            final_faces.append({"file_location": self.output_dir / Path(filename).stem,
                                "face": face})
        faces["detected_faces"] = final_faces

>>>>>>> 97dc8c13
    def output_faces(self, filename, faces):
        """ Output faces to save thread """
        final_faces = list()
        for idx, detected_face in enumerate(faces["detected_faces"]):
            output_file = detected_face["file_location"]
            extension = Path(filename).suffix
            out_filename = "{}_{}{}".format(str(output_file), str(idx), extension)

            face = detected_face["face"]
            resized_face = face.feed_face
            face.hash, img = hash_encode_image(resized_face, extension)
            self.save_queue.put((out_filename, img))
            final_faces.append(face.to_alignment())
        self.alignments.data[os.path.basename(filename)] = final_faces<|MERGE_RESOLUTION|>--- conflicted
+++ resolved
@@ -33,11 +33,8 @@
         normalization = None if self.args.normalization == "none" else self.args.normalization
         self.extractor = Extractor(self.args.detector,
                                    self.args.aligner,
-<<<<<<< HEAD
                                    self.args.masker,
                                    self.args.loglevel,
-=======
->>>>>>> 97dc8c13
                                    configfile=configfile,
                                    multiprocess=not self.args.singleprocess,
                                    rotate_images=self.args.rotate_images,
@@ -242,8 +239,6 @@
         if not self.verify_output and faces_count > 1:
             self.verify_output = True
 
-<<<<<<< HEAD
-=======
     def align_face(self, faces, align_eyes, size, filename):
         """ Align the detected face and add the destination file path """
         final_faces = list()
@@ -255,7 +250,6 @@
                                 "face": face})
         faces["detected_faces"] = final_faces
 
->>>>>>> 97dc8c13
     def output_faces(self, filename, faces):
         """ Output faces to save thread """
         final_faces = list()
