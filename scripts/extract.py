--- conflicted
+++ resolved
@@ -281,9 +281,5 @@
 
             saver.save(output_filename, image)
             final_faces.append(face.to_alignment())
-<<<<<<< HEAD
-        self._alignments.data[os.path.basename(extract_media.filename)]["faces"] = final_faces
-=======
         self._alignments.data[os.path.basename(extract_media.filename)] = dict(faces=final_faces)
->>>>>>> 2b5b8711
         del extract_media