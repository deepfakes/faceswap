--- conflicted
+++ resolved
@@ -202,12 +202,8 @@
                 filename = faces["filename"]
 
                 if self.extractor.final_pass:
-<<<<<<< HEAD
-                    self.output_processing(faces, align_eyes, size, filename)
+                    self.output_processing(faces, size, filename)
                     self.post_process.do_actions(faces)
-=======
-                    self.output_processing(faces, size, filename)
->>>>>>> 46efae35
                     self.output_faces(filename, faces)
                     if self.save_interval and (idx + 1) % self.save_interval == 0:
                         self.alignments.save()
@@ -230,32 +226,10 @@
 
     def output_processing(self, faces, size, filename):
         """ Prepare faces for output """
-<<<<<<< HEAD
         final_faces = list()
         for detected_face in faces["detected_faces"]:
             final_faces.append({"file_location": self.output_dir / Path(detected_face.filename).stem,
                                 "face": detected_face})
-=======
-        self.align_face(faces, size, filename)
-        self.post_process.do_actions(faces)
-
-        faces_count = len(faces["detected_faces"])
-        if faces_count == 0:
-            logger.verbose("No faces were detected in image: %s", os.path.basename(filename))
-
-        if not self.verify_output and faces_count > 1:
-            self.verify_output = True
-
-    def align_face(self, faces, size, filename):
-        """ Align the detected face and add the destination file path """
-        final_faces = list()
-        image = faces["image"]
-        detected_faces = faces["detected_faces"]
-        for face in detected_faces:
-            face.load_aligned(image, size=size)
-            final_faces.append({"file_location": self.output_dir / Path(filename).stem,
-                                "face": face})
->>>>>>> 46efae35
         faces["detected_faces"] = final_faces
 
         if not faces["detected_faces"]:
@@ -272,14 +246,8 @@
             out_filename = "{}_{}{}".format(str(output_file), str(idx), extension)
 
             face = detected_face["face"]
-<<<<<<< HEAD
             resized_face = face.feed_face
             face.hash, img = hash_encode_image(resized_face, extension)
-=======
-            resized_face = face.aligned_face
-
-            face.hash, img = encode_image_with_hash(resized_face, extension)
->>>>>>> 46efae35
             self.save_queue.put((out_filename, img))
             final_faces.append(face.to_alignment())
         self.alignments.data[os.path.basename(filename)] = final_faces