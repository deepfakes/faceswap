import cv2

from pathlib import Path
from tqdm import tqdm
import os

from lib.cli import DirectoryProcessor
from lib.utils import get_folder
from lib.multithreading import pool_process
from plugins.PluginLoader import PluginLoader

class ExtractTrainingData(DirectoryProcessor):
    def create_parser(self, subparser, command, description):
        self.parser = subparser.add_parser(
            command,
            help="Extract the faces from a pictures.",
            description=description,
            epilog="Questions and feedback: \
            https://github.com/deepfakes/faceswap-playground"
        )

    def add_optional_arguments(self, parser):
        parser.add_argument('-D', '--detector',
                            type=str,
                            choices=("hog", "cnn"), # case sensitive because this is used to load a plugin.
                            default="hog",
                            help="Detector to use. 'cnn' detects much more angles but will be much more resource intensive and may fail on large files.")

        parser.add_argument('-f', '--filter',
                            type=str,
                            dest="filter",
                            default="filter.jpg",
                            help="Reference image for the person you want to process. Should be a front portrait"
                            )

        parser.add_argument('-j', '--processes',
                            type=int,
                            default=1,
                            help="Number of processes to use.")
        return parser

    def process(self):
        extractor_name = "Align" # TODO Pass as argument
        self.extractor = PluginLoader.get_extractor(extractor_name)()
        processes = self.arguments.processes
        try:
            if processes != 1:
                files = list(self.read_directory())
                for filename, faces in tqdm(pool_process(self.processFiles, files, processes=processes), total = len(files)):
                    self.num_faces_detected += 1
                    self.faces_detected[os.path.basename(filename)] = faces
            else:
                try:
                    for filename in tqdm(self.read_directory()):
                        image = cv2.imread(filename)
                        self.faces_detected[os.path.basename(filename)] = self.handleImage(self, image)
                except Exception as e:
                    print('Failed to extract from image: {}. Reason: {}'.format(filename, e))
        finally:
            self.write_alignments()

    def processFiles(self, filename):
        try:
            image = cv2.imread(filename)
            return filename, self.handleImage(image)
        except Exception as e:
            print('Failed to extract from image: {}. Reason: {}'.format(filename, e))

    def handleImage(self, image):
        count = 0

<<<<<<< HEAD
        image = cv2.imread(filename)
        faces = self.get_faces(image, filename)
=======
        faces = self.get_faces(image)
>>>>>>> be21764e
        rvals = []
        for idx, face in faces:
            count = idx

            resized_image = self.extractor.extract(image, face, 256)
            output_file = get_folder(self.output_dir) / Path(filename).stem
            cv2.imwrite(str(output_file) + str(idx) + Path(filename).suffix, resized_image)
            f = {
                "x": face.x,
                "w": face.w,
                "y": face.y,
                "h": face.h,
                "landmarksXY": face.landmarksAsXY()
            }
            rvals.append(f)
        return rvals<|MERGE_RESOLUTION|>--- conflicted
+++ resolved
@@ -69,12 +69,7 @@
     def handleImage(self, image):
         count = 0
 
-<<<<<<< HEAD
-        image = cv2.imread(filename)
         faces = self.get_faces(image, filename)
-=======
-        faces = self.get_faces(image)
->>>>>>> be21764e
         rvals = []
         for idx, face in faces:
             count = idx
