#!/usr/bin/env python3
""" Command Line Arguments for tools """
from lib.cli import FaceSwapArgs
from lib.cli import (ContextFullPaths, DirFullPaths,
                     FileFullPaths, SaveFileFullPaths)
from lib.utils import _image_extensions


class AlignmentsArgs(FaceSwapArgs):
    """ Class to parse the command line arguments for Aligments tool """

    def get_argument_list(self):
        frames_dir = "\n\tMust Pass in a frames folder (-fr)."
        faces_dir = "\n\tMust Pass in a faces folder (-fc)."
        frames_or_faces_dir = ("\n\tMust Pass in either a frames folder"
                               "\n\tOR a faces folder (-fr or -fc).")
<<<<<<< HEAD
        frames_and_faces_dir = ("\n\tMust Pass in a frames folder AND a"
                                "\n\tfaces folder (-fr and -fc).")
=======
        frames_and_faces_dir = ("\n\tMust Pass in a frames folder AND a faces"
                                "\n\tfolder (-fr and -fc).")
>>>>>>> 349fa0b3
        output_opts = "\n\tUse the output option (-o) to process\n\tresults."
        align_eyes = "\n\tCan optionally use the align-eyes switch (-ae)."
        argument_list = list()
        argument_list.append({
<<<<<<< HEAD
                "opts": ("-j", "--job"),
                "type": str,
                "choices": ("draw", "extract",
                            "missing-alignments", "missing-frames",
                            "leftover-faces", "multi-faces", "no-faces",
                            "reformat", "remove-faces", "remove-frames"),
                "required": True,
                "help": "R|Choose which action you want to perform.\n"
                        "NB: All actions require an alignments file (-a) to"
                        "\nbe passed in."
                        "\n'draw': Draw landmarks on frames in the selected"
                        "\n\tfolder. A subfolder will be created within"
                        "\n\tthe frames folder to hold the output." +
                        frames_dir +
                        "\n'extract': Re-extract faces from the source frames"
                        "\n\tbased on alignment data. This is a"
                        "\n\tlot quicker than re-detecting faces. Can"
                        "\n\toptionally use the align-eyes switch (-ae)." +
                        frames_and_faces_dir +
                        "\n'missing-alignments': Identify frames that do not"
                        "\n\texist in the alignments file." + output_opts +
                        frames_dir +
                        "\n'missing-frames': Identify frames in the alignments"
                        "\n\tfile that do not appear within the frames"
                        "\n\tfolder." + output_opts + frames_dir +
                        "\n'leftover-faces': Identify faces in the faces"
                        "\n\tfolder that do not exist in the alignments file."
                        + output_opts + faces_dir +
                        "\n'multi-faces': Identify where multiple faces exist"
                        "\n\twithin the alignments file." + output_opts +
                        frames_or_faces_dir +
                        "\n'no-faces': Identify frames that exist within the"
                        "\n\talignment file but no faces were detected." +
                        output_opts + frames_dir +
                        "\n'reformat': Save a copy of alignments file in a"
                        "\n\tdifferent format. Specify a format with"
                        "\n\tthe -fmt option."
                        "\n\tAlignments can be converted from"
                        "\n\tDeepFaceLab by specifing:"
                        "\n\t    -a dfl"
                        "\n\t    -fc <source faces folder>"
                        "\n'remove-faces': Remove deleted faces from an"
                        "\n\talignments file. The original alignments file"
                        "\n\t will be backed up. A different file format or"
                        "\n\tthe alignments file can optionally be specified"
                        "\n\t(-fmt)." + faces_dir +
                        "\n'remove-frames': Remove deleted frames from an"
                        "\n\talignments file. The original alignments file"
                        "\n\twill be backed up. A different file format for"
                        "\n\tthe alignments file can optionally be specified"
                        "\n\t(-fmt)." + frames_dir})
=======
            "opts": ("-j", "--job"),
            "type": str,
            "choices": ("draw", "extract", "extract-large", "manual",
                        "missing-alignments", "missing-frames",
                        "leftover-faces", "multi-faces", "no-faces",
                        "reformat", "remove-faces", "remove-frames",
                        "rotate", "sort-x", "sort-y"),
            "required": True,
            "help": "R|Choose which action you want to perform.\n"
                    "NB: All actions require an alignments file (-a) to"
                    "\nbe passed in."
                    "\n'draw': Draw landmarks on frames in the selected"
                    "\n\tfolder. A subfolder will be created within"
                    "\n\tthe frames folder to hold the output." +
                    frames_dir + align_eyes +
                    "\n'extract': Re-extract faces from the source frames"
                    "\n\tbased on alignment data. This is a"
                    "\n\tlot quicker than re-detecting faces." +
                    frames_and_faces_dir + align_eyes +
                    "\n'extract-large' - Extract all faces that have not been"
                    "\n\tupscaled. Useful for excluding low-res images from a"
                    "\n\ttraining set" + frames_and_faces_dir + align_eyes +
                    "\n'manual': Manually view and edit landmarks." +
                    frames_dir + align_eyes +
                    "\n'missing-alignments': Identify frames that do not"
                    "\n\texist in the alignments file." + output_opts +
                    frames_dir +
                    "\n'missing-frames': Identify frames in the alignments"
                    "\n\tfile that do not appear within the frames"
                    "\n\tfolder." + output_opts + frames_dir +
                    "\n'leftover-faces': Identify faces in the faces"
                    "\n\tfolder that do not exist in the alignments file."
                    + output_opts + faces_dir +
                    "\n'multi-faces': Identify where multiple faces exist"
                    "\n\twithin the alignments file." + output_opts +
                    frames_or_faces_dir +
                    "\n'no-faces': Identify frames that exist within the"
                    "\n\talignment file but no faces were detected." +
                    output_opts + frames_dir +
                    "\n'reformat': Save a copy of alignments file in a"
                    "\n\tdifferent format. Specify a format with"
                    "\n\tthe -fmt option."
                    "\n\tAlignments can be converted from"
                    "\n\tDeepFaceLab by specifing:"
                    "\n\t    -a dfl"
                    "\n\t    -fc <source faces folder>"
                    "\n'remove-faces': Remove deleted faces from an"
                    "\n\talignments file. The original alignments file"
                    "\n\t will be backed up. A different file format or"
                    "\n\tthe alignments file can optionally be specified"
                    "\n\t(-fmt)." + faces_dir +
                    "\n'remove-frames': Remove deleted frames from an"
                    "\n\talignments file. The original alignments file"
                    "\n\twill be backed up. A different file format for"
                    "\n\tthe alignments file can optionally be specified"
                    "\n\t(-fmt)." + frames_dir +
                    "\n'rotate' - Rotate landmarks and bounding boxes. Legacy"
                    "\n\talignments files hold an 'r' parameter indicating"
                    "\n\tthat the image needs to be rotated for convert. This"
                    "\n\tmeans that the stored landarks and bounding box do"
                    "\n\tnot correspond to the actual frame. This command"
                    "\n\tupdates the alignments file with the correct"
                    "\n\tlandmarks and bounding boxes and removes the 'r'"
                    "\n\tparameter." + frames_dir +
                    "\n'sort-x' - Re-index the alignments from left to"
                    "\n\tright. For alignments with multiple faces this will"
                    "\n\tensure that the left-most face is at index 0"
                    "\n\tOptionally pass in a faces folder (-fc) to also"
                    "\n\trename extracted faces."
                    "\n'sort-y' - Re-index the alignments from top to"
                    "\n\tbottom. For alignments with multiple faces this will"
                    "\n\tensure that the top-most face is at index 0"
                    "\n\tOptionally pass in a faces folder (-fc) to also"
                    "\n\trename extracted faces."})
>>>>>>> 349fa0b3
        argument_list.append({"opts": ("-a", "--alignments_file"),
                              "action": FileFullPaths,
                              "dest": "alignments_file",
                              "required": True,
                              "filetypes": "alignments",
                              "help": "Full path to the alignments "
                                      "file to be processed."})
        argument_list.append({"opts": ("-fc", "-faces_folder"),
                              "action": DirFullPaths,
                              "dest": "faces_dir",
                              "help": "Directory containing extracted faces."})
        argument_list.append({"opts": ("-fr", "-frames_folder"),
                              "action": DirFullPaths,
                              "dest": "frames_dir",
                              "help": "Directory containing source frames "
                                      "that faces were extracted from."})
        argument_list.append({"opts": ("-fmt", "--alignment_format"),
                              "type": str,
                              "choices": ("json", "pickle", "yaml"),
                              "help": "The file format to save the alignment "
                                      "data in. Defaults to same as source."})
        argument_list.append({
<<<<<<< HEAD
                "opts": ("-o", "--output"),
                "type": str,
                "choices": ("console", "file", "move"),
                "default": "console",
                "help": "R|How to output discovered items ('faces' and"
                        "\n'frames' only):"
                        "\n'console': Print the list of frames to the screen."
                        "\n\t(DEFAULT)"
                        "\n'file': Output the list of frames to a text file"
                        "\n\t(stored within the source directory)."
                        "\n'move': Move the discovered items to a sub-folder"
                        "\n\twithin the source directory."})
=======
            "opts": ("-o", "--output"),
            "type": str,
            "choices": ("console", "file", "move"),
            "default": "console",
            "help": "R|How to output discovered items ('faces' and"
                    "\n'frames' only):"
                    "\n'console': Print the list of frames to the screen."
                    "\n\t(DEFAULT)"
                    "\n'file': Output the list of frames to a text file"
                    "\n\t(stored within the source directory)."
                    "\n'move': Move the discovered items to a sub-folder"
                    "\n\twithin the source directory."})
>>>>>>> 349fa0b3
        argument_list.append({"opts": ("-ae", "--align-eyes"),
                              "action": "store_true",
                              "dest": "align_eyes",
                              "default": False,
                              "help": "Perform extra alignment to ensure "
                                      "left/right eyes are  at the same "
                                      "height. (Draw, Extract and manual "
                                      "only)"})
        argument_list.append({"opts": ("-v", "--verbose"),
                              "action": "store_true",
                              "dest": "verbose",
                              "default": False,
                              "help": "Show verbose output"})
        return argument_list


class EffmpegArgs(FaceSwapArgs):
    """ Class to parse the command line arguments for EFFMPEG tool """

    @staticmethod
    def __parse_transpose(value):
        index = 0
        opts = ["(0, 90CounterClockwise&VerticalFlip)",
                "(1, 90Clockwise)",
                "(2, 90CounterClockwise)",
                "(3, 90Clockwise&VerticalFlip)"]
        if len(value) == 1:
            index = int(value)
        else:
            for i in range(5):
                if value in opts[i]:
                    index = i
                    break
        return opts[index]

    def get_argument_list(self):
        argument_list = list()
        argument_list.append({"opts": ('-a', '--action'),
                              "dest": "action",
                              "choices": ("extract", "gen-vid", "get-fps",
                                          "get-info", "mux-audio", "rescale",
                                          "rotate", "slice"),
                              "default": "extract",
                              "help": "Choose which action you want ffmpeg "
                                      "ffmpeg to do.\n"
                                      "'slice' cuts a portion of the video "
                                      "into a separate video file.\n"
                                      "'get-fps' returns the chosen video's "
                                      "fps."})

        argument_list.append({"opts": ('-i', '--input'),
                              "action": ContextFullPaths,
                              "dest": "input",
                              "default": "input",
                              "help": "Input file.",
                              "required": True,
                              "action_option": "-a",
                              "filetypes": "video"})

        argument_list.append({"opts": ('-o', '--output'),
                              "action": ContextFullPaths,
                              "dest": "output",
                              "default": "",
                              "help": "Output file. If no output is "
                                      "specified then: if the output is "
                                      "meant to be a video then a video "
                                      "called 'out.mkv' will be created in "
                                      "the input directory; if the output is "
                                      "meant to be a directory then a "
                                      "directory called 'out' will be "
                                      "created inside the input "
                                      "directory.\n"
                                      "Note: the chosen output file "
                                      "extension will determine the file "
                                      "encoding.",
                              "action_option": "-a",
                              "filetypes": "video"})

        argument_list.append({"opts": ('-r', '--reference-video'),
                              "action": FileFullPaths,
                              "dest": "ref_vid",
                              "default": None,
                              "help": "Path to reference video if 'input' "
                                      "was not a video.",
                              "filetypes": "video"})

        argument_list.append({"opts": ('-fps', '--fps'),
                              "type": str,
                              "dest": "fps",
                              "default": "-1.0",
                              "help": "Provide video fps. Can be an integer, "
                                      "float or fraction. Negative values "
                                      "will make the program try to get the "
                                      "fps from the input or reference "
                                      "videos."})

        argument_list.append({"opts": ("-ef", "--extract-filetype"),
                              "choices": _image_extensions,
                              "dest": "extract_ext",
                              "default": ".png",
                              "help": "Image format that extracted images "
                                      "should be saved as. '.bmp' will offer "
                                      "the fastest extraction speed, but "
                                      "will take the most storage space. "
                                      "'.png' will be slower but will take "
                                      "less storage."})

        argument_list.append({"opts": ('-s', '--start'),
                              "type": str,
                              "dest": "start",
                              "default": "00:00:00",
                              "help": "Enter the start time from which an "
                                      "action is to be applied.\n"
                                      "Default: 00:00:00, in HH:MM:SS "
                                      "format. You can also enter the time "
                                      "with or without the colons, e.g. "
                                      "00:0000 or 026010."})

        argument_list.append({"opts": ('-e', '--end'),
                              "type": str,
                              "dest": "end",
                              "default": "00:00:00",
                              "help": "Enter the end time to which an action "
                                      "is to be applied. If both an end time "
                                      "and duration are set, then the end "
                                      "time will be used and the duration "
                                      "will be ignored.\n"
                                      "Default: 00:00:00, in HH:MM:SS."})

        argument_list.append({"opts": ('-d', '--duration'),
                              "type": str,
                              "dest": "duration",
                              "default": "00:00:00",
                              "help": "Enter the duration of the chosen "
                                      "action, for example if you enter "
                                      "00:00:10 for slice, then the first 10 "
                                      "seconds after and including the start "
                                      "time will be cut out into a new "
                                      "video.\n"
                                      "Default: 00:00:00, in HH:MM:SS "
                                      "format. You can also enter the time "
                                      "with or without the colons, e.g. "
                                      "00:0000 or 026010."})

        argument_list.append({"opts": ('-m', '--mux-audio'),
                              "action": "store_true",
                              "dest": "mux_audio",
                              "default": False,
                              "help": "Mux the audio from the reference "
                                      "video into the input video. This "
                                      "option is only used for the 'gen-vid' "
                                      "action. 'mux-audio' action has this "
                                      "turned on implicitly."})

        argument_list.append(
            {"opts": ('-tr', '--transpose'),
             "choices": ("(0, 90CounterClockwise&VerticalFlip)",
                         "(1, 90Clockwise)",
                         "(2, 90CounterClockwise)",
                         "(3, 90Clockwise&VerticalFlip)"),
             "type": lambda v: self.__parse_transpose(v),
             "dest": "transpose",
             "default": None,
             "help": "Transpose the video. If transpose is "
                     "set, then degrees will be ignored. For "
                     "cli you can enter either the number "
                     "or the long command name, "
                     "e.g. to use (1, 90Clockwise) "
                     "-tr 1 or -tr 90Clockwise"})

        argument_list.append({"opts": ('-de', '--degrees'),
                              "type": str,
                              "dest": "degrees",
                              "default": None,
                              "help": "Rotate the video clockwise by the "
                                      "given number of degrees."})

        argument_list.append({"opts": ('-sc', '--scale'),
                              "type": str,
                              "dest": "scale",
                              "default": "1920x1080",
                              "help": "Set the new resolution scale if the "
                                      "chosen action is 'rescale'."})

        argument_list.append({"opts": ('-pr', '--preview'),
                              "action": "store_true",
                              "dest": "preview",
                              "default": False,
                              "help": "Uses ffplay to preview the effects of "
                                      "actions that have a video output. "
                                      "Currently preview does not work when "
                                      "muxing audio."})

        argument_list.append({"opts": ('-q', '--quiet'),
                              "action": "store_true",
                              "dest": "quiet",
                              "default": False,
                              "help": "Reduces output verbosity so that only "
                                      "serious errors are printed. If both "
                                      "quiet and verbose are set, verbose "
                                      "will override quiet."})

        argument_list.append({"opts": ('-v', '--verbose'),
                              "action": "store_true",
                              "dest": "verbose",
                              "default": False,
                              "help": "Increases output verbosity. If both "
                                      "quiet and verbose are set, verbose "
                                      "will override quiet."})

        return argument_list


class SortArgs(FaceSwapArgs):
    """ Class to parse the command line arguments for sort tool """

    @staticmethod
    def get_argument_list():
        """ Put the arguments in a list so that they are accessible from both
        argparse and gui """
        argument_list = list()
        argument_list.append({"opts": ('-i', '--input'),
                              "action": DirFullPaths,
                              "dest": "input_dir",
                              "default": "input_dir",
                              "help": "Input directory of aligned faces.",
                              "required": True})

        argument_list.append({"opts": ('-o', '--output'),
                              "action": DirFullPaths,
                              "dest": "output_dir",
                              "default": "_output_dir",
                              "help": "Output directory for sorted aligned "
                                      "faces."})

        argument_list.append({"opts": ('-fp', '--final-process'),
                              "type": str,
                              "choices": ("folders", "rename"),
                              "dest": 'final_process',
                              "default": "rename",
                              "help": "R|\n'folders': files are sorted using "
                                      "the -s/--sort-by\n\tmethod, then they "
                                      "are organized into\n\tfolders using "
                                      "the -g/--group-by grouping\n\tmethod."
                                      "\n'rename': files are sorted using "
                                      "the -s/--sort-by\n\tthen they are "
                                      "renamed.\nDefault: rename"})

        argument_list.append({"opts": ('-k', '--keep'),
                              "action": 'store_true',
                              "dest": 'keep_original',
                              "default": False,
                              "help": "Keeps the original files in the input "
                                      "directory. Be careful when using this "
                                      "with rename grouping and no specified "
                                      "output directory as this would keep "
                                      "the original and renamed files in the "
                                      "same directory."})

        argument_list.append({"opts": ('-s', '--sort-by'),
                              "type": str,
                              "choices": ("blur", "face", "face-cnn",
                                          "face-cnn-dissim", "face-dissim",
                                          "face-yaw", "hist",
                                          "hist-dissim"),
                              "dest": 'sort_method',
                              "default": "hist",
                              "help": "Sort by method. "
                                      "Choose how images are sorted. "
                                      "Default: hist"})

        argument_list.append({"opts": ('-g', '--group-by'),
                              "type": str,
                              "choices": ("blur", "face", "face-cnn",
                                          "face-yaw", "hist"),
                              "dest": 'group_method',
                              "default": "hist",
                              "help": "Group by method. "
                                      "When -fp/--final-processing by "
                                      "folders choose the how the images are "
                                      "grouped after sorting. "
                                      "Default: hist"})

        argument_list.append({"opts": ('-t', '--ref_threshold'),
                              "type": float,
                              "dest": 'min_threshold',
                              "default": -1.0,
                              "help": "Float value. "
                                      "Minimum threshold to use for grouping "
                                      "comparison with 'face' and 'hist' "
                                      "methods. The lower the value the more "
                                      "discriminating the grouping is. "
                                      "Leaving -1.0 will make the program "
                                      "set the default value automatically. "
                                      "For face 0.6 should be enough, with "
                                      "0.5 being very discriminating. "
                                      "For face-cnn 7.2 should be enough, "
                                      "with 4 being very discriminating. "
                                      "For hist 0.3 should be enough, with "
                                      "0.2 being very discriminating. "
                                      "Be careful setting a value that's too "
                                      "low in a directory with many images, "
                                      "as this could result in a lot of "
                                      "directories being created. "
                                      "Defaults: face 0.6, face-cnn 7.2, "
                                      "hist 0.3"})

        argument_list.append({"opts": ('-b', '--bins'),
                              "type": int,
                              "dest": 'num_bins',
                              "default": 5,
                              "help": "Integer value. "
                                      "Number of folders that will be used "
                                      "to group by blur and face-yaw. "
                                      "For blur folder 0 will be the least "
                                      "blurry, while the last folder will be "
                                      "the blurriest. "
                                      "For face-yaw the number of bins is by "
                                      "how much 180 degrees is divided. So "
                                      "if you use 18, then each folder will "
                                      "be a 10 degree increment. Folder 0 "
                                      "will contain faces looking the most "
                                      "to the left whereas the last folder "
                                      "will contain the faces looking the "
                                      "most to the right. "
                                      "If the number of images doesn't "
                                      "divide evenly into the number of "
                                      "bins, the remaining images get put in "
                                      "the last bin."
                                      "Default value: 5"})

        argument_list.append({"opts": ('-l', '--log-changes'),
                              "action": 'store_true',
                              "dest": 'log_changes',
                              "default": False,
                              "help": "Logs file renaming changes if "
                                      "grouping by renaming, or it logs the "
                                      "file copying/movement if grouping by "
                                      "folders. If no log file is specified "
                                      "with '--log-file', then a "
                                      "'sort_log.json' file will be created "
                                      "in the input directory."})

        argument_list.append({"opts": ('-lf', '--log-file'),
                              "action": SaveFileFullPaths,
                              "filetypes": "alignments",
                              "dest": 'log_file_path',
                              "default": 'sort_log.json',
                              "help": "Specify a log file to use for saving "
                                      "the renaming or grouping information. "
                                      "If specified extension isn't 'json' "
                                      "or 'yaml', then json will be used as "
                                      "the serializer, with the supplied "
                                      "filename. "
                                      "Default: sort_log.json"})

        return argument_list<|MERGE_RESOLUTION|>--- conflicted
+++ resolved
@@ -14,70 +14,13 @@
         faces_dir = "\n\tMust Pass in a faces folder (-fc)."
         frames_or_faces_dir = ("\n\tMust Pass in either a frames folder"
                                "\n\tOR a faces folder (-fr or -fc).")
-<<<<<<< HEAD
-        frames_and_faces_dir = ("\n\tMust Pass in a frames folder AND a"
-                                "\n\tfaces folder (-fr and -fc).")
-=======
         frames_and_faces_dir = ("\n\tMust Pass in a frames folder AND a faces"
                                 "\n\tfolder (-fr and -fc).")
->>>>>>> 349fa0b3
         output_opts = "\n\tUse the output option (-o) to process\n\tresults."
         align_eyes = "\n\tCan optionally use the align-eyes switch (-ae)."
         argument_list = list()
         argument_list.append({
-<<<<<<< HEAD
-                "opts": ("-j", "--job"),
-                "type": str,
-                "choices": ("draw", "extract",
-                            "missing-alignments", "missing-frames",
-                            "leftover-faces", "multi-faces", "no-faces",
-                            "reformat", "remove-faces", "remove-frames"),
-                "required": True,
-                "help": "R|Choose which action you want to perform.\n"
-                        "NB: All actions require an alignments file (-a) to"
-                        "\nbe passed in."
-                        "\n'draw': Draw landmarks on frames in the selected"
-                        "\n\tfolder. A subfolder will be created within"
-                        "\n\tthe frames folder to hold the output." +
-                        frames_dir +
-                        "\n'extract': Re-extract faces from the source frames"
-                        "\n\tbased on alignment data. This is a"
-                        "\n\tlot quicker than re-detecting faces. Can"
-                        "\n\toptionally use the align-eyes switch (-ae)." +
-                        frames_and_faces_dir +
-                        "\n'missing-alignments': Identify frames that do not"
-                        "\n\texist in the alignments file." + output_opts +
-                        frames_dir +
-                        "\n'missing-frames': Identify frames in the alignments"
-                        "\n\tfile that do not appear within the frames"
-                        "\n\tfolder." + output_opts + frames_dir +
-                        "\n'leftover-faces': Identify faces in the faces"
-                        "\n\tfolder that do not exist in the alignments file."
-                        + output_opts + faces_dir +
-                        "\n'multi-faces': Identify where multiple faces exist"
-                        "\n\twithin the alignments file." + output_opts +
-                        frames_or_faces_dir +
-                        "\n'no-faces': Identify frames that exist within the"
-                        "\n\talignment file but no faces were detected." +
-                        output_opts + frames_dir +
-                        "\n'reformat': Save a copy of alignments file in a"
-                        "\n\tdifferent format. Specify a format with"
-                        "\n\tthe -fmt option."
-                        "\n\tAlignments can be converted from"
-                        "\n\tDeepFaceLab by specifing:"
-                        "\n\t    -a dfl"
-                        "\n\t    -fc <source faces folder>"
-                        "\n'remove-faces': Remove deleted faces from an"
-                        "\n\talignments file. The original alignments file"
-                        "\n\t will be backed up. A different file format or"
-                        "\n\tthe alignments file can optionally be specified"
-                        "\n\t(-fmt)." + faces_dir +
-                        "\n'remove-frames': Remove deleted frames from an"
-                        "\n\talignments file. The original alignments file"
-                        "\n\twill be backed up. A different file format for"
-                        "\n\tthe alignments file can optionally be specified"
-                        "\n\t(-fmt)." + frames_dir})
-=======
+
             "opts": ("-j", "--job"),
             "type": str,
             "choices": ("draw", "extract", "extract-large", "manual",
@@ -152,7 +95,6 @@
                     "\n\tensure that the top-most face is at index 0"
                     "\n\tOptionally pass in a faces folder (-fc) to also"
                     "\n\trename extracted faces."})
->>>>>>> 349fa0b3
         argument_list.append({"opts": ("-a", "--alignments_file"),
                               "action": FileFullPaths,
                               "dest": "alignments_file",
@@ -175,20 +117,6 @@
                               "help": "The file format to save the alignment "
                                       "data in. Defaults to same as source."})
         argument_list.append({
-<<<<<<< HEAD
-                "opts": ("-o", "--output"),
-                "type": str,
-                "choices": ("console", "file", "move"),
-                "default": "console",
-                "help": "R|How to output discovered items ('faces' and"
-                        "\n'frames' only):"
-                        "\n'console': Print the list of frames to the screen."
-                        "\n\t(DEFAULT)"
-                        "\n'file': Output the list of frames to a text file"
-                        "\n\t(stored within the source directory)."
-                        "\n'move': Move the discovered items to a sub-folder"
-                        "\n\twithin the source directory."})
-=======
             "opts": ("-o", "--output"),
             "type": str,
             "choices": ("console", "file", "move"),
@@ -201,7 +129,6 @@
                     "\n\t(stored within the source directory)."
                     "\n'move': Move the discovered items to a sub-folder"
                     "\n\twithin the source directory."})
->>>>>>> 349fa0b3
         argument_list.append({"opts": ("-ae", "--align-eyes"),
                               "action": "store_true",
                               "dest": "align_eyes",
