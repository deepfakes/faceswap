#!/usr/bin/env python3
# vim: set fileencoding=utf-8 :
"""
Created on 2018-03-16 15:14

@author: Lev Velykoivanenko (velykoivanenko.lev@gmail.com)
"""
<<<<<<< HEAD
# TODO: integrate preview into gui window
# TODO: add preview support when muxing audio
#       -> figure out if ffmpeg | ffplay would work on windows and mac
=======
# TODO: fix file handlers for effmpeg in gui (changes what needs to be opened)
# TODO: add basic cli preview to effmpeg
# TODO: integrate preview into gui window
>>>>>>> 97096055
import os
import sys
import subprocess
import datetime

from ffmpy import FFprobe, FFmpeg, FFRuntimeError

# faceswap imports
from lib.cli import FullHelpArgumentParser
from lib.utils import _image_extensions, _video_extensions
from . import cli

if sys.version_info[0] < 3:
    raise Exception("This program requires at least python3.2")
if sys.version_info[0] == 3 and sys.version_info[1] < 2:
    raise Exception("This program requires at least python3.2")


class DataItem(object):
    """
    A simple class used for storing the media data items and directories that
    Effmpeg uses for 'input', 'output' and 'ref_vid'.
    """
    vid_ext = _video_extensions
    # future option in effmpeg to use audio file for muxing
    audio_ext = ['.aiff', '.flac', '.mp3', '.wav']
    img_ext = _image_extensions

    def __init__(self, path=None, name=None, item_type=None, ext=None,
                 fps=None):
        self.path = path
        self.name = name
        self.type = item_type
        self.ext = ext
        self.fps = fps
        self.dirname = None
        self.set_type_ext(path)
        self.set_dirname(self.path)
        self.set_name(name)
        if self.is_type("vid") and self.fps is None:
            self.set_fps()

    def set_name(self, name=None):
        if name is None and self.path is not None:
            self.name = os.path.basename(self.path)
        elif name is not None and self.path is None:
            self.name = os.path.basename(name)
        elif name is not None and self.path is not None:
            self.name = os.path.basename(name)
        else:
            self.name = None

    def set_type_ext(self, path=None):
        if path is not None:
            self.path = path
        if self.path is not None:
            item_ext = os.path.splitext(self.path)[1]
            if item_ext in DataItem.vid_ext:
                item_type = 'vid'
            elif item_ext in DataItem.audio_ext:
                item_type = 'audio'
            else:
                item_type = 'dir'
            self.type = item_type
            self.ext = item_ext
        else:
            return

    def set_dirname(self, path=None):
        if path is None and self.path is not None:
            self.dirname = os.path.dirname(self.path)
        elif path is not None and self.path is None:
            self.dirname = os.path.dirname(path)
        elif path is not None and self.path is not None:
            self.dirname = os.path.dirname(path)
        else:
            self.dirname = None

    def is_type(self, item_type=None):
        if item_type == "media":
            return self.type in "vid audio"
        elif item_type == "dir":
            return self.type == "dir"
        elif item_type == "vid":
            return self.type == "vid"
        elif item_type == "audio":
            return self.type == "audio"
        elif item_type.lower() == "none":
            return self.type is None
        else:
            return False

    def set_fps(self):
        try:
            self.fps = Effmpeg.get_fps(self.path)
        except FFRuntimeError:
            self.fps = None


class Effmpeg(object):
    """
    Class that allows for "easy" ffmpeg use. It provides a nice cli interface
    for common video operations.
    """

    _actions_req_fps = ["extract", "gen_vid"]
    _actions_req_ref_video = ["mux_audio"]
    _actions_can_preview = ["gen_vid", "mux_audio", "rescale", "rotate",
                            "slice"]
    _actions_can_use_ref_video = ["gen_vid"]
    _actions_have_dir_output = ["extract"]
    _actions_have_vid_output = ["gen_vid", "mux_audio", "rescale", "rotate",
                                "slice"]
    _actions_have_print_output = ["get_fps", "get_info"]
    _actions_have_dir_input = ["gen_vid"]
    _actions_have_vid_input = ["extract", "get_fps", "get_info", "rescale",
                               "rotate", "slice"]

    # Class variable that stores the target executable (ffmpeg or ffplay)
    _executable = 'ffmpeg'

    # Class variable that stores the common ffmpeg arguments based on verbosity
    __common_ffmpeg_args_dict = {"normal": "-hide_banner ",
                                 "quiet": "-loglevel panic -hide_banner ",
                                 "verbose": ''}

    # _common_ffmpeg_args is the class variable that will get used by various
    # actions and it will be set by the process_arguments() method based on
    # passed verbosity
    _common_ffmpeg_args = ''

    def __init__(self, arguments):
        self.args = arguments
<<<<<<< HEAD
        self.exe = "ffmpeg"
=======
>>>>>>> 97096055
        self.input = DataItem()
        self.output = DataItem()
        self.ref_vid = DataItem()
        self.start = ""
        self.end = ""
        self.duration = ""
        self.print_ = False

    def process(self):
        # Format action to match the method name
        self.args.action = self.args.action.replace('-', '_')

        # Instantiate input DataItem object
        self.input = DataItem(path=self.args.input)

        # Instantiate output DataItem object
        if self.args.action in self._actions_have_dir_output:
            self.output = DataItem(path=self.__get_default_output())
        elif self.args.action in self._actions_have_vid_output:
            if self.__check_have_fps(self.args.fps) > 0:
                self.output = DataItem(path=self.__get_default_output(),
                                       fps=self.args.fps)
            else:
                self.output = DataItem(path=self.__get_default_output())

        if self.args.ref_vid is None \
                or self.args.ref_vid == '':
            self.args.ref_vid = None

        # Instantiate ref_vid DataItem object
        self.ref_vid = DataItem(path=self.args.ref_vid)

        # Check that correct input and output arguments were provided
        if self.args.action in self._actions_have_dir_input and not self.input.is_type("dir"):
            raise ValueError("The chosen action requires a directory as its "
                             "input, but you entered: "
                             "{}".format(self.input.path))
        if self.args.action in self._actions_have_vid_input and not self.input.is_type("vid"):
            raise ValueError("The chosen action requires a video as its "
                             "input, but you entered: "
                             "{}".format(self.input.path))
        if self.args.action in self._actions_have_dir_output and not self.output.is_type("dir"):
            raise ValueError("The chosen action requires a directory as its "
                             "output, but you entered: "
                             "{}".format(self.output.path))
        if self.args.action in self._actions_have_vid_output and not self.output.is_type("vid"):
            raise ValueError("The chosen action requires a video as its "
                             "output, but you entered: "
                             "{}".format(self.output.path))

        # Check that ref_vid is a video when it needs to be
        if self.args.action in self._actions_req_ref_video:
            if self.ref_vid.is_type("none"):
                raise ValueError("The file chosen as the reference video is "
                                 "not a video, either leave the field blank "
                                 "or type 'None': "
                                 "{}".format(self.ref_vid.path))
        elif self.args.action in self._actions_can_use_ref_video:
            if self.ref_vid.is_type("none"):
                print("Warning: no reference video was supplied, even though "
                      "one may be used with the chosen action. If this is "
                      "intentional then ignore this warning.", file=sys.stderr)

        # Process start and duration arguments
        self.start = self.parse_time(self.args.start)
        self.end = self.parse_time(self.args.end)
        if not self.__check_equals_time(self.args.end, "00:00:00"):
            self.duration = self.__get_duration(self.start, self.end)
        else:
            self.duration = self.parse_time(str(self.args.duration))

        # If fps was left blank in gui, set it to default -1.0 value
        if self.args.fps == '':
            self.args.fps = str(-1.0)

        # Try to set fps automatically if needed and not supplied by user
        if self.args.action in self._actions_req_fps \
                and self.__convert_fps(self.args.fps) <= 0:
            if self.__check_have_fps(['r', 'i']):
                _error_str = "No fps, input or reference video was supplied, "
                _error_str += "hence it's not possible to "
                _error_str += "'{}'.".format(self.args.action)
                raise ValueError(_error_str)
            elif self.output.fps is not None and self.__check_have_fps(['r', 'i']):
                self.args.fps = self.output.fps
            elif self.ref_vid.fps is not None and self.__check_have_fps(['i']):
                self.args.fps = self.ref_vid.fps
            elif self.input.fps is not None and self.__check_have_fps(['r']):
                self.args.fps = self.input.fps

        # Processing transpose
        if self.args.transpose is None or \
                self.args.transpose.lower() == "none":
            self.args.transpose = None
        else:
            self.args.transpose = self.args.transpose[1]

        # Processing degrees
        if self.args.degrees is None \
                or self.args.degrees.lower() == "none" \
                or self.args.degrees == '':
            self.args.degrees = None
        elif self.args.transpose is None:
            try:
                int(self.args.degrees)
            except ValueError as ve:
                print("You have entered an invalid value for degrees: "
                      "{}".format(self.args.degrees), file=sys.stderr)
                exit(1)

        # Set executable based on whether previewing or not
<<<<<<< HEAD
        if self.args.preview and self.args.action in self._actions_can_preview:
            self.exe = 'ffplay'
            self.output = DataItem()
=======
        """
        if self.args.preview and self.args.action in self._actions_can_preview:
            Effmpeg._executable = 'ffplay'
            self.output = DataItem()
        """
>>>>>>> 97096055

        # Set verbosity of output
        self.__set_verbosity(self.args.quiet, self.args.verbose)

        # Set self.print_ to True if output needs to be printed to stdout
        if self.args.action in self._actions_have_print_output:
            self.print_ = True

        self.effmpeg_process()

    def effmpeg_process(self):
        kwargs = {"input_": self.input,
                  "output": self.output,
                  "ref_vid": self.ref_vid,
                  "fps": self.args.fps,
                  "extract_ext": self.args.extract_ext,
                  "start": self.start,
                  "duration": self.duration,
                  "mux_audio": self.args.mux_audio,
                  "degrees": self.args.degrees,
                  "transpose": self.args.transpose,
                  "scale": self.args.scale,
                  "print_": self.print_,
<<<<<<< HEAD
                  "preview": self.args.preview,
                  "exe": self.exe}
=======
                  "preview": self.args.preview}
>>>>>>> 97096055
        action = getattr(self, self.args.action)
        action(**kwargs)

    @staticmethod
    def extract(input_=None, output=None, fps=None, extract_ext=None,
                **kwargs):
        _input_opts = Effmpeg._common_ffmpeg_args[:]
        _input = {input_.path: _input_opts}
        _output_opts = '-y -vf fps="' + str(fps) + '"'
        _output_path = output.path + "/" + input_.name + "_%05d" + extract_ext
        _output = {_output_path: _output_opts}
        os.makedirs(output.path, exist_ok=True)
        Effmpeg.__run_ffmpeg(inputs=_input, outputs=_output)

    @staticmethod
    def gen_vid(input_=None, output=None, fps=None, mux_audio=False,
<<<<<<< HEAD
                ref_vid=None, preview=False, exe=None, **kwargs):
=======
                ref_vid=None, preview=None, **kwargs):
>>>>>>> 97096055
        filename = Effmpeg.__get_extracted_filename(input_.path)
        _input_opts = Effmpeg._common_ffmpeg_args[:]
        _input_path = os.path.join(input_.path, filename)
        _output_opts = '-vf fps="' + str(fps) + '" '
        if not preview:
            _output_opts = '-y ' + _output_opts + ' -c:v libx264'
        if mux_audio:
            _ref_vid_opts = '-c copy -map 0:0 -map 1:1'
            if preview:
                raise ValueError("Preview for gen-vid with audio muxing is "
                                 "not supported.")
            _output_opts = _ref_vid_opts + ' ' + _output_opts
            _inputs = {_input_path: _input_opts, ref_vid.path: None}
        else:
            _inputs = {_input_path: _input_opts}
        _outputs = {output.path: _output_opts}
<<<<<<< HEAD
        Effmpeg.__run_ffmpeg(exe=exe, inputs=_inputs, outputs=_outputs)
=======
        Effmpeg.__run_ffmpeg(inputs=_inputs, outputs=_outputs)
>>>>>>> 97096055

    @staticmethod
    def get_fps(input_=None, print_=False, **kwargs):
        _input_opts = '-v error -select_streams v -of '
        _input_opts += 'default=noprint_wrappers=1:nokey=1 '
        _input_opts += '-show_entries stream=r_frame_rate'
        if type(input_) == str:
            _inputs = {input_: _input_opts}
        else:
            _inputs = {input_.path: _input_opts}
        ff = FFprobe(inputs=_inputs)
        _fps = ff.run(stdout=subprocess.PIPE)[0].decode("utf-8")
        _fps = _fps.strip()
        if print_:
            print("Video fps:", _fps)
        else:
            return _fps

    @staticmethod
    def get_info(input_=None, print_=False, **kwargs):
        _input_opts = Effmpeg._common_ffmpeg_args[:]
        _inputs = {input_.path: _input_opts}
        ff = FFprobe(inputs=_inputs)
        out = ff.run(stdout=subprocess.PIPE,
                     stderr=subprocess.STDOUT)[0].decode('utf-8')
        if print_:
            print(out)
        else:
            return out

    @staticmethod
<<<<<<< HEAD
    def rescale(input_=None, output=None, scale=None, preview=False, exe=None,
                **kwargs):
=======
    def rescale(input_=None, output=None, scale=None, preview=None, **kwargs):
>>>>>>> 97096055
        _input_opts = Effmpeg._common_ffmpeg_args[:]
        _output_opts = '-vf scale="' + str(scale) + '"'
        if not preview:
            _output_opts = '-y ' + _output_opts
        _inputs = {input_.path: _input_opts}
        _outputs = {output.path: _output_opts}
<<<<<<< HEAD
        Effmpeg.__run_ffmpeg(exe=exe, inputs=_inputs, outputs=_outputs)

    @staticmethod
    def rotate(input_=None, output=None, degrees=None, transpose=None,
               preview=None, exe=None, **kwargs):
=======
        Effmpeg.__run_ffmpeg(inputs=_inputs, outputs=_outputs)

    @staticmethod
    def rotate(input_=None, output=None, degrees=None, transpose=None,
               preview=None, **kwargs):
>>>>>>> 97096055
        if transpose is None and degrees is None:
            raise ValueError("You have not supplied a valid transpose or "
                             "degrees value:\ntranspose: {}\ndegrees: "
                             "{}".format(transpose, degrees))

        _input_opts = Effmpeg._common_ffmpeg_args[:]
        _output_opts = '-vf '
        if not preview:
            _output_opts = '-y -c:a copy ' + _output_opts
        _bilinear = ''
        if transpose is not None:
            _output_opts += 'transpose="' + str(transpose) + '"'
        elif int(degrees) != 0:
            if int(degrees) % 90 == 0 and int(degrees) != 0:
                _bilinear = ":bilinear=0"
            _output_opts += 'rotate="' + str(degrees) + '*(PI/180)'
            _output_opts += _bilinear + '" '

        _inputs = {input_.path: _input_opts}
        _outputs = {output.path: _output_opts}
<<<<<<< HEAD
        Effmpeg.__run_ffmpeg(exe=exe, inputs=_inputs, outputs=_outputs)

    @staticmethod
    def mux_audio(input_=None, output=None, ref_vid=None, preview=None,
                  exe=None, **kwargs):
=======
        Effmpeg.__run_ffmpeg(inputs=_inputs, outputs=_outputs)

    @staticmethod
    def mux_audio(input_=None, output=None, ref_vid=None, preview=None,
                  **kwargs):
>>>>>>> 97096055
        _input_opts = Effmpeg._common_ffmpeg_args[:]
        _ref_vid_opts = None
        _output_opts = '-y -c copy -map 0:0 -map 1:1 -shortest'
        if preview:
            raise ValueError("Preview for gen-vid with audio muxing is not "
                             "supported.")
        """
        if not preview:
            _output_opts = '-y ' + _output_opts
        """
        _inputs = {input_.path: _input_opts, ref_vid.path: _ref_vid_opts}
        _outputs = {output.path: _output_opts}
<<<<<<< HEAD
        Effmpeg.__run_ffmpeg(exe=exe, inputs=_inputs, outputs=_outputs)

    @staticmethod
    def slice(input_=None, output=None, start=None, duration=None,
              preview=None, exe=None,  **kwargs):
=======
        Effmpeg.__run_ffmpeg(inputs=_inputs, outputs=_outputs)

    @staticmethod
    def slice(input_=None, output=None, start=None, duration=None,
              preview=None,  **kwargs):
>>>>>>> 97096055
        _input_opts = Effmpeg._common_ffmpeg_args[:]
        _input_opts += "-ss " + start
        _output_opts = "-t " + duration + " "
        if not preview:
            _output_opts = '-y ' + _output_opts + "-vcodec copy -acodec copy"
        _inputs = {input_.path: _input_opts}
        _output = {output.path: _output_opts}
<<<<<<< HEAD
        Effmpeg.__run_ffmpeg(exe=exe, inputs=_inputs, outputs=_output)
=======
        Effmpeg.__run_ffmpeg(inputs=_inputs, outputs=_output)
>>>>>>> 97096055

    # Various helper methods
    @classmethod
    def __set_verbosity(cls, quiet, verbose):
        if verbose:
            cls._common_ffmpeg_args = cls.__common_ffmpeg_args_dict["verbose"]
        elif quiet:
            cls._common_ffmpeg_args = cls.__common_ffmpeg_args_dict["quiet"]
        else:
            cls._common_ffmpeg_args = cls.__common_ffmpeg_args_dict["normal"]

    def __get_default_output(self):
        # Set output to the same directory as input
        # if the user didn't specify it.
        if self.args.output == "":
            if self.args.action in self._actions_have_dir_output:
                return os.path.join(self.input.dirname, 'out')
            elif self.args.action in self._actions_have_vid_output:
                if self.input.is_type("media"):
                    # Using the same extension as input leads to very poor
                    # output quality, hence the default is mkv for now
                    return os.path.join(self.input.dirname,
                                        "out.mkv")  # + self.input.ext)
                else:  # case if input was a directory
                    return os.path.join(self.input.dirname, 'out.mkv')
        else:
            return self.args.output

    def __check_have_fps(self, items):
        items_to_check = list()
        for i in items:
            if i == 'r':
                items_to_check.append('ref_vid')
            elif i == 'i':
                items_to_check.append('input')
            elif i == 'o':
                items_to_check.append('output')

        return all(getattr(self, i).fps is None for i in items_to_check)

<<<<<<< HEAD
    @staticmethod
    def __run_ffmpeg(exe="ffmpeg", inputs=None, outputs=None):
        ff = FFmpeg(executable=exe, inputs=inputs, outputs=outputs)
=======
    @classmethod
    def __run_ffmpeg(cls, inputs=None, outputs=None):
        ff = FFmpeg(executable=cls._executable, inputs=inputs, outputs=outputs)
>>>>>>> 97096055
        try:
            ff.run(stderr=subprocess.STDOUT)
        except FFRuntimeError as ffe:
            # After receiving SIGINT ffmpeg has a 255 exit code
            if ffe.exit_code == 255:
                pass
            else:
                raise ValueError("An unexpected FFRuntimeError occurred: "
                                 "{}".format(ffe))
        except KeyboardInterrupt:
            pass  # Do nothing if voluntary interruption

    @staticmethod
    def __convert_fps(fps):
        if '/' in fps:
            _fps = fps.split('/')
            return float(_fps[0]) / float(_fps[1])
        else:
            return float(fps)

    @staticmethod
    def __get_duration(start_time, end_time):
        start = [int(i) for i in start_time.split(':')]
        end = [int(i) for i in end_time.split(':')]
        start = datetime.timedelta(hours=start[0], minutes=start[1], seconds=start[2])
        end = datetime.timedelta(hours=end[0], minutes=end[1], seconds=end[2])
        delta = end - start
        s = delta.total_seconds()
        return '{:02}:{:02}:{:02}'.format(int(s // 3600), int(s % 3600 // 60), int(s % 60))

    @staticmethod
    def __get_extracted_filename(path):
        filename = ''
        for file in os.listdir(path):
            if any(i in file for i in DataItem.img_ext):
                filename = file
                break
        filename = filename.split('.')
        img_ext = filename[-1]
        zero_pad = filename[-2]
        name = '.'.join(filename[:-2])

        vid_ext = ''
        underscore = ''
        for ve in [ve.replace('.', '') for ve in DataItem.vid_ext]:
            if ve in zero_pad:
                vid_ext = ve
                zero_pad = zero_pad.replace(ve, '')
                if '_' in zero_pad:
                    zero_pad = len(zero_pad.replace('_', ''))
                    underscore = '_'
                else:
                    zero_pad = len(zero_pad)
                break

        zero_pad = str(zero_pad).zfill(2)
        filename_list = [name, vid_ext + underscore + '%' + zero_pad + 'd',
                         img_ext]
        return '.'.join(filename_list)

    @staticmethod
    def __check_is_valid_time(value):
        val = value.replace(':', '')
        return val.isdigit()

    @staticmethod
    def __check_equals_time(value, time):
        v = value.replace(':', '')
        t = time.replace(':', '')
        return v.zfill(6) == t.zfill(6)

    @staticmethod
    def parse_time(txt):
        clean_txt = txt.replace(':', '')
        hours = clean_txt[0:2]
        minutes = clean_txt[2:4]
        seconds = clean_txt[4:6]
        return hours + ':' + minutes + ':' + seconds


def bad_args(args):
    """ Print help on bad arguments """
    PARSER.print_help()
    exit(0)


if __name__ == "__main__":
    print('"Easy"-ffmpeg wrapper.\n')

    PARSER = FullHelpArgumentParser()
    SUBPARSER = PARSER.add_subparsers()
    EFFMPEG = cli.EffmpegArgs(
        SUBPARSER, "effmpeg", "Wrapper for various common ffmpeg commands.")
    PARSER.set_defaults(func=bad_args)
    ARGUMENTS = PARSER.parse_args()
    ARGUMENTS.func(ARGUMENTS)
<|MERGE_RESOLUTION|>--- conflicted
+++ resolved
@@ -5,15 +5,9 @@
 
 @author: Lev Velykoivanenko (velykoivanenko.lev@gmail.com)
 """
-<<<<<<< HEAD
 # TODO: integrate preview into gui window
 # TODO: add preview support when muxing audio
 #       -> figure out if ffmpeg | ffplay would work on windows and mac
-=======
-# TODO: fix file handlers for effmpeg in gui (changes what needs to be opened)
-# TODO: add basic cli preview to effmpeg
-# TODO: integrate preview into gui window
->>>>>>> 97096055
 import os
 import sys
 import subprocess
@@ -147,10 +141,7 @@
 
     def __init__(self, arguments):
         self.args = arguments
-<<<<<<< HEAD
         self.exe = "ffmpeg"
-=======
->>>>>>> 97096055
         self.input = DataItem()
         self.output = DataItem()
         self.ref_vid = DataItem()
@@ -262,17 +253,9 @@
                 exit(1)
 
         # Set executable based on whether previewing or not
-<<<<<<< HEAD
         if self.args.preview and self.args.action in self._actions_can_preview:
             self.exe = 'ffplay'
             self.output = DataItem()
-=======
-        """
-        if self.args.preview and self.args.action in self._actions_can_preview:
-            Effmpeg._executable = 'ffplay'
-            self.output = DataItem()
-        """
->>>>>>> 97096055
 
         # Set verbosity of output
         self.__set_verbosity(self.args.quiet, self.args.verbose)
@@ -296,12 +279,8 @@
                   "transpose": self.args.transpose,
                   "scale": self.args.scale,
                   "print_": self.print_,
-<<<<<<< HEAD
                   "preview": self.args.preview,
                   "exe": self.exe}
-=======
-                  "preview": self.args.preview}
->>>>>>> 97096055
         action = getattr(self, self.args.action)
         action(**kwargs)
 
@@ -318,11 +297,7 @@
 
     @staticmethod
     def gen_vid(input_=None, output=None, fps=None, mux_audio=False,
-<<<<<<< HEAD
                 ref_vid=None, preview=False, exe=None, **kwargs):
-=======
-                ref_vid=None, preview=None, **kwargs):
->>>>>>> 97096055
         filename = Effmpeg.__get_extracted_filename(input_.path)
         _input_opts = Effmpeg._common_ffmpeg_args[:]
         _input_path = os.path.join(input_.path, filename)
@@ -339,11 +314,7 @@
         else:
             _inputs = {_input_path: _input_opts}
         _outputs = {output.path: _output_opts}
-<<<<<<< HEAD
         Effmpeg.__run_ffmpeg(exe=exe, inputs=_inputs, outputs=_outputs)
-=======
-        Effmpeg.__run_ffmpeg(inputs=_inputs, outputs=_outputs)
->>>>>>> 97096055
 
     @staticmethod
     def get_fps(input_=None, print_=False, **kwargs):
@@ -375,31 +346,19 @@
             return out
 
     @staticmethod
-<<<<<<< HEAD
     def rescale(input_=None, output=None, scale=None, preview=False, exe=None,
                 **kwargs):
-=======
-    def rescale(input_=None, output=None, scale=None, preview=None, **kwargs):
->>>>>>> 97096055
         _input_opts = Effmpeg._common_ffmpeg_args[:]
         _output_opts = '-vf scale="' + str(scale) + '"'
         if not preview:
             _output_opts = '-y ' + _output_opts
         _inputs = {input_.path: _input_opts}
         _outputs = {output.path: _output_opts}
-<<<<<<< HEAD
         Effmpeg.__run_ffmpeg(exe=exe, inputs=_inputs, outputs=_outputs)
 
     @staticmethod
     def rotate(input_=None, output=None, degrees=None, transpose=None,
                preview=None, exe=None, **kwargs):
-=======
-        Effmpeg.__run_ffmpeg(inputs=_inputs, outputs=_outputs)
-
-    @staticmethod
-    def rotate(input_=None, output=None, degrees=None, transpose=None,
-               preview=None, **kwargs):
->>>>>>> 97096055
         if transpose is None and degrees is None:
             raise ValueError("You have not supplied a valid transpose or "
                              "degrees value:\ntranspose: {}\ndegrees: "
@@ -420,44 +379,27 @@
 
         _inputs = {input_.path: _input_opts}
         _outputs = {output.path: _output_opts}
-<<<<<<< HEAD
         Effmpeg.__run_ffmpeg(exe=exe, inputs=_inputs, outputs=_outputs)
 
     @staticmethod
     def mux_audio(input_=None, output=None, ref_vid=None, preview=None,
                   exe=None, **kwargs):
-=======
-        Effmpeg.__run_ffmpeg(inputs=_inputs, outputs=_outputs)
-
-    @staticmethod
-    def mux_audio(input_=None, output=None, ref_vid=None, preview=None,
-                  **kwargs):
->>>>>>> 97096055
         _input_opts = Effmpeg._common_ffmpeg_args[:]
         _ref_vid_opts = None
         _output_opts = '-y -c copy -map 0:0 -map 1:1 -shortest'
         if preview:
-            raise ValueError("Preview for gen-vid with audio muxing is not "
-                             "supported.")
+            raise ValueError("Preview with audio muxing is not supported.")
         """
         if not preview:
             _output_opts = '-y ' + _output_opts
         """
         _inputs = {input_.path: _input_opts, ref_vid.path: _ref_vid_opts}
         _outputs = {output.path: _output_opts}
-<<<<<<< HEAD
         Effmpeg.__run_ffmpeg(exe=exe, inputs=_inputs, outputs=_outputs)
 
     @staticmethod
     def slice(input_=None, output=None, start=None, duration=None,
               preview=None, exe=None,  **kwargs):
-=======
-        Effmpeg.__run_ffmpeg(inputs=_inputs, outputs=_outputs)
-
-    @staticmethod
-    def slice(input_=None, output=None, start=None, duration=None,
-              preview=None,  **kwargs):
->>>>>>> 97096055
         _input_opts = Effmpeg._common_ffmpeg_args[:]
         _input_opts += "-ss " + start
         _output_opts = "-t " + duration + " "
@@ -465,11 +407,7 @@
             _output_opts = '-y ' + _output_opts + "-vcodec copy -acodec copy"
         _inputs = {input_.path: _input_opts}
         _output = {output.path: _output_opts}
-<<<<<<< HEAD
         Effmpeg.__run_ffmpeg(exe=exe, inputs=_inputs, outputs=_output)
-=======
-        Effmpeg.__run_ffmpeg(inputs=_inputs, outputs=_output)
->>>>>>> 97096055
 
     # Various helper methods
     @classmethod
@@ -510,15 +448,9 @@
 
         return all(getattr(self, i).fps is None for i in items_to_check)
 
-<<<<<<< HEAD
     @staticmethod
     def __run_ffmpeg(exe="ffmpeg", inputs=None, outputs=None):
         ff = FFmpeg(executable=exe, inputs=inputs, outputs=outputs)
-=======
-    @classmethod
-    def __run_ffmpeg(cls, inputs=None, outputs=None):
-        ff = FFmpeg(executable=cls._executable, inputs=inputs, outputs=outputs)
->>>>>>> 97096055
         try:
             ff.run(stderr=subprocess.STDOUT)
         except FFRuntimeError as ffe:
