--- conflicted
+++ resolved
@@ -383,25 +383,6 @@
         self.help = Help(self.interface)
         self.mouse_handler = MouseHandler(self.interface, self.verbose)
 
-<<<<<<< HEAD
-=======
-    def fix_rotation(self):
-        """ Backwards compatibility fix to to transform landmarks from rotated
-            frames """
-        rotated = self.alignments.get_rotated()
-        if not rotated:
-            return
-        print("Legacy rotated frames found. Rotating landmarks")
-        for rotate_item in tqdm(rotated,
-                                desc="Rotating Landmarks"):
-            if rotate_item not in self.frames.items.keys():
-                continue
-            dims = self.frames.load_image(rotate_item).shape[:2]
-            self.alignments.rotate_existing_landmarks(rotate_item, dims)
-
-    def process(self):
-        """ Process manual extraction """
->>>>>>> 0ea0121b
         print(self.help.helptext)
         max_idx = self.frames.count - 1
         self.interface.state["navigation"]["max_frame"] = max_idx
