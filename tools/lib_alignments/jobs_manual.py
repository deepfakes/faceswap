--- conflicted
+++ resolved
@@ -549,20 +549,6 @@
 
     def set_faces(self, frame):
         """ Pass the current frame faces to faces window """
-<<<<<<< HEAD
-        extracted = self.extracted_faces
-        size = extracted.size
-
-        faces = extracted.get_faces_in_frame(frame)
-
-        landmarks_xy = [alignment["landmarksXY"] for alignment in alignments]
-        landmarks = [
-            {"landmarksXY": aligned}
-            for aligned
-            in extracted.get_aligned_landmarks_for_frame(frame, landmarks_xy)]
-
-        return FacesDisplay(faces, landmarks, size, self.interface)
-=======
         faces = self.extracted_faces.get_faces_in_frame(frame)
         landmarks = [{"landmarksXY": face.aligned_landmarks}
                      for face in self.extracted_faces.faces]
@@ -570,7 +556,6 @@
                             landmarks,
                             self.extracted_faces.size,
                             self.interface)
->>>>>>> 2783c27e
 
 
 class FrameDisplay():
