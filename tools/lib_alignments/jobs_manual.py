#!/usr/bin/env python3
""" Manual processing of alignments """

import platform
import sys
import cv2
import numpy as np

<<<<<<< HEAD
from lib.multithreading import SpawnProcess, queue_manager
=======
from lib.multithreading import SpawnProcess
from lib.queue_manager import queue_manager, QueueEmpty
>>>>>>> ff108684
from plugins.plugin_loader import PluginLoader
from . import Annotate, ExtractedFaces, Frames, Rotate


class Interface():
    """ Key controls and interfacing options for OpenCV """
    def __init__(self, alignments, frames):
        self.alignments = alignments
        self.frames = frames
        self.controls = self.set_controls()
        self.state = self.set_state()
        self.skip_mode = {1: "Standard",
                          2: "No Faces",
                          3: "Multi-Faces",
                          4: "Has Faces"}

    def set_controls(self):
        """ Set keyboard controls, destination and help text """
        controls = {"z": {"action": self.iterate_frame,
                          "args": ("navigation", - 1),
                          "help": "Previous Frame"},
                    "x": {"action": self.iterate_frame,
                          "args": ("navigation", 1),
                          "help": "Next Frame"},
                    "[": {"action": self.iterate_frame,
                          "args": ("navigation", - 100),
                          "help": "100 Frames Back"},
                    "]": {"action": self.iterate_frame,
                          "args": ("navigation", 100),
                          "help": "100 Frames Forward"},
                    "{": {"action": self.iterate_frame,
                          "args": ("navigation", "first"),
                          "help": "Go to First Frame"},
                    "}": {"action": self.iterate_frame,
                          "args": ("navigation", "last"),
                          "help": "Go to Last Frame"},
                    27: {"action": "quit",
                         "key_text": "ESC",
                         "args": ("navigation", None),
                         "help": "Exit",
                         "key_type": ord},
                    "/": {"action": self.iterate_state,
                          "args": ("navigation", "frame-size"),
                          "help": "Cycle Frame Zoom"},
                    "s": {"action": self.iterate_state,
                          "args": ("navigation", "skip-mode"),
                          "help": ("Skip Mode (All, No Faces, Multi Faces, "
                                   "Has Faces)")},
                    " ": {"action": self.save_alignments,
                          "key_text": "SPACE",
                          "args": ("edit", None),
                          "help": "Save Alignments"},
                    "r": {"action": self.reload_alignments,
                          "args": ("edit", None),
                          "help": "Reload Alignments (Discard all changes)"},
                    "d": {"action": self.delete_alignment,
                          "args": ("edit", None),
                          "help": "Delete Selected Alignment"},
                    "m": {"action": self.toggle_state,
                          "args": ("edit", "active"),
                          "help": "Change Mode (View, Edit)"},
                    range(10): {"action": self.set_state_value,
                                "key_text": "0 to 9",
                                "args": ["edit", "selected"],
                                "help": "Select/Deselect Face at this Index",
                                "key_type": range},
                    "c": {"action": self.copy_alignments,
                          "args": ("edit", -1),
                          "help": "Copy Previous Frame's Alignments"},
                    "v": {"action": self.copy_alignments,
                          "args": ("edit", 1),
                          "help": "Copy Next Frame's Alignments"},
                    "y": {"action": self.toggle_state,
                          "args": ("image", "display"),
                          "help": "Toggle Image"},
                    "u": {"action": self.iterate_state,
                          "args": ("bounding_box", "color"),
                          "help": "Cycle Bounding Box Color"},
                    "i": {"action": self.iterate_state,
                          "args": ("extract_box", "color"),
                          "help": "Cycle Extract Box Color"},
                    "o": {"action": self.iterate_state,
                          "args": ("landmarks", "color"),
                          "help": "Cycle Landmarks Color"},
                    "p": {"action": self.iterate_state,
                          "args": ("landmarks_mesh", "color"),
                          "help": "Cycle Landmarks Mesh Color"},
                    "h": {"action": self.iterate_state,
                          "args": ("bounding_box", "size"),
                          "help": "Cycle Bounding Box thickness"},
                    "j": {"action": self.iterate_state,
                          "args": ("extract_box", "size"),
                          "help": "Cycle Extract Box thickness"},
                    "k": {"action": self.iterate_state,
                          "args": ("landmarks", "size"),
                          "help": "Cycle Landmarks - point size"},
                    "l": {"action": self.iterate_state,
                          "args": ("landmarks_mesh", "size"),
                          "help": "Cycle Landmarks Mesh - thickness"}}

        return controls

    @staticmethod
    def set_state():
        """ Set the initial display state """
        state = {"bounding_box": dict(),
                 "extract_box": dict(),
                 "landmarks": dict(),
                 "landmarks_mesh": dict(),
                 "image": dict(),
                 "navigation": {"skip-mode": 1,
                                "frame-size": 1,
                                "frame_idx": 0,
                                "max_frame": 0,
                                "last_request": 0,
                                "frame_name": None},
                 "edit": {"updated": False,
                          "update_faces": False,
                          "selected": None,
                          "active": 0,
                          "redraw": False}}

        # See lib_alignments/annotate.py for color mapping
        color = 0
        for key in sorted(state.keys()):
            if key not in ("bounding_box", "extract_box", "landmarks",
                           "landmarks_mesh", "image"):
                continue
            state[key]["display"] = True
            if key == "image":
                continue
            color += 1
            state[key]["size"] = 1
            state[key]["color"] = color

        return state

    def save_alignments(self, *args):
        """ Save alignments """
        if not self.state["edit"]["updated"]:
            return
        self.alignments.save_alignments()
        self.state["edit"]["updated"] = False
        self.set_redraw(True)

    def reload_alignments(self, *args):
        """ Reload alignments """
        if not self.state["edit"]["updated"]:
            return
        self.alignments.reload()
        self.state["edit"]["updated"] = False
        self.state["edit"]["update_faces"] = True
        self.set_redraw(True)

    def delete_alignment(self, *args):
        """ Save alignments """
        selected_face = self.get_selected_face_id()
        if self.get_edit_mode() == "View" or selected_face is None:
            return
        frame = self.get_frame_name()
        if self.alignments.delete_alignment_at_index(frame, selected_face):
            self.state["edit"]["selected"] = None
            self.state["edit"]["updated"] = True
            self.state["edit"]["update_faces"] = True
            self.set_redraw(True)

    def copy_alignments(self, *args):
        """ Copy the alignments from the previous or next frame
            to the current frame """
        if self.get_edit_mode() != "Edit":
            return
        frame_id = self.state["navigation"]["frame_idx"] + args[1]
        if not 0 <= frame_id <= self.state["navigation"]["max_frame"]:
            return
        current_frame = self.get_frame_name()
        get_frame = self.frames.file_list_sorted[frame_id]["frame_fullname"]
        alignments = self.alignments.get_alignments_for_frame(get_frame)
        for alignment in alignments:
            self.alignments. add_alignment(current_frame, alignment)
        self.state["edit"]["updated"] = True
        self.state["edit"]["update_faces"] = True
        self.set_redraw(True)

    def toggle_state(self, item, category):
        """ Toggle state of requested item """
        self.state[item][category] = not self.state[item][category]
        self.set_redraw(True)

    def iterate_state(self, item, category):
        """ Cycle through options (6 possible or 3 currently supported) """
        if category == "color":
            max_val = 7
        elif category == "frame-size":
            max_val = 6
        elif category == "skip-mode":
            max_val = 4
        else:
            max_val = 3
        val = self.state[item][category]
        val = val + 1 if val != max_val else 1
        self.state[item][category] = val
        self.set_redraw(True)

    def set_state_value(self, item, category, value):
        """ Set state of requested item or toggle off """
        state = self.state[item][category]
        value = str(value) if value is not None else value
        if state == value:
            self.state[item][category] = None
        else:
            self.state[item][category] = value
        self.set_redraw(True)

    def iterate_frame(self, *args):
        """ Iterate frame up or down, stopping at either end """
        iteration = args[1]
        max_frame = self.state["navigation"]["max_frame"]
        if iteration in ("first", "last"):
            next_frame = 0 if iteration == "first" else max_frame
            self.state["navigation"]["frame_idx"] = next_frame
            self.state["navigation"]["last_request"] = 0
            self.set_redraw(True)
            return

        current_frame = self.state["navigation"]["frame_idx"]
        next_frame = current_frame + iteration
        end = 0 if iteration < 0 else max_frame
        if (max_frame == 0 or
                (end > 0 and next_frame >= end) or
                (end == 0 and next_frame <= end)):
            next_frame = end
        self.state["navigation"]["frame_idx"] = next_frame
        self.state["navigation"]["last_request"] = iteration
        self.set_state_value("edit", "selected", None)

    def get_color(self, item):
        """ Return color for selected item """
        return self.state[item]["color"]

    def get_size(self, item):
        """ Return size for selected item """
        return self.state[item]["size"]

    def get_frame_scaling(self):
        """ Return frame scaling factor for requested item """
        factors = (1, 1.25, 1.5, 2, 0.5, 0.75)
        idx = self.state["navigation"]["frame-size"] - 1
        return factors[idx]

    def get_edit_mode(self):
        """ Return text version and border color for edit mode """
        if self.state["edit"]["active"]:
            return "Edit"
        return "View"

    def get_skip_mode(self):
        """ Return text version of skip mode """
        return self.skip_mode[self.state["navigation"]["skip-mode"]]

    def get_state_color(self):
        """ Return a color based on current state
            white - View Mode
            yellow - Edit Mide
            red - Unsaved alignments """
        color = (255, 255, 255)
        if self.state["edit"]["updated"]:
            color = (0, 0, 255)
        elif self.state["edit"]["active"]:
            color = (0, 255, 255)
        return color

    def get_frame_name(self):
        """ Return the current frame number """
        return self.state["navigation"]["frame_name"]

    def get_selected_face_id(self):
        """ Return the index of the currently selected face """
        try:
            return int(self.state["edit"]["selected"])
        except TypeError:
            return None

    def redraw(self):
        """ Return whether a redraw is required """
        return self.state["edit"]["redraw"]

    def set_redraw(self, request):
        """ Turn redraw requirement on or off """
        self.state["edit"]["redraw"] = request


class Help():
    """ Generate and display help in cli and in window """
    def __init__(self, interface):
        self.interface = interface
        self.helptext = self.generate()

    def generate(self):
        """ Generate help output """
        sections = ("navigation", "display", "color", "size", "edit")
        helpout = {section: list() for section in sections}
        helptext = ""
        for key, val in self.interface.controls.items():
            help_section = val["args"][0]
            if help_section not in ("navigation", "edit"):
                help_section = val["args"][1]
            key_text = val.get("key_text", None)
            key_text = key_text if key_text else key
            helpout[help_section].append((val["help"], key_text))

        helpout["edit"].append(("Bounding Box - Move", "Left Click"))
        helpout["edit"].append(("Bounding Box - Resize", "Middle Click"))

        for section in sections:
            spacer = "=" * int((40 - len(section)) / 2)
            display = "\n{} {} {}\n".format(spacer, section.upper(), spacer)
            helpsection = sorted(helpout[section])
            if section == "navigation":
                helpsection = sorted(helpout[section], reverse=True)
            display += "\n".join("  - '{}': {}".format(item[1], item[0])
                                 for item in helpsection)

            helptext += display
        return helptext

    def render(self):
        """ Render help text to image window """
        # pylint: disable=no-member
        image = self.background()
        display_text = self.helptext + self.compile_status()
        self.text_to_image(image, display_text)
        cv2.namedWindow("Help")
        cv2.imshow("Help", image)

    def background(self):
        """ Create an image to hold help text """
        # pylint: disable=no-member
        height = 880
        width = 480
        image = np.zeros((height, width, 3), np.uint8)
        color = self.interface.get_state_color()
        cv2.rectangle(image, (0, 0), (width - 1, height - 1),
                      color, 2)
        return image

    def compile_status(self):
        """ Render the status text """
        status = "\n=== STATUS\n"
        navigation = self.interface.state["navigation"]
        frame_scale = int(self.interface.get_frame_scaling() * 100)
        status += "  File: {}\n".format(self.interface.get_frame_name())
        status += "  Frame: {} / {}\n".format(
            navigation["frame_idx"] + 1, navigation["max_frame"] + 1)
        status += "  Frame Size: {}%\n".format(frame_scale)
        status += "  Skip Mode: {}\n".format(self.interface.get_skip_mode())
        status += "  View Mode: {}\n".format(self.interface.get_edit_mode())
        if self.interface.get_selected_face_id() is not None:
            status += "  Selected Face Index: {}\n".format(
                self.interface.get_selected_face_id())
        if self.interface.state["edit"]["updated"]:
            status += "  Warning: There are unsaved changes\n"

        return status

    @staticmethod
    def text_to_image(image, display_text):
        """ Write out and format help text to image """
        # pylint: disable=no-member
        pos_y = 0
        for line in display_text.split("\n"):
            if line.startswith("==="):
                pos_y += 10
                line = line.replace("=", "").strip()
            line = line.replace("- '", "[ ").replace("':", " ]")
            cv2.putText(image, line, (20, pos_y),
                        cv2.FONT_HERSHEY_SIMPLEX, 0.43, (255, 255, 255), 1)
            pos_y += 20


class Manual():
    """ Manually adjust or create landmarks data """
    def __init__(self, alignments, arguments):
        self.arguments = arguments
        self.verbose = arguments.verbose
        self.alignments = alignments
        self.align_eyes = arguments.align_eyes
        self.frames = Frames(arguments.frames_dir, self.verbose)
        self.extracted_faces = None
        self.interface = None
        self.help = None
        self.mouse_handler = None

    def process(self):
        """ Process manual extraction """
        rotate = Rotate(self.alignments, self.arguments,
                        frames=self.frames, child_process=True)
        rotate.process()

        print("\n[MANUAL PROCESSING]")  # Tidy up cli output
        self.extracted_faces = ExtractedFaces(self.frames,
                                              self.alignments,
                                              align_eyes=self.align_eyes)
        self.interface = Interface(self.alignments, self.frames)
        self.help = Help(self.interface)
        self.mouse_handler = MouseHandler(self.interface, self.verbose)

        print(self.help.helptext)
        max_idx = self.frames.count - 1
        self.interface.state["navigation"]["max_frame"] = max_idx
        self.display_frames()

    def display_frames(self):
        """ Iterate through frames """
        # pylint: disable=no-member
        is_windows = True if platform.system() == "Windows" else False
        is_conda = True if "conda" in sys.version.lower() else False
        cv2.namedWindow("Frame")
        cv2.namedWindow("Faces")
        cv2.setMouseCallback('Frame', self.mouse_handler.on_event)

        frame, faces = self.get_frame()
        press = self.get_keys()

        while True:
            self.help.render()
            cv2.imshow("Frame", frame)
            cv2.imshow("Faces", faces)
            key = cv2.waitKey(1)

            if self.window_closed(is_windows, is_conda, key):
                queue_manager.terminate_queues()
                break

            if key in press.keys():
                action = press[key]["action"]
                if action == "quit":
                    break

                if press[key].get("key_type") == range:
                    args = press[key]["args"] + [chr(key)]
                else:
                    args = press[key]["args"]
                action(*args)

            if not self.interface.redraw():
                continue

            frame, faces = self.get_frame()
            self.interface.set_redraw(False)

        cv2.destroyAllWindows()

    def window_closed(self, is_windows, is_conda, key):
        """ Check whether the window has been closed

        MS Windows doesn't appear to read the window state property
        properly, so we check for a negative key press.

        Conda (tested on Windows) doesn't sppear to read the window
        state property or negative key press properly, so we arbitarily
        use another property """
        # pylint: disable=no-member
        closed = False
        prop_autosize = cv2.getWindowProperty('Frame', cv2.WND_PROP_AUTOSIZE)
        prop_visible = cv2.getWindowProperty('Frame', cv2.WND_PROP_VISIBLE)
        if self.arguments.disable_monitor:
            closed = False
        elif is_conda and prop_autosize < 1:
            closed = True
        elif is_windows and not is_conda and key == -1:
            closed = True
        elif not is_windows and not is_conda and prop_visible < 1:
            closed = True
        return closed

    def get_keys(self):
        """ Convert keys dict into something useful
            for OpenCV """
        keys = dict()
        for key, val in self.interface.controls.items():
            if val.get("key_type", str) == range:
                for range_key in key:
                    keys[ord(str(range_key))] = val
            elif val.get("key_type", str) == ord:
                keys[key] = val
            else:
                keys[ord(key)] = val

        return keys

    def get_frame(self):
        """ Compile the frame and get faces """
        image = self.frame_selector()
        frame_name = self.interface.get_frame_name()
        alignments = self.alignments.get_alignments_for_frame(frame_name)
        faces_updated = self.interface.state["edit"]["update_faces"]
        roi = self.extracted_faces.get_roi_for_frame(frame_name,
                                                     faces_updated)
        if faces_updated:
            self.interface.state["edit"]["update_faces"] = False

        frame = FrameDisplay(image, alignments, roi, self.interface).image
        faces = self.set_faces(frame_name, alignments).image
        return frame, faces

    def frame_selector(self):
        """ Return frame at given index """
        navigation = self.interface.state["navigation"]
        frame_list = self.frames.file_list_sorted
        frame = frame_list[navigation["frame_idx"]]["frame_fullname"]
        skip_mode = self.interface.get_skip_mode().lower()

        while True:
            if navigation["last_request"] == 0:
                break
            elif navigation["frame_idx"] in (0, navigation["max_frame"]):
                break
            elif skip_mode == "standard":
                break
            elif (skip_mode == "no faces"
                  and not self.alignments.frame_has_faces(frame)):
                break
            elif (skip_mode == "multi-faces"
                  and self.alignments.frame_has_multiple_faces(frame)):
                break
            elif (skip_mode == "has faces"
                  and self.alignments.frame_has_faces(frame)):
                break
            else:
                self.interface.iterate_frame("navigation",
                                             navigation["last_request"])
                frame = frame_list[navigation["frame_idx"]]["frame_fullname"]

        image = self.frames.load_image(frame)
        navigation["last_request"] = 0
        navigation["frame_name"] = frame
        return image

    def set_faces(self, frame, alignments):
        """ Pass the current frame faces to faces window """
        extracted = self.extracted_faces
        size = extracted.size

        faces = extracted.get_faces_for_frame(frame)

        landmarks_xy = [alignment["landmarksXY"] for alignment in alignments]
        landmarks = [
            {"landmarksXY": aligned}
            for aligned
            in extracted.get_aligned_landmarks_for_frame(frame, landmarks_xy)]

        return FacesDisplay(faces, landmarks, size, self.interface)


class FrameDisplay():
    """" Window that holds the frame """
    def __init__(self, image, alignments, roi, interface):
        self.image = image
        self.roi = roi
        self.alignments = alignments
        self.interface = interface
        self.annotate_frame()

    def annotate_frame(self):
        """ Annotate the frame """
        state = self.interface.state
        annotate = Annotate(self.image, self.alignments, self.roi)
        if not state["image"]["display"]:
            annotate.draw_black_image()

        for item in ("bounding_box", "extract_box",
                     "landmarks", "landmarks_mesh"):

            color = self.interface.get_color(item)
            size = self.interface.get_size(item)

            state[item]["display"] = False if color == 7 else True

            if not state[item]["display"]:
                continue

            annotation = getattr(annotate, "draw_{}".format(item))
            annotation(color, size)

        selected_face = self.interface.get_selected_face_id()
        if (selected_face is not None and
                int(selected_face) < len(self.alignments)):
            annotate.draw_grey_out_faces(selected_face)

        self.image = self.resize_frame(annotate.image)

    def resize_frame(self, image):
        """ Set the displayed frame size and add state border"""
        # pylint: disable=no-member
        height, width = image.shape[:2]
        color = self.interface.get_state_color()
        cv2.rectangle(image, (0, 0), (width - 1, height - 1),
                      color, 1)

        scaling = self.interface.get_frame_scaling()
        image = cv2.resize(image, (0, 0), fx=scaling, fy=scaling)
        return image


class FacesDisplay():
    """ Window that holds faces thumbnail """
    def __init__(self, extracted_faces, landmarks, size, interface):
        self.row_length = 4
        self.faces = self.copy_faces(extracted_faces)
        self.roi = self.set_full_roi(size)
        self.landmarks = landmarks
        self.interface = interface

        self.annotate_faces()

        self.image = self.build_faces_image(size)

    @staticmethod
    def copy_faces(faces):
        """ Copy the extracted faces so as not to save the annotations back """
        return [face.copy() for face in faces]

    @staticmethod
    def set_full_roi(size):
        """ ROI is the full frame for faces, so set based on size """
        return [np.array([[(0, 0), (0, size - 1),
                           (size - 1, size - 1), (size - 1, 0)]], np.int32)]

    def annotate_faces(self):
        """ Annotate each of the faces """
        state = self.interface.state
        selected_face = self.interface.get_selected_face_id()
        for idx, face in enumerate(self.faces):
            annotate = Annotate(face, [self.landmarks[idx]], self.roi)
            if not state["image"]["display"]:
                annotate.draw_black_image()

            for item in ("landmarks", "landmarks_mesh"):
                if not state[item]["display"]:
                    continue

                color = self.interface.get_color(item)
                size = self.interface.get_size(item)
                annotation = getattr(annotate, "draw_{}".format(item))
                annotation(color, size)

            if (selected_face is not None
                    and int(selected_face) < len(self.faces)
                    and int(selected_face) != idx):
                annotate.draw_grey_out_faces(1)

            self.faces[idx] = annotate.image

    def build_faces_image(self, size):
        """ Display associated faces """
        total_faces = len(self.faces)
        if not total_faces:
            image = self.build_faces_row(list(), size)
            return image
        total_rows = int(total_faces / self.row_length) + 1
        for idx in range(total_rows):
            face_idx = idx * self.row_length
            row_faces = self.faces[face_idx:face_idx + self.row_length]
            if not row_faces:
                break
            row = self.build_faces_row(row_faces, size)
            image = row if idx == 0 else np.concatenate((image, row), axis=0)
        return image

    def build_faces_row(self, faces, size):
        """ Build a row of 4 faces """
        # pylint: disable=no-member
        if len(faces) != 4:
            remainder = 4 - (len(faces) % self.row_length)
            for _ in range(remainder):
                faces.append(np.zeros((size, size, 3), np.uint8))
        for idx, face in enumerate(faces):
            color = self.interface.get_state_color()
            cv2.rectangle(face, (0, 0), (size - 1, size - 1),
                          color, 1)
            if idx == 0:
                row = face
            else:
                row = np.concatenate((row, face), axis=1)
        return row


class MouseHandler():
    """ Manual Extraction """
    def __init__(self, interface, verbose):
        self.interface = interface
        self.alignments = interface.alignments
        self.frames = interface.frames

<<<<<<< HEAD
        self.extractor = {
            "detect": PluginLoader.get_detector("manual")(verbose=verbose),
            "align": PluginLoader.get_aligner("fan")(verbose=verbose)}
        self.init_extractor()
=======
        self.extractor = dict()
        self.init_extractor(verbose)
>>>>>>> ff108684

        self.mouse_state = None
        self.last_move = None
        self.center = None
        self.dims = None
        self.media = {"frame_id": None,
                      "image": None,
                      "bounding_box": list(),
                      "bounding_last": list(),
                      "bounding_box_orig": list()}

<<<<<<< HEAD
    def init_extractor(self):
        """ Initialize FAN """
        aligner = self.extractor["align"]
        detector = self.extractor["detect"]

=======
    def init_extractor(self, verbose):
        """ Initialize FAN """
>>>>>>> ff108684
        in_queue = queue_manager.get_queue("in")
        align_queue = queue_manager.get_queue("align")
        out_queue = queue_manager.get_queue("out")

        d_kwargs = {"in_queue": in_queue,
                    "out_queue": align_queue}
        a_kwargs = {"in_queue": align_queue,
                    "out_queue": out_queue}
<<<<<<< HEAD

        detect_process = SpawnProcess()
        align_process = SpawnProcess()

        d_event = detect_process.event
        a_event = align_process.event

        detect_process.in_process(detector.detect_faces, **d_kwargs)
        align_process.in_process(aligner.align, **a_kwargs)

        # Wait for Aligner to take init
        a_event.wait(60)
        if not a_event.is_set():
            raise ValueError("Error inititalizing Aligner")
=======
        detect_process = SpawnProcess()
        align_process = SpawnProcess()
        d_event = detect_process.event
        a_event = align_process.event

        detector = PluginLoader.get_detector("manual")(verbose=verbose)
        detect_process.in_process(detector.detect_faces, **d_kwargs)

        for plugin in ("fan", "dlib"):
            aligner = PluginLoader.get_aligner(plugin)(verbose=verbose)
            align_process.in_process(aligner.align, **a_kwargs)

            # Wait for Aligner to take init
            # The first ever load of the model for FAN has reportedly taken
            # up to 3-4 minutes, hence high timeout.
            a_event.wait(300)
            if not a_event.is_set():
                if plugin == "fan":
                    align_process.join()
                    print("Error initializing FAN. Trying Dlib")
                    continue
                else:
                    raise ValueError("Error inititalizing Aligner")
            if plugin == "dlib":
                break

            try:
                err = None
                err = out_queue.get(True, 1)
            except QueueEmpty:
                pass
            if not err:
                break
            align_process.join()
            print("Error initializing FAN. Trying Dlib")
>>>>>>> ff108684

        d_event.wait(10)
        if not d_event.is_set():
            raise ValueError("Error inititalizing Detector")

<<<<<<< HEAD
=======
        self.extractor["detect"] = detector
        self.extractor["align"] = aligner

>>>>>>> ff108684
    def on_event(self, event, x, y, flags, param):
        """ Handle the mouse events """
        # pylint: disable=no-member
        if self.interface.get_edit_mode() != "Edit":
            return
        if not self.mouse_state and event not in (cv2.EVENT_LBUTTONDOWN,
                                                  cv2.EVENT_MBUTTONDOWN):
            return

        self.initialize()

        if event in (cv2.EVENT_LBUTTONUP, cv2.EVENT_MBUTTONUP):
            self.mouse_state = None
            self.last_move = None
        elif event == cv2.EVENT_LBUTTONDOWN:
            self.mouse_state = "left"
            self.set_bounding_box(x, y)
        elif event == cv2.EVENT_MBUTTONDOWN:
            self.mouse_state = "middle"
            self.set_bounding_box(x, y)
        elif event == cv2.EVENT_MOUSEMOVE:
            if self.mouse_state == "left":
                self.move_bounding_box(x, y)
            elif self.mouse_state == "middle":
                self.resize_bounding_box(x, y)

    def initialize(self):
        """ Update changed parameters """
        frame = self.interface.get_frame_name()
        if frame == self.media["frame_id"]:
            return
        self.media["frame_id"] = frame
        self.media["image"] = self.frames.load_image(frame)
        self.dims = None
        self.center = None
        self.last_move = None
        self.mouse_state = None
        self.media["bounding_box"] = list()
        self.media["bounding_box_orig"] = list()

    def set_bounding_box(self, pt_x, pt_y):
        """ Select or create bounding box """
        if self.interface.get_selected_face_id() is None:
            self.check_click_location(pt_x, pt_y)

        if self.interface.get_selected_face_id() is not None:
            self.dims_from_alignment()
        else:
            self.dims_from_image()

        self.move_bounding_box(pt_x, pt_y)

    def check_click_location(self, pt_x, pt_y):
        """ Check whether the point clicked is within an existing
            bounding box and set face_id """
        frame = self.media["frame_id"]
        alignments = self.alignments.get_alignments_for_frame(frame)

        for idx, alignment in enumerate(alignments):
            left = alignment["x"]
            right = alignment["x"] + alignment["w"]
            top = alignment["y"]
            bottom = alignment["y"] + alignment["h"]

            if left <= pt_x <= right and top <= pt_y <= bottom:
                self.interface.set_state_value("edit", "selected", idx)
                break

    def dims_from_alignment(self):
        """ Set the height and width of bounding box from alignment """
        frame = self.media["frame_id"]
        face_id = self.interface.get_selected_face_id()
        alignment = self.alignments.get_alignments_for_frame(frame)[face_id]
        self.dims = (alignment["w"], alignment["h"])

    def dims_from_image(self):
        """ Set the height and width of bounding
            box at 10% of longest axis """
        size = max(self.media["image"].shape[:2])
        dim = int(size / 10.00)
        self.dims = (dim, dim)

    def bounding_from_center(self):
        """ Get bounding X Y from center """
        pt_x, pt_y = self.center
        width, height = self.dims
        scale = self.interface.get_frame_scaling()
        self.media["bounding_box"] = [int((pt_x / scale) - width / 2),
                                      int((pt_y / scale) - height / 2),
                                      int((pt_x / scale) + width / 2),
                                      int((pt_y / scale) + height / 2)]

    def move_bounding_box(self, pt_x, pt_y):
        """ Move the bounding box """
        self.center = (pt_x, pt_y)
        self.bounding_from_center()
        self.update_landmarks()

    def resize_bounding_box(self, pt_x, pt_y):
        """ Resize the bounding box """
        scale = self.interface.get_frame_scaling()

        if not self.last_move:
            self.last_move = (pt_x, pt_y)
            self.media["bounding_box_orig"] = self.media["bounding_box"]

        move_x = int(pt_x - self.last_move[0])
        move_y = int(self.last_move[1] - pt_y)

        original = self.media["bounding_box_orig"]
        updated = self.media["bounding_box"]

        minsize = int(10 / scale)
        center = (int(self.center[0] / scale), int(self.center[1] / scale))
        updated[0] = min(center[0] - minsize, original[0] - move_x)
        updated[1] = min(center[1] - minsize, original[1] - move_y)
        updated[2] = max(center[0] + minsize, original[2] + move_x)
        updated[3] = max(center[1] + minsize, original[3] + move_y)
        self.update_landmarks()
        self.last_move = (pt_x, pt_y)

    def update_landmarks(self):
        """ Update the landmarks """
        queue_manager.get_queue("in").put((self.media["image"],
                                           self.media["bounding_box"]))
        landmarks = queue_manager.get_queue("out").get()
        if landmarks == "EOF":
            exit(0)
        face = landmarks["detected_faces"][0]
        alignment = {"x": face.x,
                     "w": face.w,
                     "y": face.y,
                     "h": face.h,
                     "landmarksXY": face.landmarksXY}
        frame = self.media["frame_id"]

        if self.interface.get_selected_face_id() is None:
            idx = self.alignments.add_alignment(frame, alignment)
            self.interface.set_state_value("edit", "selected", idx)
        else:
            self.alignments.update_alignment(
                frame,
                self.interface.get_selected_face_id(),
                alignment)
            self.interface.set_redraw(True)

        self.interface.state["edit"]["updated"] = True
        self.interface.state["edit"]["update_faces"] = True<|MERGE_RESOLUTION|>--- conflicted
+++ resolved
@@ -6,12 +6,8 @@
 import cv2
 import numpy as np
 
-<<<<<<< HEAD
-from lib.multithreading import SpawnProcess, queue_manager
-=======
 from lib.multithreading import SpawnProcess
 from lib.queue_manager import queue_manager, QueueEmpty
->>>>>>> ff108684
 from plugins.plugin_loader import PluginLoader
 from . import Annotate, ExtractedFaces, Frames, Rotate
 
@@ -706,15 +702,8 @@
         self.alignments = interface.alignments
         self.frames = interface.frames
 
-<<<<<<< HEAD
-        self.extractor = {
-            "detect": PluginLoader.get_detector("manual")(verbose=verbose),
-            "align": PluginLoader.get_aligner("fan")(verbose=verbose)}
-        self.init_extractor()
-=======
         self.extractor = dict()
         self.init_extractor(verbose)
->>>>>>> ff108684
 
         self.mouse_state = None
         self.last_move = None
@@ -726,16 +715,8 @@
                       "bounding_last": list(),
                       "bounding_box_orig": list()}
 
-<<<<<<< HEAD
-    def init_extractor(self):
-        """ Initialize FAN """
-        aligner = self.extractor["align"]
-        detector = self.extractor["detect"]
-
-=======
     def init_extractor(self, verbose):
         """ Initialize FAN """
->>>>>>> ff108684
         in_queue = queue_manager.get_queue("in")
         align_queue = queue_manager.get_queue("align")
         out_queue = queue_manager.get_queue("out")
@@ -744,22 +725,6 @@
                     "out_queue": align_queue}
         a_kwargs = {"in_queue": align_queue,
                     "out_queue": out_queue}
-<<<<<<< HEAD
-
-        detect_process = SpawnProcess()
-        align_process = SpawnProcess()
-
-        d_event = detect_process.event
-        a_event = align_process.event
-
-        detect_process.in_process(detector.detect_faces, **d_kwargs)
-        align_process.in_process(aligner.align, **a_kwargs)
-
-        # Wait for Aligner to take init
-        a_event.wait(60)
-        if not a_event.is_set():
-            raise ValueError("Error inititalizing Aligner")
-=======
         detect_process = SpawnProcess()
         align_process = SpawnProcess()
         d_event = detect_process.event
@@ -795,18 +760,14 @@
                 break
             align_process.join()
             print("Error initializing FAN. Trying Dlib")
->>>>>>> ff108684
 
         d_event.wait(10)
         if not d_event.is_set():
             raise ValueError("Error inititalizing Detector")
 
-<<<<<<< HEAD
-=======
         self.extractor["detect"] = detector
         self.extractor["align"] = aligner
 
->>>>>>> ff108684
     def on_event(self, event, x, y, flags, param):
         """ Handle the mouse events """
         # pylint: disable=no-member
