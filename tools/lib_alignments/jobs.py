--- conflicted
+++ resolved
@@ -829,19 +829,10 @@
         logger.debug("Normalize to original")
         (num_pts, num_dims, _) = shapes_normalized.shape
 
-<<<<<<< HEAD
-        # Move back to the correct scale
-        shapes_centered = shapes_normalized * np.tile(scale_factors,
-                                                      [num_pts, num_dims, 1])
-        # Move back to the correct location
-        shapes_im_coords = shapes_centered + np.tile(mean_coords,
-                                                     [num_pts, 1, 1])
-=======
         # move back to the correct scale
         shapes_centered = shapes_normalized * np.tile(scale_factors, [num_pts, num_dims, 1])
         # move back to the correct location
         shapes_im_coords = shapes_centered + np.tile(mean_coords, [num_pts, 1, 1])
->>>>>>> 56ce1d09
 
         logger.debug("Normalized to original: %s", shapes_im_coords)
         return shapes_im_coords
@@ -893,35 +884,21 @@
             (project and reconstruct) """
         logger.debug("Spatially Filter")
         landmarks_norm = self.normalized["landmarks"]
-<<<<<<< HEAD
         # Convert to matrix form
-        landmarks_norm_table = np.reshape(landmarks_norm,
-                                          [68 * 2, landmarks_norm.shape[2]]).T
+        landmarks_norm_table = np.reshape(landmarks_norm, [68 * 2, landmarks_norm.shape[2]]).T
         # Project onto shapes model and reconstruct
-=======
-        # convert to matrix form
-        landmarks_norm_table = np.reshape(landmarks_norm, [68 * 2, landmarks_norm.shape[2]]).T
-        # project onto shapes model and reconstruct
->>>>>>> 56ce1d09
         landmarks_norm_table_rec = self.shapes_model.inverse_transform(
             self.shapes_model.transform(landmarks_norm_table))
         # Convert back to shapes (numKeypoint, num_dims, numFrames)
         landmarks_norm_rec = np.reshape(landmarks_norm_table_rec.T,
                                         [68, 2, landmarks_norm.shape[2]])
-<<<<<<< HEAD
-        # Transform back to image coordinates
-        return self.normalized_to_original(landmarks_norm_rec,
-                                           self.normalized["scale_factors"],
-                                           self.normalized["mean_coords"])
-=======
-        # transform back to image coords
+        # Transform back to image coords
         retval = self.normalized_to_original(landmarks_norm_rec,
                                              self.normalized["scale_factors"],
                                              self.normalized["mean_coords"])
 
         logger.debug("Spatially Filtered: %s", retval)
         return retval
->>>>>>> 56ce1d09
 
     @staticmethod
     def temporally_smooth(landmarks):
