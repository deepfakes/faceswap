#!/usr/bin/env python3
""" Tools for manipulating the alignments serialized file """

import logging
import os
import pickle
import struct
from datetime import datetime

import numpy as np
from scipy import signal
from sklearn import decomposition
from tqdm import tqdm

from . import Annotate, ExtractedFaces, Faces, Frames

logger = logging.getLogger(__name__)  # pylint: disable=invalid-name


class Check():
    """ Frames and faces checking tasks """
    def __init__(self, alignments, arguments):
        self.alignments = alignments
        self.job = arguments.job
        self.type = None
        self.output = arguments.output
        self.source_dir = self.get_source_dir(arguments)
        self.items = self.get_items()

        self.output_message = ""

    def get_source_dir(self, arguments):
        """ Set the correct source folder """
        if hasattr(arguments, "faces_dir") and arguments.faces_dir:
            self.type = "faces"
            source_dir = arguments.faces_dir
        elif hasattr(arguments, "frames_dir") and arguments.frames_dir:
            self.type = "frames"
            source_dir = arguments.frames_dir
        else:
            logger.error("No source folder (-fr or -fc) was provided")
            exit(0)
        return source_dir

    def get_items(self):
        """ Set the correct items to process """
        items = globals()[self.type.title()]
        return items(self.source_dir).file_list_sorted

    def process(self):
        """ Process the frames check against the alignments file """
        logger.info("[CHECK %s]", self.type.upper())
        self.validate()
        items_output = self.compile_output()
        self.output_results(items_output)

    def validate(self):
        """ Check that the selected type is valid for
            selected task and job """
        if self.job == "missing-frames" and self.output == "move":
            logger.warning("Missing_frames was selected with move output, but there will "
                           "be nothing to move. Defaulting to output: console")
            self.output = "console"
        elif self.type == "faces" and self.job not in ("multi-faces",
                                                       "leftover-faces"):
            logger.warning("The selected folder is not valid. Only folder set with '-fc' is "
                           "supported for 'multi-faces' and 'leftover-faces'")
            exit(0)

    def compile_output(self):
        """ Compile list of frames that meet criteria """
        action = self.job.replace("-", "_")
        processor = getattr(self, "get_{}".format(action))
        return [item for item in processor()]

    def get_no_faces(self):
        """ yield each frame that has no face match in alignments file """
        self.output_message = "Frames with no faces"
        for frame in tqdm(self.items, total=len(self.items)):
            frame_name = frame["frame_fullname"]
            if not self.alignments.frame_has_faces(frame_name):
                yield frame_name

    def get_multi_faces(self):
        """ yield each frame that has multiple faces
            matched in alignments file """
        if self.type == "faces":
            self.output_message = "Multiple faces in frame"
            frame_key = "frame_name"
            retval_key = "face_fullname"
        elif self.type == "frames":
            self.output_message = "Frames with multiple faces"
            frame_key = "frame_fullname"
            retval_key = "frame_fullname"

        for item in tqdm(self.items, total=len(self.items)):
            frame = item[frame_key]
            if self.type == "faces":
                frame = self.alignments.get_full_frame_name(frame)
            retval = item[retval_key]

            if self.alignments.frame_has_multiple_faces(frame):
                yield retval

    def get_missing_alignments(self):
        """ yield each frame that does not exist in alignments file """
        self.output_message = "Frames missing from alignments file"
        exclude_filetypes = ["yaml", "yml", "p", "json", "txt"]
        for frame in tqdm(self.items, total=len(self.items)):
            frame_name = frame["frame_fullname"]
            if (frame["frame_extension"] not in exclude_filetypes
                    and not self.alignments.frame_exists(frame_name)):
                yield frame_name

    def get_missing_frames(self):
        """ yield each frame in alignments that does
            not have a matching file """
        self.output_message = "Missing frames that are in alignments file"
        frames = [item["frame_fullname"] for item in self.items]
        for frame in tqdm(self.alignments.data.keys(),
                          total=len(self.alignments.frames_count)):
            if frame not in frames:
                yield frame

    def get_leftover_faces(self):
        """yield each face that isn't in the alignments file."""
        self.output_message = "Faces missing from the alignments file"
        for face in tqdm(self.items, total=len(self.items)):
            frame = self.alignments.get_full_frame_name(face["frame_name"])
            alignment_faces = self.alignments.count_faces_in_frame(frame)

            if alignment_faces <= face["face_index"]:
                yield face["face_fullname"]

    def output_results(self, items_output):
        """ Output the results in the requested format """
        if not items_output:
            logger.info("No %s were found meeting the criteria", self.type)
            return
        if self.output == "move":
            self.move_file(items_output)
            return
        output_message = "-----------------------------------------------\r\n"
        output_message += " {} ({})\r\n".format(self.output_message,
                                                len(items_output))
        output_message += "-----------------------------------------------\r\n"
        output_message += "\r\n".join([frame for frame in items_output])
        if self.output == "console":
            print("\n" + output_message)
        if self.output == "file":
            self.output_file(output_message, len(items_output))

    def output_file(self, output_message, items_discovered):
        """ Save the output to a text file in the frames directory """
        now = datetime.now().strftime("%Y%m%d_%H%M%S")
        filename = self.output_message.replace(" ", "_").lower()
        filename += "_" + now + ".txt"
        output_file = os.path.join(self.source_dir, filename)
        logger.info("Saving %s result(s) to '%s'", items_discovered, output_file)
        with open(output_file, "w") as f_output:
            f_output.write(output_message)

    def move_file(self, items_output):
        """ Move the identified frames to a new subfolder """
        now = datetime.now().strftime("%Y%m%d_%H%M%S")
        folder_name = self.output_message.replace(" ", "_").lower()
        folder_name += "_" + now
        output_folder = os.path.join(self.source_dir, folder_name)
        os.makedirs(output_folder)
        move = getattr(self, "move_{}".format(self.type))
        move(output_folder, items_output)

    def move_frames(self, output_folder, items_output):
        """ Move frames into single subfolder """
        logger.info("Moving %s frame(s) to '%s'", len(items_output), output_folder)
        for frame in items_output:
            src = os.path.join(self.source_dir, frame)
            dst = os.path.join(output_folder, frame)
            os.rename(src, dst)

    def move_faces(self, output_folder, items_output):
        """ Make additional subfolders for each face that appears
            Enables easier manual sorting """
        logger.info("Moving %s faces(s) to '%s'", len(items_output), output_folder)
        for frame in items_output:
            idx = frame[frame.rfind("_") + 1:frame.rfind(".")]
            src = os.path.join(self.source_dir, frame)
            dst_folder = os.path.join(output_folder, idx)
            if not os.path.isdir(dst_folder):
                os.makedirs(dst_folder)
            dst = os.path.join(dst_folder, frame)
            os.rename(src, dst)


class Draw():
    """ Draw Alignments on passed in images """
    def __init__(self, alignments, arguments):
        self.arguments = arguments
        self.alignments = alignments
        self.frames = Frames(arguments.frames_dir)
        self.output_folder = self.set_output()
        self.extracted_faces = None

    def set_output(self):
        """ Set the output folder path """
        now = datetime.now().strftime("%Y%m%d_%H%M%S")
        folder_name = "drawn_landmarks_{}".format(now)
        output_folder = os.path.join(self.frames.folder, folder_name)
        os.makedirs(output_folder)
        return output_folder

    def process(self):
        """ Run the draw alignments process """
        legacy = Legacy(self.alignments, self.arguments,
                        frames=self.frames, child_process=True)
        legacy.process()

<<<<<<< HEAD
        print("\n[DRAW LANDMARKS]")
=======
        logger.info("[DRAW LANDMARKS]")  # Tidy up cli output
>>>>>>> 7f539114
        self.extracted_faces = ExtractedFaces(
            self.frames,
            self.alignments,
            align_eyes=self.arguments.align_eyes)
        frames_drawn = 0
        for frame in tqdm(self.frames.file_list_sorted,
                          desc="Drawing landmarks"):

            frame_name = frame["frame_fullname"]

            if not self.alignments.frame_exists(frame_name):
                logger.verbose("Skipping '%s' - Alignments not found", frame_name)
                continue

            self.annotate_image(frame_name)
            frames_drawn += 1
        logger.info("%s Frame(s) output", frames_drawn)

    def annotate_image(self, frame):
        """ Draw the alignments """
        alignments = self.alignments.get_faces_in_frame(frame)
        image = self.frames.load_image(frame)
        self.extracted_faces.get_faces_in_frame(frame)
        original_roi = [face.original_roi
                        for face in self.extracted_faces.faces]
        annotate = Annotate(image, alignments, original_roi)
        annotate.draw_bounding_box(1, 1)
        annotate.draw_extract_box(2, 1)
        annotate.draw_landmarks(3, 1)
        annotate.draw_landmarks_mesh(4, 1)

        image = annotate.image
        self.frames.save_image(self.output_folder, frame, image)


class Extract():
    """ Re-extract faces from source frames based on
        Alignment data """
    def __init__(self, alignments, arguments):
        self.alignments = alignments
        self.type = arguments.job.replace("extract-", "")
        self.faces_dir = arguments.faces_dir
        self.frames = Frames(arguments.frames_dir)
        self.extracted_faces = ExtractedFaces(self.frames,
                                              self.alignments,
                                              align_eyes=arguments.align_eyes)

    def process(self):
        """ Run extraction """
<<<<<<< HEAD
        print("\n[EXTRACT FACES]")
=======
        logger.info("[EXTRACT FACES]")  # Tidy up cli output
>>>>>>> 7f539114
        self.check_folder()
        self.export_faces()

    def check_folder(self):
        """ Check that the faces folder doesn't pre-exist
            and create """
        err = None
        if not self.faces_dir:
            err = "ERROR: Output faces folder not provided."
        elif os.path.isdir(self.faces_dir):
            err = "ERROR: Folder already exists at {}".format(self.faces_dir)
        if err:
            logger.error(err)
            exit(0)
        logger.verbose("Creating output folder at '%s'", self.faces_dir)
        os.makedirs(self.faces_dir)

    def export_faces(self):
        """ Export the faces """
        extracted_faces = 0

        for frame in tqdm(self.frames.file_list_sorted,
                          desc="Saving extracted faces"):

            frame_name = frame["frame_fullname"]

            if not self.alignments.frame_exists(frame_name):
                logger.verbose("Skipping '%s' - Alignments not found", frame_name)
                continue
            extracted_faces += self.output_faces(frame)

        logger.info("%s face(s) extracted", extracted_faces)

    def output_faces(self, frame):
        """ Output the frame's faces to file """
        face_count = 0
        frame_fullname = frame["frame_fullname"]
        frame_name = frame["frame_name"]
        faces = self.select_valid_faces(frame_fullname)

        for idx, face in enumerate(faces):
            output = "{}_{}{}".format(frame_name, str(idx), ".png")
            self.frames.save_image(self.faces_dir, output, face.aligned_face)
            face_count += 1
        return face_count

    def select_valid_faces(self, frame):
        """ Return valid faces for extraction """
        faces = self.extracted_faces.get_faces_in_frame(frame)
        if self.type != "large":
            return faces
        valid_faces = list()
        sizes = self.extracted_faces.get_roi_size_for_frame(frame)
        for idx, size in enumerate(sizes):
            if size >= self.extracted_faces.size:
                valid_faces.append(faces[idx])
        return valid_faces


class Reformat():
    """ Reformat Alignment file """
    def __init__(self, alignments, arguments):
        self.alignments = alignments
        if self.alignments.file == "dfl":
            self.faces = Faces(arguments.faces_dir, dfl=True)

    def process(self):
        """ Run reformat """
<<<<<<< HEAD
        print("\n[REFORMAT ALIGNMENTS]")
=======
        logger.info("[REFORMAT ALIGNMENTS]")  # Tidy up cli output
>>>>>>> 7f539114
        if self.alignments.file == "dfl":
            self.alignments.data = self.load_dfl()
            self.alignments.file = self.alignments.get_location(
                self.faces.folder,
                "alignments")
        self.alignments.save()

    def load_dfl(self):
        """ Load alignments from DeepFaceLab and format for Faceswap """
        alignments = dict()
        for face in self.faces.file_list_sorted:
            if face["face_extension"] != ".png":
                logger.verbose("'%s' is not a png. Skipping", face["face_fullname"])
                continue

            fullpath = os.path.join(self.faces.folder, face["face_fullname"])
            dfl = self.get_dfl_alignment(fullpath)

            if not dfl:
                continue

            self.convert_dfl_alignment(dfl, alignments)
        return alignments

    @staticmethod
    def get_dfl_alignment(filename):
        """ Process the alignment of one face """
        with open(filename, "rb") as dfl:
            header = dfl.read(8)
            if header != b"\x89PNG\r\n\x1a\n":
                logger.error("No Valid PNG header: %s", filename)
                return None
            while True:
                chunk_start = dfl.tell()
                chunk_hdr = dfl.read(8)
                if not chunk_hdr:
                    break
                chunk_length, chunk_name = struct.unpack("!I4s", chunk_hdr)
                dfl.seek(chunk_start, os.SEEK_SET)
                if chunk_name == b"fcWp":
                    chunk = dfl.read(chunk_length + 12)
                    return pickle.loads(chunk[8:-4])
                dfl.seek(chunk_length+12, os.SEEK_CUR)
            logger.error("Couldn't find DFL alignments: %s", filename)

    @staticmethod
    def convert_dfl_alignment(dfl_alignments, alignments):
        """ Add DFL Alignments to alignments in Faceswap format """
        sourcefile = dfl_alignments["source_filename"]
        if not alignments.get(sourcefile, None):
            alignments[sourcefile] = list()

        left, top, right, bottom = dfl_alignments["source_rect"]
        alignment = {"x": left,
                     "w": right - left,
                     "y": top,
                     "h": bottom - top,
                     "landmarksXY": dfl_alignments["source_landmarks"]}

        alignments[sourcefile].append(alignment)


class RemoveAlignments():
    """ Remove items from alignments file """
    def __init__(self, alignments, arguments):
        self.alignments = alignments
        self.type = arguments.job.replace("remove-", "")
        self.items = self.get_items(arguments)
        self.removed = set()

    def get_items(self, arguments):
        """ Set the correct items to process """
        retval = None
        if self.type == "frames":
            retval = list(Frames(arguments.frames_dir).items.keys())
        elif self.type == "faces":
            retval = Faces(arguments.faces_dir)
        return retval

    def process(self):
        """ run removal """
<<<<<<< HEAD
        print("\n[REMOVE ALIGNMENTS DATA]")
=======
        logger.info("[REMOVE ALIGNMENTS DATA]")  # Tidy up cli output
>>>>>>> 7f539114
        del_count = 0

        iterator = self.alignments.yield_faces
        if self.type == "frames":
            iterator = list(item[3] for item in iterator())

        for item in tqdm(iterator() if self.type == "faces" else iterator,
                         desc="Processing alignments file",
                         total=self.alignments.frames_count):
            task = getattr(self, "remove_{}".format(self.type))
            del_count += task(item)

        if del_count == 0:
            logger.info("No changes made to alignments file. Exiting")
            return

        logger.info("%s alignment(s) were removed from alignments file", del_count)
        self.alignments.save()

        if self.type == "faces":
            self.rename_faces()

    def remove_frames(self, item):
        """ Process to remove frames from an alignments file """
        if item in self.items:
            return 0
        del self.alignments.data[item]
        return 1

    def remove_faces(self, item):
        """ Process to remove faces from an alignments file """
        if self.faces_count_matches(item):
            return 0
        return self.remove_alignment(item)

    def faces_count_matches(self, item):
        """ Check the selected face exits """
        frame_name, number_alignments = item[0], item[2]
        number_faces = len(self.items.items.get(frame_name, list()))
        return bool(number_alignments in(0, number_faces))

    def remove_alignment(self, item):
        """ Remove the alignment from the alignments file """
        del_count = 0
        frame_name, alignments, number_alignments = item[:3]
        processor = self.alignments.yield_original_index_reverse
        for idx in processor(alignments, number_alignments):
            face_indexes = self.items.items.get(frame_name, [-1])
            if idx not in face_indexes:
                del alignments[idx]
                self.removed.add(frame_name)
                logger.verbose("Removed alignment data for image: '%s'"
                               "index: %s", frame_name, str(idx))
                del_count += 1
        return del_count

    def rename_faces(self):
        """ Rename the aligned faces to match their "
            new index in alignments file """
        current_frame = ""
        current_index = 0
        rename_count = 0
        for face in tqdm(self.items.file_list_sorted,
                         desc="Renaming aligned faces",
                         total=self.items.count):

            if face["frame_name"] not in self.removed:
                continue
            current_index, current_frame = self.set_image_index(
                current_index,
                current_frame,
                face["frame_name"])
            if current_index != face["face_index"]:
                rename_count += self.rename_file(face,
                                                 current_frame,
                                                 current_index)

            current_index += 1
        if rename_count == 0:
            logger.info("No files were renamed. Exiting")
            return
        logger.info("%s face(s) were renamed to match with alignments file", rename_count)

    @staticmethod
    def set_image_index(index, current, original):
        """ Set the current processing image and index """
        idx = 0 if current != original else index
        return idx, original

    def rename_file(self, face, frame_name, index):
        """ Rename the selected file """
        old_file = face["face_name"] + face["face_extension"]
        new_file = "{}_{}{}".format(frame_name,
                                    str(index),
                                    face["face_extension"])
        src = os.path.join(self.items.folder, old_file)
        dst = os.path.join(self.items.folder, new_file)
        os.rename(src, dst)
        logger.verbose("Renamed '%s' to '%s'", src, dst)
        return 1


class Legacy():
    """ Update legacy alignments:

        - Add frame dimensions
        - Rotate landmarks and bounding boxes on legacy alignments
        and remove the 'r' parameter """

    def __init__(self, alignments, arguments,
                 frames=None, child_process=False):
        self.alignments = alignments
        self.child_process = child_process
        self.frames = frames
        if not frames:
            self.frames = Frames(arguments.frames_dir)

    def process(self):
        """ Run the rotate alignments process """
        no_dims = self.alignments.get_legacy_no_dims()
        rotated = self.alignments.get_legacy_rotation()
        if self.child_process and not rotated and not no_dims:
            return
<<<<<<< HEAD
        print("\n[UPDATE LEGACY LANDMARKS]")
=======
        logger.info("[UPDATE LEGACY LANDMARKS]")  # Tidy up cli output
>>>>>>> 7f539114

        if no_dims:
            if self.child_process:
                logger.info("Legacy landmarks found. Adding frame dimensions...")
            self.add_dimensions(no_dims)

        if rotated:
            if self.child_process:
                logger.info("Legacy rotated frames found. Rotating landmarks")
            self.rotate_landmarks(rotated)

        self.alignments.save()

    def add_dimensions(self, no_dims):
        """ Add width and height of original frame to alignments """
        for no_dim in tqdm(no_dims, desc="Adding Frame Dimensions"):
            if no_dim not in self.frames.items.keys():
                continue
            dims = self.frames.load_image(no_dim).shape[:2]
            self.alignments.add_dimensions(no_dim, dims)

    def rotate_landmarks(self, rotated):
        """ Rotate the landmarks """
        for rotate_item in tqdm(rotated, desc="Rotating Landmarks"):
            if rotate_item not in self.frames.items.keys():
                continue
            self.alignments.rotate_existing_landmarks(rotate_item)


class Sort():
    """ Sort alignments' index by the order they appear in
        an image """
    def __init__(self, alignments, arguments):
        self.alignments = alignments
        self.axis = arguments.job.replace("sort-", "")
        self.faces = self.get_faces(arguments)

    @staticmethod
    def get_faces(arguments):
        """ If faces argument is specified, load faces_dir
            otherwise return None """
        if not hasattr(arguments, "faces_dir") or not arguments.faces_dir:
            return None
        return Faces(arguments.faces_dir)

    def process(self):
        """ Execute the sort process """
<<<<<<< HEAD
        print("\n[SORT INDEXES]")
=======
        logger.info("[SORT INDEXES]")  # Tidy up cli output
>>>>>>> 7f539114
        self.check_rotated()
        self.reindex_faces()
        self.alignments.save()

    def check_rotated(self):
        """ Legacy rotated alignments will not have the correct x, y
            positions, so generate a warning and exit """
        if any(alignment.get("r", None)
               for val in self.alignments.data.values()
               for alignment in val):
            logger.error("There are rotated frames in the alignments "
                         "file. Position of faces will not be correctly "
                         "calculated for these frames. You should run rotation "
                         "tool to update the file prior to running sort: "
                         "'python tools.py alignments -j rotate -a "
                         "<alignments_file> -fr <frames_folder>'")
            exit(0)

    def reindex_faces(self):
        """ Re-Index the faces """
        reindexed = 0
        for alignment in tqdm(self.alignments.yield_faces(),
                              desc="Sort alignment indexes",
                              total=self.alignments.frames_count):
            frame, alignments, count, key = alignment
            if count <= 1:
                continue
            sorted_alignments = sorted([item for item in alignments],
                                       key=lambda x: (x[self.axis]))
            if sorted_alignments == alignments:
                continue
            map_faces = self.map_face_names(alignments,
                                            sorted_alignments,
                                            frame)
            self.rename_faces(map_faces)
            self.alignments.data[key] = sorted_alignments
            reindexed += 1
        logger.info("%s Frames had their faces reindexed", reindexed)

    def map_face_names(self, alignments, sorted_alignments, frame):
        """ Map the old and new indexes for face renaming """
        map_faces = list()
        if not self.faces:
            return map_faces
        for idx, alignment in enumerate(alignments):
            idx_new = sorted_alignments.index(alignment)
            mapping = [{"old_name": face["face_fullname"],
                        "new_name": "{}_{}{}".format(frame,
                                                     idx_new,
                                                     face["face_extension"])}
                       for face in self.faces.file_list_sorted
                       if face["frame_name"] == frame
                       and face["face_index"] == idx]
            if not mapping:
                logger.warning("No face image found for frame '%s' at index %s", frame, idx)
            map_faces.extend(mapping)
        return map_faces

    def rename_faces(self, map_faces):
        """ Rename faces
            Done in 2 iterations as two files cannot share the same name """
        temp_ext = ".temp_move"
        for action in ("temp", "final"):
            for face in map_faces:
                old = face["old_name"]
                new = face["new_name"]
                if old == new:
                    continue
                old_file = old if action == "temp" else old + temp_ext
                new_file = old + temp_ext if action == "temp" else new
                src = os.path.join(self.faces.folder, old_file)
                dst = os.path.join(self.faces.folder, new_file)
                os.rename(src, dst)
                if action == "final":
                    logger.verbose("Renamed '%s' to '%s'", old, new)


class Spatial():
    """ Apply spatial temporal filtering to landmarks
        Adapted from:
        https://www.kaggle.com/selfishgene/animating-and-smoothing-3d-facial-keypoints/notebook """

    def __init__(self, alignments, arguments):
        self.arguments = arguments
        self.alignments = alignments
        self.mappings = dict()
        self.normalized = dict()
        self.shapes_model = None

    def process(self):
        """ Perform spatial filtering """
<<<<<<< HEAD
        print("\n[SPATIO-TEMPORAL FILTERING]")
        print("NB: The process only processes the alignments for the first "
              "face it finds for any given frame\n"
              "    For best results only run this when:\n"
              "      - there is only a single face in the alignments file\n"
              "      - all false positives have been removed\n")
=======
        logger.info("[SPATIO-TEMPORAL FILTERING]")  # Tidy up cli output
        logger.info("NB: The process only processes the alignments for the first "
                    "face it finds for any given frame. For best results only run this when "
                    "there is only a single face in the alignments file and all false positives "
                    "have been removed")
>>>>>>> 7f539114

        self.normalize()
        self.shape_model()
        landmarks = self.spatially_filter()
        landmarks = self.temporally_smooth(landmarks)
        self.update_alignments(landmarks)
        self.alignments.save()

        logger.info("Done! To re-extract faces run: python tools.py "
                    "alignments -j extract -a %s -fr <path_to_frames_dir> -fc "
                    "<output_folder>", self.arguments.alignments_file)

    # Define shape normalization utility functions
    @staticmethod
    def normalize_shapes(shapes_im_coords):
        """ Normalize a 2D or 3D shape """
        (num_pts, num_dims, _) = shapes_im_coords.shape

        # Calculate mean coordinates and subtract from shapes
        mean_coords = shapes_im_coords.mean(axis=0)
        shapes_centered = np.zeros(shapes_im_coords.shape)
        shapes_centered = shapes_im_coords - np.tile(mean_coords,
                                                     [num_pts, 1, 1])

        # Calculate scale factors and divide shapes
        scale_factors = np.sqrt((shapes_centered**2).sum(axis=1)).mean(axis=0)
        shapes_normalized = np.zeros(shapes_centered.shape)
        shapes_normalized = shapes_centered / np.tile(scale_factors,
                                                      [num_pts, num_dims, 1])

        return shapes_normalized, scale_factors, mean_coords

    @staticmethod
    def normalized_to_original(shapes_normalized, scale_factors, mean_coords):
        """ Transform a normalized shape back to original image coordinates """
        (num_pts, num_dims, _) = shapes_normalized.shape

        # Move back to the correct scale
        shapes_centered = shapes_normalized * np.tile(scale_factors,
                                                      [num_pts, num_dims, 1])
        # Move back to the correct location
        shapes_im_coords = shapes_centered + np.tile(mean_coords,
                                                     [num_pts, 1, 1])

        return shapes_im_coords

    def normalize(self):
        """ Compile all original and normalized alignments """
        count = sum(1 for val in self.alignments.data.values() if val)
        landmarks_all = np.zeros((68, 2, int(count)))

        end = 0
        for key in tqdm(sorted(self.alignments.data.keys()),
                        desc="Compiling"):
            val = self.alignments.data[key]
            if not val:
                continue
            # We should only be normalizing a single face, so just take
            # the first landmarks found
            landmarks = np.array(val[0]["landmarksXY"]).reshape(68, 2, 1)
            start = end
            end = start + landmarks.shape[2]
            # Store in one big array
            landmarks_all[:, :, start:end] = landmarks
            # Make sure we keep track of the mapping to the original frame
            self.mappings[start] = key

        # Normalize shapes
        normalized_shape = self.normalize_shapes(landmarks_all)
        self.normalized["landmarks"] = normalized_shape[0]
        self.normalized["scale_factors"] = normalized_shape[1]
        self.normalized["mean_coords"] = normalized_shape[2]

    def shape_model(self):
        """ build 2D shape model """
        landmarks_norm = self.normalized["landmarks"]
        num_components = 20
        normalized_shapes_tbl = np.reshape(landmarks_norm,
                                           [68*2, landmarks_norm.shape[2]]).T
        self.shapes_model = decomposition.PCA(
            n_components=num_components,
            whiten=True,
            random_state=1).fit(normalized_shapes_tbl)
        explained = self.shapes_model.explained_variance_ratio_.sum()
        logger.info("Total explained percent by PCA model with %s components is %s%%",
                    num_components, round(100 * explained, 1))

    def spatially_filter(self):
        """ interpret the shapes using our shape model
            (project and reconstruct) """
        landmarks_norm = self.normalized["landmarks"]
        # Convert to matrix form
        landmarks_norm_table = np.reshape(landmarks_norm,
                                          [68 * 2, landmarks_norm.shape[2]]).T
        # Project onto shapes model and reconstruct
        landmarks_norm_table_rec = self.shapes_model.inverse_transform(
            self.shapes_model.transform(landmarks_norm_table))
        # Convert back to shapes (numKeypoint, num_dims, numFrames)
        landmarks_norm_rec = np.reshape(landmarks_norm_table_rec.T,
                                        [68, 2, landmarks_norm.shape[2]])
        # Transform back to image coordinates
        return self.normalized_to_original(landmarks_norm_rec,
                                           self.normalized["scale_factors"],
                                           self.normalized["mean_coords"])

    @staticmethod
    def temporally_smooth(landmarks):
        """ apply temporal filtering on the 2D points """
        filter_half_length = 2
        temporal_filter = np.ones((1, 1, 2*filter_half_length+1))
        temporal_filter = temporal_filter / temporal_filter.sum()

        start_tileblock = np.tile(landmarks[:, :, 0][:, :, np.newaxis],
                                  [1, 1, filter_half_length])
        end_tileblock = np.tile(landmarks[:, :, -1][:, :, np.newaxis],
                                [1, 1, filter_half_length])
        landmarks_padded = np.dstack((start_tileblock,
                                      landmarks,
                                      end_tileblock))
        return signal.convolve(landmarks_padded, temporal_filter,
                               mode='valid', method='fft')

    def update_alignments(self, landmarks):
        """ Update smoothed landmarks back to alignments """
        for idx, frame in tqdm(self.mappings.items(), desc="Updating"):
            landmarks_update = landmarks[:, :, idx].astype(int)
            landmarks_xy = landmarks_update.reshape(68, 2).tolist()
            self.alignments.data[frame][0]["landmarksXY"] = landmarks_xy<|MERGE_RESOLUTION|>--- conflicted
+++ resolved
@@ -215,11 +215,7 @@
                         frames=self.frames, child_process=True)
         legacy.process()
 
-<<<<<<< HEAD
-        print("\n[DRAW LANDMARKS]")
-=======
         logger.info("[DRAW LANDMARKS]")  # Tidy up cli output
->>>>>>> 7f539114
         self.extracted_faces = ExtractedFaces(
             self.frames,
             self.alignments,
@@ -269,11 +265,7 @@
 
     def process(self):
         """ Run extraction """
-<<<<<<< HEAD
-        print("\n[EXTRACT FACES]")
-=======
         logger.info("[EXTRACT FACES]")  # Tidy up cli output
->>>>>>> 7f539114
         self.check_folder()
         self.export_faces()
 
@@ -342,11 +334,7 @@
 
     def process(self):
         """ Run reformat """
-<<<<<<< HEAD
-        print("\n[REFORMAT ALIGNMENTS]")
-=======
         logger.info("[REFORMAT ALIGNMENTS]")  # Tidy up cli output
->>>>>>> 7f539114
         if self.alignments.file == "dfl":
             self.alignments.data = self.load_dfl()
             self.alignments.file = self.alignments.get_location(
@@ -428,11 +416,7 @@
 
     def process(self):
         """ run removal """
-<<<<<<< HEAD
-        print("\n[REMOVE ALIGNMENTS DATA]")
-=======
         logger.info("[REMOVE ALIGNMENTS DATA]")  # Tidy up cli output
->>>>>>> 7f539114
         del_count = 0
 
         iterator = self.alignments.yield_faces
@@ -556,11 +540,7 @@
         rotated = self.alignments.get_legacy_rotation()
         if self.child_process and not rotated and not no_dims:
             return
-<<<<<<< HEAD
-        print("\n[UPDATE LEGACY LANDMARKS]")
-=======
         logger.info("[UPDATE LEGACY LANDMARKS]")  # Tidy up cli output
->>>>>>> 7f539114
 
         if no_dims:
             if self.child_process:
@@ -608,11 +588,7 @@
 
     def process(self):
         """ Execute the sort process """
-<<<<<<< HEAD
-        print("\n[SORT INDEXES]")
-=======
         logger.info("[SORT INDEXES]")  # Tidy up cli output
->>>>>>> 7f539114
         self.check_rotated()
         self.reindex_faces()
         self.alignments.save()
@@ -704,20 +680,11 @@
 
     def process(self):
         """ Perform spatial filtering """
-<<<<<<< HEAD
-        print("\n[SPATIO-TEMPORAL FILTERING]")
-        print("NB: The process only processes the alignments for the first "
-              "face it finds for any given frame\n"
-              "    For best results only run this when:\n"
-              "      - there is only a single face in the alignments file\n"
-              "      - all false positives have been removed\n")
-=======
         logger.info("[SPATIO-TEMPORAL FILTERING]")  # Tidy up cli output
         logger.info("NB: The process only processes the alignments for the first "
                     "face it finds for any given frame. For best results only run this when "
                     "there is only a single face in the alignments file and all false positives "
                     "have been removed")
->>>>>>> 7f539114
 
         self.normalize()
         self.shape_model()
