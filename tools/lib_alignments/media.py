--- conflicted
+++ resolved
@@ -79,20 +79,12 @@
             faces[idx]["hash"] = i_hash
 
     def data_from_dfl(self, alignments, faces_folder):
-<<<<<<< HEAD
-        """ Set :attr:`data` from alignments extracted from a dfl face set.
-=======
         """ Set :attr:`data` from alignments extracted from a Deep Face Lab face set.
->>>>>>> 2b5b8711
 
         Parameters
         ----------
         alignments: dict
-<<<<<<< HEAD
-            The extracted alignments from a dfl face set
-=======
             The extracted alignments from a Deep Face Lab face set
->>>>>>> 2b5b8711
         faces_folder: str
             The folder that the faces are in, where the newly generated alignments file will
             be saved
