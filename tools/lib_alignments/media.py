--- conflicted
+++ resolved
@@ -17,15 +17,9 @@
 class AlignmentData(Alignments):
     """ Class to hold the alignment data """
 
-<<<<<<< HEAD
-    def __init__(self, alignments_file, destination_format, verbose):
-        print("\n[ALIGNMENT DATA]")
-        folder, filename = self.check_file_exists(alignments_file, verbose)
-=======
     def __init__(self, alignments_file, destination_format):
         logger.info("[ALIGNMENT DATA]")  # Tidy up cli output
         folder, filename = self.check_file_exists(alignments_file)
->>>>>>> 7f539114
         if filename == "dfl":
             self.set_dfl(destination_format)
             return
@@ -151,14 +145,8 @@
         super().__init__(folder)
 
     def process_folder(self):
-<<<<<<< HEAD
-        """ Iterate through the faces folder pulling out
-            various information """
-        print("Loading file list from {}".format(self.folder))
-=======
         """ Iterate through the faces dir pulling out various information """
         logger.info("Loading file list from %s", self.folder)
->>>>>>> 7f539114
         for face in os.listdir(self.folder):
             if not self.valid_extension(face):
                 continue
@@ -193,13 +181,8 @@
     """ Object to hold the frames that are to be checked against """
 
     def process_folder(self):
-<<<<<<< HEAD
-        """ Iterate through the frames folder pulling the base filename """
-        print("Loading file list from {}".format(self.folder))
-=======
         """ Iterate through the frames dir pulling the base filename """
         logger.info("Loading file list from %s", self.folder)
->>>>>>> 7f539114
         for frame in os.listdir(self.folder):
             if not self.valid_extension(frame):
                 continue
