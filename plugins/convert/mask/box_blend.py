#!/usr/bin/env python3
""" Adjustments for the swap box for faceswap.py converter """

import numpy as np

from ._base import Adjustment, BlurMask, logger


class Mask(Adjustment):
    """ Manipulations that occur on the swap box
        Actions performed here occur prior to warping the face back to the background frame

        For actions that occur identically for each frame (e.g. blend_box), constants can
        be placed into self.func_constants to be compiled at launch, then referenced for
        each face. """
<<<<<<< HEAD
    def __init__(self, mask_type, output_size, predicted_available=False):
        super().__init__(mask_type, output_size, predicted_available)

    def process(self, new_face):
        """ The blend box function. Adds the created mask to the alpha channel """
        if self.skip:
            logger.trace("Skipping blend box")
        else:
            mask = self.get_mask()
            new_face[:, :, -1] = np.minimum(new_face[:, :, -1:], mask)
            logger.trace("Blended box")
        return new_face
=======
    def __init__(self, mask_type, output_size, predicted_available=False, **kwargs):
        super().__init__(mask_type, output_size, predicted_available, **kwargs)
        self.mask = self.get_mask() if not self.skip else None
>>>>>>> 8b2f166e

    def get_mask(self):
        """ The box for every face will be identical, so set the mask just once
            As gaussian blur technically blurs both sides of the mask, reduce the mask ratio by
            half to give a more expected box """
        logger.debug("Building box mask")
        mask_ratio = self.config["distance"] / 200.
        erode_size = round(self.output_size * mask_ratio)
        erode = slice(erode_size, -erode_size)
        mask = np.zeros((self.output_size, self.output_size, 1), dtype='float32')
        mask[erode, erode] = 1.
        raw_mask = BlurMask(self.config["type"], mask, self.config["radius"], self.config["passes"])
        mask = raw_mask.blurred
        logger.debug("Built box mask. Shape: %s", mask.shape)
        return mask<|MERGE_RESOLUTION|>--- conflicted
+++ resolved
@@ -13,9 +13,8 @@
         For actions that occur identically for each frame (e.g. blend_box), constants can
         be placed into self.func_constants to be compiled at launch, then referenced for
         each face. """
-<<<<<<< HEAD
-    def __init__(self, mask_type, output_size, predicted_available=False):
-        super().__init__(mask_type, output_size, predicted_available)
+    def __init__(self, mask_type, output_size, predicted_available=False, **kwargs):
+        super().__init__(mask_type, output_size, predicted_available, **kwargs)
 
     def process(self, new_face):
         """ The blend box function. Adds the created mask to the alpha channel """
@@ -26,11 +25,6 @@
             new_face[:, :, -1] = np.minimum(new_face[:, :, -1:], mask)
             logger.trace("Blended box")
         return new_face
-=======
-    def __init__(self, mask_type, output_size, predicted_available=False, **kwargs):
-        super().__init__(mask_type, output_size, predicted_available, **kwargs)
-        self.mask = self.get_mask() if not self.skip else None
->>>>>>> 8b2f166e
 
     def get_mask(self):
         """ The box for every face will be identical, so set the mask just once
