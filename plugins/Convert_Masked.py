# Based on: https://gist.github.com/anonymous/d3815aba83a8f79779451262599b0955 found on https://www.reddit.com/r/deepfakes/

import cv2
import numpy

from lib.aligner import get_align_mat

class Convert():
    def __init__(self, encoder, trainer, blur_size=2, seamless_clone=False, mask_type="facehullandrect", erosion_kernel_size=None, match_histogram=False, sharpen_image=None, **kwargs):
        self.encoder = encoder
        self.trainer = trainer
        self.erosion_kernel = None
        self.erosion_kernel_size = erosion_kernel_size
        if erosion_kernel_size is not None:
            if erosion_kernel_size > 0:
                self.erosion_kernel = cv2.getStructuringElement(cv2.MORPH_ELLIPSE,(erosion_kernel_size,erosion_kernel_size))
            elif erosion_kernel_size < 0:
                self.erosion_kernel = cv2.getStructuringElement(cv2.MORPH_ELLIPSE,(abs(erosion_kernel_size),abs(erosion_kernel_size)))
        self.blur_size = blur_size
        self.seamless_clone = seamless_clone
        self.sharpen_image = sharpen_image
        self.match_histogram = match_histogram
        self.mask_type = mask_type.lower() # Choose in 'FaceHullAndRect','FaceHull','Rect'

    def patch_image( self, image, face_detected, size ):

        image_size = image.shape[1], image.shape[0]

<<<<<<< HEAD
        mat = numpy.array(get_align_mat(face_detected, size, should_align_eyes=False)).reshape(2,3) * size
=======
        mat = numpy.array(get_align_mat(face_detected)).reshape(2,3)

        if "GAN" not in self.trainer:
            mat = mat * size
        else:
            padding = int(48/256*size)
            mat = mat * (size - 2 * padding)
            mat[:,2] += padding
>>>>>>> 8c3eecb3

        new_face = self.get_new_face(image,mat,size)

        image_mask = self.get_image_mask( image, new_face, face_detected.landmarksAsXY(), mat, image_size )

        return self.apply_new_face(image, new_face, image_mask, mat, image_size, size)

    def apply_new_face(self, image, new_face, image_mask, mat, image_size, size):
        base_image = numpy.copy( image )
        new_image = numpy.copy( image )

        cv2.warpAffine( new_face, mat, image_size, new_image, cv2.WARP_INVERSE_MAP | cv2.INTER_CUBIC, cv2.BORDER_TRANSPARENT )
        
        if "bsharpen" in self.sharpen_image:
            # Sharpening using filter2D
            kernel = numpy.ones((3, 3)) * (-1)
            kernel[1, 1] = 9
            new_image = cv2.filter2D(new_image, -1, kernel)
        elif "gsharpen" in self.sharpen_image:
            # Sharpening using Weighted Method
            gaussain_blur = cv2.GaussianBlur(new_image, (0, 0), 3.0)
            new_image = cv2.addWeighted(
                new_image, 1.5, gaussain_blur, -0.5, 0, new_image)
        elif "none" in self.sharpen_image:
            pass

        outimage = None
        if self.seamless_clone:
            unitMask = numpy.clip( image_mask * 365, 0, 255 ).astype(numpy.uint8)

            maxregion = numpy.argwhere(unitMask==255)

            if maxregion.size > 0:
              miny,minx = maxregion.min(axis=0)[:2]
              maxy,maxx = maxregion.max(axis=0)[:2]
              lenx = maxx - minx;
              leny = maxy - miny;
              masky = int(minx+(lenx//2))
              maskx = int(miny+(leny//2))
              outimage = cv2.seamlessClone(new_image.astype(numpy.uint8),base_image.astype(numpy.uint8),unitMask,(masky,maskx) , cv2.NORMAL_CLONE )

              return outimage

        foreground = cv2.multiply(image_mask, new_image.astype(float))
        background = cv2.multiply(1.0 - image_mask, base_image.astype(float))
        outimage = cv2.add(foreground, background)

        return outimage

    def hist_match(self, source, template, mask=None):
        # Code borrowed from:
        # https://stackoverflow.com/questions/32655686/histogram-matching-of-two-images-in-python-2-x
        masked_source = source
        masked_template = template

        if mask is not None:
            masked_source = source * mask
            masked_template = template * mask

        oldshape = source.shape
        source = source.ravel()
        template = template.ravel()
        masked_source = masked_source.ravel()
        masked_template = masked_template.ravel()
        s_values, bin_idx, s_counts = numpy.unique(source, return_inverse=True,
                                                return_counts=True)
        t_values, t_counts = numpy.unique(template, return_counts=True)
        ms_values, mbin_idx, ms_counts = numpy.unique(source, return_inverse=True,
                                                return_counts=True)
        mt_values, mt_counts = numpy.unique(template, return_counts=True)

        s_quantiles = numpy.cumsum(s_counts).astype(numpy.float64)
        s_quantiles /= s_quantiles[-1]
        t_quantiles = numpy.cumsum(t_counts).astype(numpy.float64)
        t_quantiles /= t_quantiles[-1]
        interp_t_values = numpy.interp(s_quantiles, t_quantiles, t_values)

        return interp_t_values[bin_idx].reshape(oldshape)

    def color_hist_match(self, src_im, tar_im, mask):
        matched_R = self.hist_match(src_im[:,:,0], tar_im[:,:,0], mask)
        matched_G = self.hist_match(src_im[:,:,1], tar_im[:,:,1], mask)
        matched_B = self.hist_match(src_im[:,:,2], tar_im[:,:,2], mask)
        matched = numpy.stack((matched_R, matched_G, matched_B), axis=2).astype(src_im.dtype)
        return matched

    def get_new_face(self, image, mat, size):
        face = cv2.warpAffine( image, mat, (size,size) )
        face = numpy.expand_dims( face, 0 )
        face_clipped = numpy.clip(face[0], 0, 255).astype( image.dtype )
        new_face = None
        mask = None

        if "GAN" not in self.trainer:
            normalized_face = face / 255.0
            new_face = self.encoder(normalized_face)[0]
            new_face = numpy.clip( new_face * 255, 0, 255 ).astype( image.dtype )
        else:
            normalized_face = face / 255.0 * 2 - 1
            fake_output = self.encoder(normalized_face)
            if "128" in self.trainer: # TODO: Another hack to switch between 64 and 128
                fake_output = fake_output[0]
            mask = fake_output[:,:,:, :1]
            new_face = fake_output[:,:,:, 1:]
            new_face = mask * new_face + (1 - mask) * normalized_face
            new_face = numpy.clip((new_face[0] + 1) * 255 / 2, 0, 255).astype( image.dtype )

        if self.match_histogram:
            new_face = self.color_hist_match(new_face, face_clipped, mask)

        return new_face

    def get_image_mask(self, image, new_face, landmarks, mat, image_size):

        face_mask = numpy.zeros(image.shape,dtype=float)
        if 'rect' in self.mask_type:
            face_src = numpy.ones(new_face.shape,dtype=float)
            cv2.warpAffine( face_src, mat, image_size, face_mask, cv2.WARP_INVERSE_MAP | cv2.INTER_CUBIC, cv2.BORDER_TRANSPARENT )

        hull_mask = numpy.zeros(image.shape,dtype=float)
        if 'hull' in self.mask_type:
            hull = cv2.convexHull( numpy.array( landmarks ).reshape((-1,2)).astype(int) ).flatten().reshape( (-1,2) )
            cv2.fillConvexPoly( hull_mask,hull,(1,1,1) )

        if self.mask_type == 'rect':
            image_mask = face_mask
        elif self.mask_type == 'facehull':
            image_mask = hull_mask
        else:
            image_mask = ((face_mask*hull_mask))


        if self.erosion_kernel is not None:
            if self.erosion_kernel_size > 0:
                image_mask = cv2.erode(image_mask,self.erosion_kernel,iterations = 1)
            elif self.erosion_kernel_size < 0:
                dilation_kernel = abs(self.erosion_kernel)
                image_mask = cv2.dilate(image_mask,dilation_kernel,iterations = 1)

        if self.blur_size!=0:
            image_mask = cv2.blur(image_mask,(self.blur_size,self.blur_size))

        return image_mask
<|MERGE_RESOLUTION|>--- conflicted
+++ resolved
@@ -1,183 +1,179 @@
-# Based on: https://gist.github.com/anonymous/d3815aba83a8f79779451262599b0955 found on https://www.reddit.com/r/deepfakes/
-
-import cv2
-import numpy
-
-from lib.aligner import get_align_mat
-
-class Convert():
-    def __init__(self, encoder, trainer, blur_size=2, seamless_clone=False, mask_type="facehullandrect", erosion_kernel_size=None, match_histogram=False, sharpen_image=None, **kwargs):
-        self.encoder = encoder
-        self.trainer = trainer
-        self.erosion_kernel = None
-        self.erosion_kernel_size = erosion_kernel_size
-        if erosion_kernel_size is not None:
-            if erosion_kernel_size > 0:
-                self.erosion_kernel = cv2.getStructuringElement(cv2.MORPH_ELLIPSE,(erosion_kernel_size,erosion_kernel_size))
-            elif erosion_kernel_size < 0:
-                self.erosion_kernel = cv2.getStructuringElement(cv2.MORPH_ELLIPSE,(abs(erosion_kernel_size),abs(erosion_kernel_size)))
-        self.blur_size = blur_size
-        self.seamless_clone = seamless_clone
-        self.sharpen_image = sharpen_image
-        self.match_histogram = match_histogram
-        self.mask_type = mask_type.lower() # Choose in 'FaceHullAndRect','FaceHull','Rect'
-
-    def patch_image( self, image, face_detected, size ):
-
-        image_size = image.shape[1], image.shape[0]
-
-<<<<<<< HEAD
-        mat = numpy.array(get_align_mat(face_detected, size, should_align_eyes=False)).reshape(2,3) * size
-=======
-        mat = numpy.array(get_align_mat(face_detected)).reshape(2,3)
-
-        if "GAN" not in self.trainer:
-            mat = mat * size
-        else:
-            padding = int(48/256*size)
-            mat = mat * (size - 2 * padding)
-            mat[:,2] += padding
->>>>>>> 8c3eecb3
-
-        new_face = self.get_new_face(image,mat,size)
-
-        image_mask = self.get_image_mask( image, new_face, face_detected.landmarksAsXY(), mat, image_size )
-
-        return self.apply_new_face(image, new_face, image_mask, mat, image_size, size)
-
-    def apply_new_face(self, image, new_face, image_mask, mat, image_size, size):
-        base_image = numpy.copy( image )
-        new_image = numpy.copy( image )
-
-        cv2.warpAffine( new_face, mat, image_size, new_image, cv2.WARP_INVERSE_MAP | cv2.INTER_CUBIC, cv2.BORDER_TRANSPARENT )
-        
-        if "bsharpen" in self.sharpen_image:
-            # Sharpening using filter2D
-            kernel = numpy.ones((3, 3)) * (-1)
-            kernel[1, 1] = 9
-            new_image = cv2.filter2D(new_image, -1, kernel)
-        elif "gsharpen" in self.sharpen_image:
-            # Sharpening using Weighted Method
-            gaussain_blur = cv2.GaussianBlur(new_image, (0, 0), 3.0)
-            new_image = cv2.addWeighted(
-                new_image, 1.5, gaussain_blur, -0.5, 0, new_image)
-        elif "none" in self.sharpen_image:
-            pass
-
-        outimage = None
-        if self.seamless_clone:
-            unitMask = numpy.clip( image_mask * 365, 0, 255 ).astype(numpy.uint8)
-
-            maxregion = numpy.argwhere(unitMask==255)
-
-            if maxregion.size > 0:
-              miny,minx = maxregion.min(axis=0)[:2]
-              maxy,maxx = maxregion.max(axis=0)[:2]
-              lenx = maxx - minx;
-              leny = maxy - miny;
-              masky = int(minx+(lenx//2))
-              maskx = int(miny+(leny//2))
-              outimage = cv2.seamlessClone(new_image.astype(numpy.uint8),base_image.astype(numpy.uint8),unitMask,(masky,maskx) , cv2.NORMAL_CLONE )
-
-              return outimage
-
-        foreground = cv2.multiply(image_mask, new_image.astype(float))
-        background = cv2.multiply(1.0 - image_mask, base_image.astype(float))
-        outimage = cv2.add(foreground, background)
-
-        return outimage
-
-    def hist_match(self, source, template, mask=None):
-        # Code borrowed from:
-        # https://stackoverflow.com/questions/32655686/histogram-matching-of-two-images-in-python-2-x
-        masked_source = source
-        masked_template = template
-
-        if mask is not None:
-            masked_source = source * mask
-            masked_template = template * mask
-
-        oldshape = source.shape
-        source = source.ravel()
-        template = template.ravel()
-        masked_source = masked_source.ravel()
-        masked_template = masked_template.ravel()
-        s_values, bin_idx, s_counts = numpy.unique(source, return_inverse=True,
-                                                return_counts=True)
-        t_values, t_counts = numpy.unique(template, return_counts=True)
-        ms_values, mbin_idx, ms_counts = numpy.unique(source, return_inverse=True,
-                                                return_counts=True)
-        mt_values, mt_counts = numpy.unique(template, return_counts=True)
-
-        s_quantiles = numpy.cumsum(s_counts).astype(numpy.float64)
-        s_quantiles /= s_quantiles[-1]
-        t_quantiles = numpy.cumsum(t_counts).astype(numpy.float64)
-        t_quantiles /= t_quantiles[-1]
-        interp_t_values = numpy.interp(s_quantiles, t_quantiles, t_values)
-
-        return interp_t_values[bin_idx].reshape(oldshape)
-
-    def color_hist_match(self, src_im, tar_im, mask):
-        matched_R = self.hist_match(src_im[:,:,0], tar_im[:,:,0], mask)
-        matched_G = self.hist_match(src_im[:,:,1], tar_im[:,:,1], mask)
-        matched_B = self.hist_match(src_im[:,:,2], tar_im[:,:,2], mask)
-        matched = numpy.stack((matched_R, matched_G, matched_B), axis=2).astype(src_im.dtype)
-        return matched
-
-    def get_new_face(self, image, mat, size):
-        face = cv2.warpAffine( image, mat, (size,size) )
-        face = numpy.expand_dims( face, 0 )
-        face_clipped = numpy.clip(face[0], 0, 255).astype( image.dtype )
-        new_face = None
-        mask = None
-
-        if "GAN" not in self.trainer:
-            normalized_face = face / 255.0
-            new_face = self.encoder(normalized_face)[0]
-            new_face = numpy.clip( new_face * 255, 0, 255 ).astype( image.dtype )
-        else:
-            normalized_face = face / 255.0 * 2 - 1
-            fake_output = self.encoder(normalized_face)
-            if "128" in self.trainer: # TODO: Another hack to switch between 64 and 128
-                fake_output = fake_output[0]
-            mask = fake_output[:,:,:, :1]
-            new_face = fake_output[:,:,:, 1:]
-            new_face = mask * new_face + (1 - mask) * normalized_face
-            new_face = numpy.clip((new_face[0] + 1) * 255 / 2, 0, 255).astype( image.dtype )
-
-        if self.match_histogram:
-            new_face = self.color_hist_match(new_face, face_clipped, mask)
-
-        return new_face
-
-    def get_image_mask(self, image, new_face, landmarks, mat, image_size):
-
-        face_mask = numpy.zeros(image.shape,dtype=float)
-        if 'rect' in self.mask_type:
-            face_src = numpy.ones(new_face.shape,dtype=float)
-            cv2.warpAffine( face_src, mat, image_size, face_mask, cv2.WARP_INVERSE_MAP | cv2.INTER_CUBIC, cv2.BORDER_TRANSPARENT )
-
-        hull_mask = numpy.zeros(image.shape,dtype=float)
-        if 'hull' in self.mask_type:
-            hull = cv2.convexHull( numpy.array( landmarks ).reshape((-1,2)).astype(int) ).flatten().reshape( (-1,2) )
-            cv2.fillConvexPoly( hull_mask,hull,(1,1,1) )
-
-        if self.mask_type == 'rect':
-            image_mask = face_mask
-        elif self.mask_type == 'facehull':
-            image_mask = hull_mask
-        else:
-            image_mask = ((face_mask*hull_mask))
-
-
-        if self.erosion_kernel is not None:
-            if self.erosion_kernel_size > 0:
-                image_mask = cv2.erode(image_mask,self.erosion_kernel,iterations = 1)
-            elif self.erosion_kernel_size < 0:
-                dilation_kernel = abs(self.erosion_kernel)
-                image_mask = cv2.dilate(image_mask,dilation_kernel,iterations = 1)
-
-        if self.blur_size!=0:
-            image_mask = cv2.blur(image_mask,(self.blur_size,self.blur_size))
-
-        return image_mask
+# Based on: https://gist.github.com/anonymous/d3815aba83a8f79779451262599b0955 found on https://www.reddit.com/r/deepfakes/
+
+import cv2
+import numpy
+
+from lib.aligner import get_align_mat
+
+class Convert():
+    def __init__(self, encoder, trainer, blur_size=2, seamless_clone=False, mask_type="facehullandrect", erosion_kernel_size=None, match_histogram=False, sharpen_image=None, **kwargs):
+        self.encoder = encoder
+        self.trainer = trainer
+        self.erosion_kernel = None
+        self.erosion_kernel_size = erosion_kernel_size
+        if erosion_kernel_size is not None:
+            if erosion_kernel_size > 0:
+                self.erosion_kernel = cv2.getStructuringElement(cv2.MORPH_ELLIPSE,(erosion_kernel_size,erosion_kernel_size))
+            elif erosion_kernel_size < 0:
+                self.erosion_kernel = cv2.getStructuringElement(cv2.MORPH_ELLIPSE,(abs(erosion_kernel_size),abs(erosion_kernel_size)))
+        self.blur_size = blur_size
+        self.seamless_clone = seamless_clone
+        self.sharpen_image = sharpen_image
+        self.match_histogram = match_histogram
+        self.mask_type = mask_type.lower() # Choose in 'FaceHullAndRect','FaceHull','Rect'
+
+    def patch_image( self, image, face_detected, size ):
+
+        image_size = image.shape[1], image.shape[0]
+
+        mat = numpy.array(get_align_mat(face_detected, size, should_align_eyes=False)).reshape(2,3)
+
+        if "GAN" not in self.trainer:
+            mat = mat * size
+        else:
+            padding = int(48/256*size)
+            mat = mat * (size - 2 * padding)
+            mat[:,2] += padding
+
+        new_face = self.get_new_face(image,mat,size)
+
+        image_mask = self.get_image_mask( image, new_face, face_detected.landmarksAsXY(), mat, image_size )
+
+        return self.apply_new_face(image, new_face, image_mask, mat, image_size, size)
+
+    def apply_new_face(self, image, new_face, image_mask, mat, image_size, size):
+        base_image = numpy.copy( image )
+        new_image = numpy.copy( image )
+
+        cv2.warpAffine( new_face, mat, image_size, new_image, cv2.WARP_INVERSE_MAP | cv2.INTER_CUBIC, cv2.BORDER_TRANSPARENT )
+        
+        if "bsharpen" in self.sharpen_image:
+            # Sharpening using filter2D
+            kernel = numpy.ones((3, 3)) * (-1)
+            kernel[1, 1] = 9
+            new_image = cv2.filter2D(new_image, -1, kernel)
+        elif "gsharpen" in self.sharpen_image:
+            # Sharpening using Weighted Method
+            gaussain_blur = cv2.GaussianBlur(new_image, (0, 0), 3.0)
+            new_image = cv2.addWeighted(
+                new_image, 1.5, gaussain_blur, -0.5, 0, new_image)
+        elif "none" in self.sharpen_image:
+            pass
+
+        outimage = None
+        if self.seamless_clone:
+            unitMask = numpy.clip( image_mask * 365, 0, 255 ).astype(numpy.uint8)
+
+            maxregion = numpy.argwhere(unitMask==255)
+
+            if maxregion.size > 0:
+              miny,minx = maxregion.min(axis=0)[:2]
+              maxy,maxx = maxregion.max(axis=0)[:2]
+              lenx = maxx - minx;
+              leny = maxy - miny;
+              masky = int(minx+(lenx//2))
+              maskx = int(miny+(leny//2))
+              outimage = cv2.seamlessClone(new_image.astype(numpy.uint8),base_image.astype(numpy.uint8),unitMask,(masky,maskx) , cv2.NORMAL_CLONE )
+
+              return outimage
+
+        foreground = cv2.multiply(image_mask, new_image.astype(float))
+        background = cv2.multiply(1.0 - image_mask, base_image.astype(float))
+        outimage = cv2.add(foreground, background)
+
+        return outimage
+
+    def hist_match(self, source, template, mask=None):
+        # Code borrowed from:
+        # https://stackoverflow.com/questions/32655686/histogram-matching-of-two-images-in-python-2-x
+        masked_source = source
+        masked_template = template
+
+        if mask is not None:
+            masked_source = source * mask
+            masked_template = template * mask
+
+        oldshape = source.shape
+        source = source.ravel()
+        template = template.ravel()
+        masked_source = masked_source.ravel()
+        masked_template = masked_template.ravel()
+        s_values, bin_idx, s_counts = numpy.unique(source, return_inverse=True,
+                                                return_counts=True)
+        t_values, t_counts = numpy.unique(template, return_counts=True)
+        ms_values, mbin_idx, ms_counts = numpy.unique(source, return_inverse=True,
+                                                return_counts=True)
+        mt_values, mt_counts = numpy.unique(template, return_counts=True)
+
+        s_quantiles = numpy.cumsum(s_counts).astype(numpy.float64)
+        s_quantiles /= s_quantiles[-1]
+        t_quantiles = numpy.cumsum(t_counts).astype(numpy.float64)
+        t_quantiles /= t_quantiles[-1]
+        interp_t_values = numpy.interp(s_quantiles, t_quantiles, t_values)
+
+        return interp_t_values[bin_idx].reshape(oldshape)
+
+    def color_hist_match(self, src_im, tar_im, mask):
+        matched_R = self.hist_match(src_im[:,:,0], tar_im[:,:,0], mask)
+        matched_G = self.hist_match(src_im[:,:,1], tar_im[:,:,1], mask)
+        matched_B = self.hist_match(src_im[:,:,2], tar_im[:,:,2], mask)
+        matched = numpy.stack((matched_R, matched_G, matched_B), axis=2).astype(src_im.dtype)
+        return matched
+
+    def get_new_face(self, image, mat, size):
+        face = cv2.warpAffine( image, mat, (size,size) )
+        face = numpy.expand_dims( face, 0 )
+        face_clipped = numpy.clip(face[0], 0, 255).astype( image.dtype )
+        new_face = None
+        mask = None
+
+        if "GAN" not in self.trainer:
+            normalized_face = face / 255.0
+            new_face = self.encoder(normalized_face)[0]
+            new_face = numpy.clip( new_face * 255, 0, 255 ).astype( image.dtype )
+        else:
+            normalized_face = face / 255.0 * 2 - 1
+            fake_output = self.encoder(normalized_face)
+            if "128" in self.trainer: # TODO: Another hack to switch between 64 and 128
+                fake_output = fake_output[0]
+            mask = fake_output[:,:,:, :1]
+            new_face = fake_output[:,:,:, 1:]
+            new_face = mask * new_face + (1 - mask) * normalized_face
+            new_face = numpy.clip((new_face[0] + 1) * 255 / 2, 0, 255).astype( image.dtype )
+
+        if self.match_histogram:
+            new_face = self.color_hist_match(new_face, face_clipped, mask)
+
+        return new_face
+
+    def get_image_mask(self, image, new_face, landmarks, mat, image_size):
+
+        face_mask = numpy.zeros(image.shape,dtype=float)
+        if 'rect' in self.mask_type:
+            face_src = numpy.ones(new_face.shape,dtype=float)
+            cv2.warpAffine( face_src, mat, image_size, face_mask, cv2.WARP_INVERSE_MAP | cv2.INTER_CUBIC, cv2.BORDER_TRANSPARENT )
+
+        hull_mask = numpy.zeros(image.shape,dtype=float)
+        if 'hull' in self.mask_type:
+            hull = cv2.convexHull( numpy.array( landmarks ).reshape((-1,2)).astype(int) ).flatten().reshape( (-1,2) )
+            cv2.fillConvexPoly( hull_mask,hull,(1,1,1) )
+
+        if self.mask_type == 'rect':
+            image_mask = face_mask
+        elif self.mask_type == 'facehull':
+            image_mask = hull_mask
+        else:
+            image_mask = ((face_mask*hull_mask))
+
+
+        if self.erosion_kernel is not None:
+            if self.erosion_kernel_size > 0:
+                image_mask = cv2.erode(image_mask,self.erosion_kernel,iterations = 1)
+            elif self.erosion_kernel_size < 0:
+                dilation_kernel = abs(self.erosion_kernel)
+                image_mask = cv2.dilate(image_mask,dilation_kernel,iterations = 1)
+
+        if self.blur_size!=0:
+            image_mask = cv2.blur(image_mask,(self.blur_size,self.blur_size))
+
+        return image_mask