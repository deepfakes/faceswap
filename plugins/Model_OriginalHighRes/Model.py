# Based on the original https://www.reddit.com/r/deepfakes/ code sample + contribs
# Based on https://github.com/iperov/OpenDeepFaceSwap for Decoder multiple res block chain
# Based on the https://github.com/shaoanlu/faceswap-GAN repo
# source : https://github.com/shaoanlu/faceswap-GAN/blob/master/FaceSwap_GAN_v2_sz128_train.ipynbtemp/faceswap_GAN_keras.ipynb


import warnings
warnings.filterwarnings("ignore", category=FutureWarning)

import enum
import os
import sys

from keras.initializers import RandomNormal
from keras.layers import Input, Dense, Flatten, Reshape
from keras.layers import SeparableConv2D, add
from keras.layers.advanced_activations import LeakyReLU
from keras.layers.convolutional import Conv2D
from keras.layers.core import Activation
from keras.models import Model as KerasModel
from keras.optimizers import Adam
from keras.utils import multi_gpu_model
from json import JSONDecodeError

from lib.PixelShuffler import PixelShuffler
import lib.Serializer
from lib.utils import backup_file

from . import __version__    
from .instance_normalization import InstanceNormalization


if isinstance(__version__, (list, tuple)):
    version_str = ".".join([str(n) for n in __version__[1:]])
else: 
    version_str = __version__


mswindows = sys.platform=="win32"

_kern_init = RandomNormal(0, 0.02)


class EncoderType(enum.Enum):
<<<<<<< HEAD
    ORIGINAL = "original" # basic encoder for this model type
    STANDARD = "standard" # new, balanced encoder they way I meant it to be; more memory consuming
    HIGHRES = "highres"   # high resolution tensors optimized encoder: 176x and on 
            

=======
    ORIGINAL = "original"
    HIGHRES = "highres"
            


>>>>>>> 25c56710
def inst_norm():
    return InstanceNormalization()


# might increase overall quality at cost of training speed
USE_DSSIM = False

# might increase upscaling quality at cost of video memory
USE_SUBPIXEL = False

# autoencoder type
ENCODER = EncoderType.ORIGINAL


hdf = {'encoderH5': 'encoder_{version_str}{ENCODER.value}.h5'.format(**vars()),
       'decoder_AH5': 'decoder_A_{version_str}{ENCODER.value}.h5'.format(**vars()),
       'decoder_BH5': 'decoder_B_{version_str}{ENCODER.value}.h5'.format(**vars())}


class Model():
    
    ENCODER_DIM = 512 # dense layer size        
    IMAGE_SHAPE = 256, 256 # image shape
    
    assert [n for n in IMAGE_SHAPE if n>=16]
    
    IMAGE_WIDTH = max(IMAGE_SHAPE)
    IMAGE_WIDTH = (IMAGE_WIDTH//16 + (1 if (IMAGE_WIDTH%16)>=8 else 0))*16
    IMAGE_WIDTH = min(IMAGE_WIDTH, 256)
    IMAGE_SHAPE = IMAGE_WIDTH, IMAGE_WIDTH, len('BRG') # good to let ppl know what these are...
    
        
    def __init__(self, model_dir, gpus, encoder_type=ENCODER):
                
        if mswindows:  
            from ctypes import cdll    
            mydll = cdll.LoadLibrary("user32.dll")
            mydll.SetProcessDPIAware(True)                               
        
        self._encoder_type = encoder_type
        
        self.model_dir = model_dir
        
        # can't chnage gpu's when the model is initialized no point in making it r/w
        self._gpus = gpus 
        
        Encoder = getattr(self, "Encoder_{}".format(self.encoder_type))        
        Decoder_A = getattr(self, "Decoder_{}_A".format(self.encoder_type))
        Decoder_B = getattr(self, "Decoder_{}_B".format(self.encoder_type))
        
        self.encoder = Encoder()
        self.decoder_A = Decoder_A()
        self.decoder_B = Decoder_B()
        
        self.initModel()        

    
    def initModel(self):
        optimizer = Adam(lr=5e-5, beta_1=0.5, beta_2=0.999)
        
        x = Input(shape=self.IMAGE_SHAPE)
        
        self.autoencoder_A = KerasModel(x, self.decoder_A(self.encoder(x)))
        self.autoencoder_B = KerasModel(x, self.decoder_B(self.encoder(x)))
        
        if self.gpus > 1:
            self.autoencoder_A = multi_gpu_model( self.autoencoder_A , self.gpus)
            self.autoencoder_B = multi_gpu_model( self.autoencoder_B , self.gpus)
        
        if USE_DSSIM:
            from .dssim import DSSIMObjective
            loss = DSSIMObjective()
            print('Using DSSIM loss ..', flush=True)
        else:
            loss = 'mean_absolute_error'
            
        if USE_SUBPIXEL:
            from .subpixel import SubPixelUpscaling
            self.upscale = self.upscale_sub
            print('Using subpixel upscaling ..', flush=True)
            
        self.autoencoder_A.compile(optimizer=optimizer, loss=loss)
        self.autoencoder_B.compile(optimizer=optimizer, loss=loss)


    def load(self, swapped):        
        model_dir = str(self.model_dir)
<<<<<<< HEAD
                
=======
        
        
>>>>>>> 25c56710
        face_A, face_B = (hdf['decoder_AH5'], hdf['decoder_BH5']) if not swapped else (hdf['decoder_BH5'], hdf['decoder_AH5'])
        
        state_dir = os.path.join(model_dir, 'state_{version_str}_original.json'.format(**globals()))
        ser = lib.Serializer.get_serializer('json')
        
        try:
            with open(state_dir, 'rb') as fp:
                state = ser.unmarshal(fp.read().decode('utf-8'))
                self._epoch_no = state['epoch_no']
        except IOError as e:
            print('Error loading training info:', e.strerror)
            self._epoch_no = 0
        except JSONDecodeError as e:
            print('Error loading training info:', e.msg)
            self._epoch_no = 0                         

        try:            
            self.encoder.load_weights(os.path.join(model_dir, hdf['encoderH5']))
            self.decoder_A.load_weights(os.path.join(model_dir, face_A))
            self.decoder_B.load_weights(os.path.join(model_dir, face_B))
            print('loaded model weights')
            return True
        except IOError as e:
            print('Failed loading training data:', e.strerror)            
        except Exception as e:
            print('Failed loading training data:', str(e))            
      
        return False


    def converter(self, swap):
        autoencoder = self.autoencoder_B if not swap else self.autoencoder_A
        return autoencoder.predict    
    
    @staticmethod
    def conv(filters, kernel_size=5, strides=2, use_instance_norm=False, **kwargs):
        def block(x):
            x = Conv2D(filters, kernel_size=kernel_size, strides=strides, 
                       kernel_initializer=_kern_init, padding='same', **kwargs)(x)
            if use_instance_norm:
                x = inst_norm()(x)                                
            x = LeakyReLU(0.1)(x)            
            return x
        return block   
    
    @staticmethod
    def conv_sep(filters, kernel_size=5, strides=2, use_instance_norm=False, **kwargs):
<<<<<<< HEAD
        def block(x):
            x = SeparableConv2D(filters, kernel_size=kernel_size, strides=strides, 
                       kernel_initializer=_kern_init, padding='same', **kwargs)(x)
            if use_instance_norm:
                x = inst_norm()(x)                                
            x = LeakyReLU(0.1)(x)            
            return x
        return block

    @staticmethod
    def upscale_sub(filters, kernel_size=3, use_instance_norm=False, **kwargs):
        def block(x):
            x = Conv2D(filters * 4, kernel_size=kernel_size, padding='same',
                       kernel_initializer=_kern_init, **kwargs)(x)
            if use_instance_norm:
                x = inst_norm()(x)                       
            x = LeakyReLU(0.1)(x)
            x = SubPixelUpscaling()(x)
            print('subpixeldsdsdsdsdsdsdsdsdsdsdsdsdsdsdsdsdsdsdsdsdsdsdsdsdsdsdsdsdsdsdsdsdsdsds')
            return x
        return block         
=======
        def block(x):
            x = SeparableConv2D(filters, kernel_size=kernel_size, strides=strides, 
                       kernel_initializer=_kern_init, padding='same', **kwargs)(x)
            if use_instance_norm:
                x = inst_norm()(x)                                
            x = LeakyReLU(0.1)(x)            
            return x
        return block   
>>>>>>> 25c56710
              
    @staticmethod
    def upscale(filters, kernel_size=3, use_instance_norm=False, **kwargs):
        def block(x):
            x = Conv2D(filters * 4, kernel_size=kernel_size, padding='same',
                       kernel_initializer=_kern_init, **kwargs)(x)
            if use_instance_norm:
                x = inst_norm()(x)                       
            x = LeakyReLU(0.1)(x)
            x = PixelShuffler()(x)
            return x
        return block  
    
<<<<<<< HEAD
    def Encoder_highres(self, **kwargs):
=======
                      
    def Encoder_original(self, **kwargs):
>>>>>>> 25c56710
        impt = Input(shape=self.IMAGE_SHAPE)
                
        x = self.conv(128)(impt)
        x = self.conv(256)(x)
        x = self.conv(512)(x)
        x = self.conv(768)(x)
        x = self.conv(1024)(x)
        
        dense_shape = self.IMAGE_SHAPE[0] // 16         
        x = Dense(self.ENCODER_DIM, kernel_initializer=_kern_init)(Flatten()(x))
        x = Dense(dense_shape * dense_shape * 512, kernel_initializer=_kern_init)(x)
        x = Reshape((dense_shape, dense_shape, 512))(x)
        x = self.upscale(320)(x)
        
<<<<<<< HEAD
        return KerasModel(impt, x, **kwargs)
    
    def Decoder_highres_A(self):       
        decoder_shape = self.IMAGE_SHAPE[0]//8        
        inpt = Input(shape=(decoder_shape, decoder_shape, 320))

        x = self.upscale(256)(inpt)
        x = self.upscale(128)(x)
        x = self.upscale(64)(x)
        
        x = Conv2D(3, kernel_size=5, padding='same', activation='sigmoid')(x)
        
        return KerasModel(inpt, x)    
    
    
    def Decoder_highres_B(self):
               
        decoder_shape = self.IMAGE_SHAPE[0]//8        
        inpt = Input(shape=(decoder_shape, decoder_shape, 320))
        # 320 160 80
        x = self.upscale(384)(inpt)
        x = self.upscale(192)(x)
        x = self.upscale(96)(x)
        
        x = Conv2D(3, kernel_size=5, padding='same', activation='sigmoid')(x)
        
        return KerasModel(inpt, x)     
             
                              
    def Encoder_standard(self, **kwargs):
        impt = Input(shape=self.IMAGE_SHAPE)
                
        x = self.conv(128)(impt)
        x = self.conv(256)(x)
        x = self.conv(512)(x)
        x = self.conv(768)(x)
        x = self.conv(1024)(x)
        
        dense_shape = self.IMAGE_SHAPE[0] // 16         
        x = Dense(self.ENCODER_DIM, kernel_initializer=_kern_init)(Flatten()(x))
        x = Dense(dense_shape * dense_shape * 512, kernel_initializer=_kern_init)(x)
        x = Reshape((dense_shape, dense_shape, 512))(x)
        x = self.upscale(512)(x)
        
        return KerasModel(impt, x, **kwargs)             

    
    def Decoder_standard_A(self):       
=======
        return KerasModel(impt, x, **kwargs)    
            

    def Decoder_original_A(self):       
>>>>>>> 25c56710
        decoder_shape = self.IMAGE_SHAPE[0]//8        
        inpt = Input(shape=(decoder_shape, decoder_shape, 512))
        
        x = self.upscale(384)(inpt)
        x = self.upscale(192)(x)
        x = self.upscale(96)(x)
        
        x = Conv2D(3, kernel_size=5, padding='same', activation='sigmoid')(x)
        
        return KerasModel(inpt, x)    
    
    def Decoder_standard_B(self):       
        decoder_shape = self.IMAGE_SHAPE[0]//8        
        inpt = Input(shape=(decoder_shape, decoder_shape, 512))
        
        x = self.upscale(512)(inpt)
        x = self.upscale(256)(x)
        x = self.upscale(128)(x)
        
        x = Conv2D(3, kernel_size=5, padding='same', activation='sigmoid')(x)
        
<<<<<<< HEAD
        return KerasModel(inpt, x)        
    
    
                      
    def Encoder_original(self, **kwargs):
        impt = Input(shape=self.IMAGE_SHAPE)
        
        in_conv_filters = self.IMAGE_SHAPE[0] if self.IMAGE_SHAPE[0] <= 128 else 128 + (self.IMAGE_SHAPE[0]-128)//4

        x = self.conv(in_conv_filters)(impt)
        x = self.conv_sep(256)(x)
        x = self.conv(512)(x)
        x = self.conv_sep(1024)(x)
        
        dense_shape = self.IMAGE_SHAPE[0] // 16         
        x = Dense(self.ENCODER_DIM, kernel_initializer=_kern_init)(Flatten()(x))
        x = Dense(dense_shape * dense_shape * 512, kernel_initializer=_kern_init)(x)
        x = Reshape((dense_shape, dense_shape, 512))(x)
        x = self.upscale(512)(x)
        
        return KerasModel(impt, x, **kwargs)    
            

    def Decoder_original_A(self):       
        decoder_shape = self.IMAGE_SHAPE[0]//8        
        inpt = Input(shape=(decoder_shape, decoder_shape, 512))
        
        x = self.upscale(384)(inpt)
        x = self.upscale(256-32)(x)
        x = self.upscale(self.IMAGE_SHAPE[0])(x)
        
        x = Conv2D(3, kernel_size=5, padding='same', activation='sigmoid')(x)
        
=======
>>>>>>> 25c56710
        return KerasModel(inpt, x)    

    Decoder_original_B = Decoder_original_A
    

    def save_weights(self):        
        model_dir = str(self.model_dir)
        
        try:
            for model in hdf.values():            
                backup_file(model_dir, model)
        except NameError:
            print('backup functionality not available\n')       
            
        state_dir = os.path.join(model_dir, 'state_{version_str}_original.json'.format(**globals()))
        ser = lib.Serializer.get_serializer('json')
        
        try:
            with open(state_dir, 'wb') as fp:
                state_json = ser.marshal({
                    'epoch_no' : self._epoch_no,
                    'encoder_type' : self.encoder_type
                     })
                fp.write(state_json.encode('utf-8'))
        except IOError as e:
            print(e.strerror)                   
        
        print('\nsaving model weights', end='', flush=True)        
        
        from concurrent.futures import ThreadPoolExecutor, as_completed        
        
        with ThreadPoolExecutor(max_workers=4) as executor:
            futures = [executor.submit(getattr(self, mdl_name.rstrip('H5')).save_weights, str(self.model_dir / mdl_H5_fn)) for mdl_name, mdl_H5_fn in hdf.items()]
            for future in as_completed(futures):
                future.result()
                print('.', end='', flush=True)  

        print('done', flush=True)              
    
                           
    @property
    def gpus(self):
        return self._gpus
    
    @property
    def encoder_type(self): 
        return self._encoder_type.value
    
    @property
    def model_name(self):
        try:
            return self._model_name
        except AttributeError:
            import inspect
            self._model_name = os.path.dirname(inspect.getmodule(self).__file__).rsplit("_", 1)[1]            
        return self._model_name
             
    
    def __str__(self):
        return "<{}: ver={}, dense_dim={}, img_size={}>".format(self.model_name, 
                                                              version_str, 
                                                              self.ENCODER_DIM, 
                                                              "x".join([str(n) for n in self.IMAGE_SHAPE[:2]]))
    
        <|MERGE_RESOLUTION|>--- conflicted
+++ resolved
@@ -42,19 +42,11 @@
 
 
 class EncoderType(enum.Enum):
-<<<<<<< HEAD
     ORIGINAL = "original" # basic encoder for this model type
     STANDARD = "standard" # new, balanced encoder they way I meant it to be; more memory consuming
     HIGHRES = "highres"   # high resolution tensors optimized encoder: 176x and on 
-            
-
-=======
-    ORIGINAL = "original"
-    HIGHRES = "highres"
-            
-
-
->>>>>>> 25c56710
+        
+        
 def inst_norm():
     return InstanceNormalization()
 
@@ -142,12 +134,7 @@
 
     def load(self, swapped):        
         model_dir = str(self.model_dir)
-<<<<<<< HEAD
-                
-=======
-        
-        
->>>>>>> 25c56710
+
         face_A, face_B = (hdf['decoder_AH5'], hdf['decoder_BH5']) if not swapped else (hdf['decoder_BH5'], hdf['decoder_AH5'])
         
         state_dir = os.path.join(model_dir, 'state_{version_str}_original.json'.format(**globals()))
@@ -195,7 +182,6 @@
     
     @staticmethod
     def conv_sep(filters, kernel_size=5, strides=2, use_instance_norm=False, **kwargs):
-<<<<<<< HEAD
         def block(x):
             x = SeparableConv2D(filters, kernel_size=kernel_size, strides=strides, 
                        kernel_initializer=_kern_init, padding='same', **kwargs)(x)
@@ -214,19 +200,8 @@
                 x = inst_norm()(x)                       
             x = LeakyReLU(0.1)(x)
             x = SubPixelUpscaling()(x)
-            print('subpixeldsdsdsdsdsdsdsdsdsdsdsdsdsdsdsdsdsdsdsdsdsdsdsdsdsdsdsdsdsdsdsdsdsdsds')
             return x
-        return block         
-=======
-        def block(x):
-            x = SeparableConv2D(filters, kernel_size=kernel_size, strides=strides, 
-                       kernel_initializer=_kern_init, padding='same', **kwargs)(x)
-            if use_instance_norm:
-                x = inst_norm()(x)                                
-            x = LeakyReLU(0.1)(x)            
-            return x
-        return block   
->>>>>>> 25c56710
+        return block
               
     @staticmethod
     def upscale(filters, kernel_size=3, use_instance_norm=False, **kwargs):
@@ -240,12 +215,8 @@
             return x
         return block  
     
-<<<<<<< HEAD
+
     def Encoder_highres(self, **kwargs):
-=======
-                      
-    def Encoder_original(self, **kwargs):
->>>>>>> 25c56710
         impt = Input(shape=self.IMAGE_SHAPE)
                 
         x = self.conv(128)(impt)
@@ -260,7 +231,6 @@
         x = Reshape((dense_shape, dense_shape, 512))(x)
         x = self.upscale(320)(x)
         
-<<<<<<< HEAD
         return KerasModel(impt, x, **kwargs)
     
     def Decoder_highres_A(self):       
@@ -273,11 +243,9 @@
         
         x = Conv2D(3, kernel_size=5, padding='same', activation='sigmoid')(x)
         
-        return KerasModel(inpt, x)    
-    
-    
-    def Decoder_highres_B(self):
-               
+        return KerasModel(inpt, x)        
+    
+    def Decoder_highres_B(self):               
         decoder_shape = self.IMAGE_SHAPE[0]//8        
         inpt = Input(shape=(decoder_shape, decoder_shape, 320))
         # 320 160 80
@@ -306,15 +274,8 @@
         x = self.upscale(512)(x)
         
         return KerasModel(impt, x, **kwargs)             
-
     
     def Decoder_standard_A(self):       
-=======
-        return KerasModel(impt, x, **kwargs)    
-            
-
-    def Decoder_original_A(self):       
->>>>>>> 25c56710
         decoder_shape = self.IMAGE_SHAPE[0]//8        
         inpt = Input(shape=(decoder_shape, decoder_shape, 512))
         
@@ -336,10 +297,8 @@
         
         x = Conv2D(3, kernel_size=5, padding='same', activation='sigmoid')(x)
         
-<<<<<<< HEAD
         return KerasModel(inpt, x)        
-    
-    
+        
                       
     def Encoder_original(self, **kwargs):
         impt = Input(shape=self.IMAGE_SHAPE)
@@ -357,8 +316,7 @@
         x = Reshape((dense_shape, dense_shape, 512))(x)
         x = self.upscale(512)(x)
         
-        return KerasModel(impt, x, **kwargs)    
-            
+        return KerasModel(impt, x, **kwargs)                
 
     def Decoder_original_A(self):       
         decoder_shape = self.IMAGE_SHAPE[0]//8        
@@ -369,9 +327,7 @@
         x = self.upscale(self.IMAGE_SHAPE[0])(x)
         
         x = Conv2D(3, kernel_size=5, padding='same', activation='sigmoid')(x)
-        
-=======
->>>>>>> 25c56710
+
         return KerasModel(inpt, x)    
 
     Decoder_original_B = Decoder_original_A
