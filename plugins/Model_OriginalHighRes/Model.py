--- conflicted
+++ resolved
@@ -24,10 +24,7 @@
 
 from lib.PixelShuffler import PixelShuffler
 import lib.Serializer
-<<<<<<< HEAD
-=======
 from lib.utils import backup_file
->>>>>>> 97096055
 
 from . import __version__
 
@@ -47,26 +44,6 @@
     
 ENCODER = EncoderType.ORIGINAL
 
-<<<<<<< HEAD
-
-class EncoderType(enum.Enum):
-    ORIGINAL = "original"
-    SHAOANLU = "shaoanlu"
-    
-    
-ENCODER = EncoderType.ORIGINAL
-
-
-if ENCODER==EncoderType.SHAOANLU:
-    from .instance_normalization import InstanceNormalization
-
-    
-def inst_norm():
-    return InstanceNormalization()     
-
-=======
-         
->>>>>>> 97096055
 conv_init = RandomNormal(0, 0.02)
 
 def inst_norm():
