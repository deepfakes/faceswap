--- conflicted
+++ resolved
@@ -43,26 +43,15 @@
 conv_init = RandomNormal(0, 0.02)
 
 
-<<<<<<< HEAD
 
 def inst_norm():
     return InstanceNormalization()
 
-=======
-
-def inst_norm():
-    return InstanceNormalization()
-
->>>>>>> 721e80dd
 class EncoderType(enum.Enum):
     ORIGINAL = "original"
     SHAOANLU = "shaoanlu"
     
-<<<<<<< HEAD
-ENCODER = EncoderType.SHAOANLU 
-=======
 ENCODER = EncoderType.ORIGINAL 
->>>>>>> 721e80dd
 
 hdf = {'encoderH5': 'encoder_{version_str}{ENCODER.value}.h5'.format(**vars()),
        'decoder_AH5': 'decoder_A_{version_str}{ENCODER.value}.h5'.format(**vars()),
@@ -146,9 +135,6 @@
             x = Conv2D(filters, kernel_size=kernel_size, strides=strides, kernel_initializer=conv_init, padding='same', **kwargs)(x)         
             x = LeakyReLU(0.1)(x)
             return x
-<<<<<<< HEAD
-        return block    
-=======
         return block   
 
     def conv_sep2(self, filters, kernel_size=5, strides=2, use_instance_norm=True, **kwargs):
@@ -157,7 +143,6 @@
             x = Activation("relu")(x)
             return x    
         return block 
->>>>>>> 721e80dd
         
     def conv_sep3(self, filters, kernel_size=3, strides=2, use_instance_norm=True, **kwargs):
         def block(x):
@@ -190,17 +175,6 @@
         impt = Input(shape=self.IMAGE_SHAPE)
         
         in_conv_filters = self.IMAGE_SHAPE[0] if self.IMAGE_SHAPE[0] <= 128 else 128 + (self.IMAGE_SHAPE[0]-128)//4
-<<<<<<< HEAD
-        x = self.conv(in_conv_filters)(impt)
-        x = self.conv(256)(x)
-        x = self.conv(512)(x)
-        x = self.conv(1024)(x)
-        
-        dense_shape = self.IMAGE_SHAPE[0] // 16         
-        x = Dense(self.ENCODER_DIM)(Flatten()(x))
-        x = Dense(dense_shape * dense_shape * 768)(x)
-        x = Reshape((dense_shape, dense_shape, 768))(x)
-=======
 
         x = self.conv(in_conv_filters)(impt)
         x = self.conv_sep2(256)(x)
@@ -211,7 +185,6 @@
         x = Dense(self.ENCODER_DIM)(Flatten()(x))
         x = Dense(dense_shape * dense_shape * 512)(x)
         x = Reshape((dense_shape, dense_shape, 512))(x)
->>>>>>> 721e80dd
         x = self.upscale(512)(x)
         
         return KerasModel(impt, x, **kwargs)    
@@ -235,24 +208,14 @@
         x = self.upscale(512)(x)
         
         return KerasModel(impt, x, **kwargs)    
-<<<<<<< HEAD
-
-
-=======
-
-
->>>>>>> 721e80dd
+
+
     def Decoder_original(self):       
         decoder_shape = self.IMAGE_SHAPE[0]//8        
         inpt = Input(shape=(decoder_shape, decoder_shape, 512))
         
-<<<<<<< HEAD
-        x = self.upscale(512, kernel_initializer=RandomNormal(0, 0.02))(inpt)
-        x = self.upscale(256, kernel_initializer=RandomNormal(0, 0.02))(x)
-=======
         x = self.upscale(384, kernel_initializer=RandomNormal(0, 0.02))(inpt)
         x = self.upscale(256-32, kernel_initializer=RandomNormal(0, 0.02))(x)
->>>>>>> 721e80dd
         x = self.upscale(self.IMAGE_SHAPE[0], kernel_initializer=RandomNormal(0, 0.02))(x)
         
         x = Conv2D(3, kernel_size=5, padding='same', activation='sigmoid')(x)
