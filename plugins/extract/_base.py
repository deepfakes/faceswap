--- conflicted
+++ resolved
@@ -320,14 +320,8 @@
         """
         logger.debug("initialize %s: (args: %s, kwargs: %s)",
                      self.__class__.__name__, args, kwargs)
-<<<<<<< HEAD
         logger.info("Initializing %s in %s phase...", self.name, self._plugin_type)
-        self.queue_size = kwargs["queue_size"]
-=======
-        p_type = "Detector" if self._plugin_type == "detect" else "Aligner"
-        logger.info("Initializing %s %s...", self.name, p_type)
         self.queue_size = 1
->>>>>>> d7596312
         self._add_queues(kwargs["in_queue"], kwargs["out_queue"], ["predict", "post"])
         self._compile_threads()
         self.init_model()
