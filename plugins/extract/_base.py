#!/usr/bin/env python3
""" Base class for Faceswap :mod:`~plugins.extract.detect` and :mod:`~plugins.extract.align`
Plugins
"""
import logging
import os
import sys

import cv2
import numpy as np

from tensorflow.python import errors_impl as tf_errors  # pylint:disable=no-name-in-module

from lib.multithreading import MultiThread
from lib.queue_manager import queue_manager
from lib.utils import GetModel, FaceswapError
from ._config import Config

logger = logging.getLogger(__name__)  # pylint: disable=invalid-name

# TODO Cpu mode
# TODO Run with warnings mode


def _get_config(plugin_name, configfile=None):
    """ Return the config for the requested model

    Parameters
    ----------
    plugin_name: str
        The module name of the child plugin.
    configfile: str, optional
        Path to a :file:`./config/<plugin_type>.ini` file for this plugin. Default: use system
        config.

    Returns
    -------
    config_dict, dict
       A dictionary of configuration items from the config file
    """
    return Config(plugin_name, configfile=configfile).config_dict


class Extractor():
    """ Extractor Plugin Object

    All ``_base`` classes for Aligners and Detectors inherit from this class.

    This class sets up a pipeline for working with ML plugins.

    Plugins are split into 3 threads, to utilize Numpy and CV2s parallel processing, as well as
    allow the predict function of the model to sit in a dedicated thread.
    A plugin is expected to have 3 core functions, each in their own thread:
    - :func:`process_input()` - Prepare the data for feeding into a model
    - :func:`predict` - Feed the data through the model
    - :func:`process_output()` - Perform any data post-processing

    Parameters
    ----------
    git_model_id: int
        The second digit in the github tag that identifies this model. See
        https://github.com/deepfakes-models/faceswap-models for more information
    model_filename: str
        The name of the model file to be loaded

    Other Parameters
    ----------------
    configfile: str, optional
        Path to a custom configuration ``ini`` file. Default: Use system configfile


    The following attributes should be set in the plugin's :func:`__init__` method after
    initializing the parent.

    Attributes
    ----------
    name: str
        Name of this plugin. Used for display purposes.
    input_size: int
        The input size to the model in pixels across one edge. The input size should always be
        square.
    colorformat: str
        Color format for model. Must be ``'BGR'``, ``'RGB'`` or ``'GRAY'``. Defaults to ``'BGR'``
        if not explicitly set.
    vram: int
        Approximate VRAM used by the model at :attr:`input_size`. Used to calculate the
        :attr:`batchsize`. Be conservative to avoid OOM.
    vram_warnings: int
        Approximate VRAM used by the model at :attr:`input_size` that will still run, but generates
        warnings. Used to calculate the :attr:`batchsize`. Be conservative to avoid OOM.
    vram_per_batch: int
        Approximate additional VRAM used by the model for each additional batch. Used to calculate
        the :attr:`batchsize`. Be conservative to avoid OOM.

    See Also
    --------
    plugins.extract.detect._base : Detector parent class for extraction plugins.
    plugins.extract.align._base : Aligner parent class for extraction plugins.
    plugins.extract.pipeline : The extract pipeline that configures and calls all plugins

    """
    def __init__(self, git_model_id=None, model_filename=None, configfile=None):
        logger.debug("Initializing %s: (git_model_id: %s, model_filename: %s, "
                     " configfile: %s)", self.__class__.__name__, git_model_id,
                     model_filename, configfile)

        self.config = _get_config(".".join(self.__module__.split(".")[-2:]), configfile=configfile)
        """ dict: Config for this plugin, loaded from ``extract.ini`` configfile """

        self.model_path = self._get_model(git_model_id, model_filename)
        """ str or list: Path to the model file(s) (if required). Multiple model files should
        be a list of strings """

        # << SET THE FOLLOWING IN PLUGINS __init__ IF DIFFERENT FROM DEFAULT >> #
        self.name = None
        self.input_size = None
        self.colorformat = "BGR"
        self.vram = None
        self.vram_warnings = None  # Will run at this with warnings
        self.vram_per_batch = None

        # << THE FOLLOWING ARE SET IN self.initialize METHOD >> #
        self.queue_size = 32
        """ int: Queue size for all internal queues. Set in :func:`initialize()` """

        self.model = None
        """varies: The model for this plugin.
        Set in the plugin's :func:`init_model()` method """

        # For detectors that support batching, this should be set to  the calculated batch size
        # that the amount of available VRAM will support.
        self.batchsize = 1
        """ int: Batchsize for feeding this model. The number of images the model should
        feed through at once. """

        self._queues = dict()
        """ dict: in + out queues and internal queues for this plugin, """

        self._threads = []
        """ list: Internal threads for this plugin """

        # << THE FOLLOWING PROTECTED ATTRIBUTES ARE SET IN PLUGIN TYPE _base.py >>> #
        self._plugin_type = None
        """ str: Plugin type. ``detect`` or ``align``
        set in ``<plugin_type>._base`` """

        logger.debug("Initialized _base %s", self.__class__.__name__)

    # <<< OVERIDABLE METHODS >>> #
    def init_model(self):
        """ **Override method**

        Override this method to execute the specific model initialization method """
        raise NotImplementedError

    def process_input(self, batch):
        """ **Override method**

        Override this method for specific extractor pre-processing of image

        Parameters
        ----------
        batch : dict
            Contains the batch that is currently being passed through the plugin process

        Notes
        -----
        When preparing an input to the model a key ``feed`` must be added
        to the :attr:`batch` ``dict`` which contains this input.
        """
        raise NotImplementedError

    def predict(self, batch):
        """ **Override method**

        Override this method for specific extractor model prediction function

        Parameters
        ----------
        batch : dict
            Contains the batch that is currently being passed through the plugin process

        Notes
        -----
        Input for :func:`predict` should have been set in :func:`process_input` with the addition
        of a ``feed`` key to the :attr:`batch` ``dict``.

        Output from the model should add the key ``prediction`` to the :attr:`batch` ``dict``.

        For Detect:
            the expected output for the ``prediction`` key of the :attr:`batch` dict should be a
            ``list`` of :attr:`batchsize` of detected face points. These points should be either
            a ``list``, ``tuple`` or ``numpy.array`` with the first 4 items being the `left`,
            `top`, `right`, `bottom` points, in that order
        """
        raise NotImplementedError

    def process_output(self, batch):
        """ **Override method**

        Override this method for specific extractor model post predict function

        Parameters
        ----------
        batch : dict
            Contains the batch that is currently being passed through the plugin process

        Notes
        -----
        For Align:
            The key ``landmarks`` must be returned in the :attr:`batch` ``dict`` from this method.
            This should be a ``list`` or ``numpy.array`` of :attr:`batchsize` containing a
            ``list``, ``tuple`` or ``numpy.array`` of `(x, y)` co-ords of the 68 point landmarks
            as calculated from the :attr:`model`.
        """
        raise NotImplementedError

    def _predict(self, batch):
        """ **Override method** (at `<plugin_type>` level)

        This method is overridable at the `<plugin_type>` level (ie.
        ``plugins.extract.detect._base`` or ``plugins.extract.align._base``) and should not
        be overriden within plugins themselves.

        It acts as a wrapper for the plugin's ``self.predict`` method and handles any
        predict processing that is consistent for all plugins within the `plugin_type`

        Parameters
        ----------
        batch : dict
            Contains the batch that is currently being passed through the plugin process
        """
        raise NotImplementedError

    def finalize(self, batch):
        """ **Override method** (at `<plugin_type>` level)

        This method is overridable at the `<plugin_type>` level (ie.
        :mod:`plugins.extract.detect._base` or :mod:`plugins.extract.align._base`) and should not
        be overriden within plugins themselves.

        Handles consistent finalization for all plugins that exist within that plugin type. Its
        input is always the output from :func:`process_output()`

        Parameters
        ----------
        batch : dict
            Contains the batch that is currently being passed through the plugin process

        """

    def get_batch(self, queue):
        """ **Override method** (at `<plugin_type>` level)

        This method is overridable at the `<plugin_type>` level (ie.
        :mod:`plugins.extract.detect._base` or :mod:`plugins.extract.align._base`) and should not
        be overriden within plugins themselves.

        Get items from the queue in batches of :attr:`batchsize`

        Parameters
        ----------
        queue : queue.Queue()
            The ``queue`` that the batch will be fed from. This will be the input to the plugin.
        """
        raise NotImplementedError

    # <<< THREADING METHODS >>> #
    def start(self):
        """ Start all threads

        Exposed for :mod:`~plugins.extract.pipeline` to start plugin's threads
        """
        for thread in self._threads:
            thread.start()

    def join(self):
        """ Join all threads

        Exposed for :mod:`~plugins.extract.pipeline` to join plugin's threads
        """
        for thread in self._threads:
            thread.join()
            del thread

    def check_and_raise_error(self):
        """ Check all threads for errors

        Exposed for :mod:`~plugins.extract.pipeline` to check plugin's threads for errors
        """
        for thread in self._threads:
            err = thread.check_and_raise_error()
            if err is not None:
                logger.debug("thread_error_detected")
                return True
        return False

    # <<< PROTECTED ACCESS METHODS >>> #
    # <<< INIT METHODS >>> #
    def _get_model(self, git_model_id, model_filename):
        """ Check if model is available, if not, download and unzip it """
        if model_filename is None:
            logger.debug("No model_filename specified. Returning None")
            return None
        if git_model_id is None:
            logger.debug("No git_model_id specified. Returning None")
            return None
        plugin_path = os.path.join(*self.__module__.split(".")[:-1])
        if os.path.basename(plugin_path) in ("detect", "align", "mask", "recognition"):
            base_path = os.path.dirname(os.path.realpath(sys.argv[0]))
            cache_path = os.path.join(base_path, plugin_path, ".cache")
        else:
            cache_path = os.path.join(os.path.dirname(__file__), ".cache")
        model = GetModel(model_filename, cache_path, git_model_id)
        return model.model_path

    # <<< PLUGIN INITIALIZATION >>> #
    def initialize(self, *args, **kwargs):
        """ Inititalize the extractor plugin

            Should be called from :mod:`~plugins.extract.pipeline`
        """
        logger.debug("initialize %s: (args: %s, kwargs: %s)",
                     self.__class__.__name__, args, kwargs)
        logger.info("Initializing %s in %s phase...", self.name, self._plugin_type)
        self.queue_size = 1
        self._add_queues(kwargs["in_queue"], kwargs["out_queue"], ["predict", "post"])
        self._compile_threads()
<<<<<<< HEAD
        self.init_model()
        logger.info("Initialized %s (%s) with batchsize of %s",
                    self.name, self._plugin_type, self.batchsize)
=======
        try:
            self.init_model()
        except tf_errors.UnknownError as err:
            if "failed to get convolution algorithm" in str(err).lower():
                msg = ("Tensorflow raised an unknown error. This is most likely caused by a "
                       "failure to launch cuDNN which can occur for some GPU/Tensorflow "
                       "combinations. You should enable `allow_growth` to attempt to resolve this "
                       "issue:"
                       "\nGUI: Go to Settings > Extract Plugins > Global and enable the "
                       "`allow_growth` option."
                       "\nCLI: Go to `faceswap/config/extract.ini` and change the `allow_growth "
                       "option to `True`.")
                raise FaceswapError(msg) from err
            raise err
        logger.info("Initialized %s %s with batchsize of %s", self.name, p_type, self.batchsize)
>>>>>>> 5d943608

    def _add_queues(self, in_queue, out_queue, queues):
        """ Add the queues
            in_queue and out_queue should be pre-created queue manager queues
            queues should be a list of queue names """
        self._queues["in"] = in_queue
        self._queues["out"] = out_queue
        for q_name in queues:
            self._queues[q_name] = queue_manager.get_queue(
                name="{}_{}".format(self._plugin_type, q_name),
                maxsize=self.queue_size)

    # <<< THREAD METHODS >>> #
    def _compile_threads(self):
        """ Compile the threads into self._threads list """
        logger.debug("Compiling %s threads", self._plugin_type)
        self._add_thread("{}_input".format(self._plugin_type),
                         self.process_input,
                         self._queues["in"],
                         self._queues["predict"])
        self._add_thread("{}_predict".format(self._plugin_type),
                         self._predict,
                         self._queues["predict"],
                         self._queues["post"])
        self._add_thread("{}_output".format(self._plugin_type),
                         self.process_output,
                         self._queues["post"],
                         self._queues["out"])
        logger.debug("Compiled %s threads: %s", self._plugin_type, self._threads)

    def _add_thread(self, name, function, in_queue, out_queue):
        """ Add a MultiThread thread to self._threads """
        logger.debug("Adding thread: (name: %s, function: %s, in_queue: %s, out_queue: %s)",
                     name, function, in_queue, out_queue)
        self._threads.append(MultiThread(target=self._thread_process,
                                         name=name,
                                         function=function,
                                         in_queue=in_queue,
                                         out_queue=out_queue))
        logger.debug("Added thread: %s", name)

    def _thread_process(self, function, in_queue, out_queue):
        """ Perform a plugin function in a thread """
        func_name = function.__name__
        logger.debug("threading: (function: '%s')", func_name)
        while True:
            if func_name == "process_input":
                # Process input items to batches
                exhausted, batch = self.get_batch(in_queue)
                if exhausted:
                    if batch:
                        # Put the final batch
                        batch = function(batch)
                        out_queue.put(batch)
                    break
            else:
                batch = self._get_item(in_queue)
                if batch == "EOF":
                    break
            try:
                batch = function(batch)
            except tf_errors.UnknownError as err:
                if "failed to get convolution algorithm" in str(err).lower():
                    msg = ("Tensorflow raised an unknown error. This is most likely caused by a "
                           "failure to launch cuDNN which can occur for some GPU/Tensorflow "
                           "combinations. You should enable `allow_growth` to attempt to resolve "
                           "this issue:"
                           "\nGUI: Go to Settings > Extract Plugins > Global and enable the "
                           "`allow_growth` option."
                           "\nCLI: Go to `faceswap/config/extract.ini` and change the "
                           "`allow_growth option to `True`.")
                    raise FaceswapError(msg) from err
                raise err
            if func_name == "process_output":
                # Process output items to individual items from batch
                for item in self.finalize(batch):
                    out_queue.put(item)
            else:
                out_queue.put(batch)
        logger.debug("Putting EOF")
        out_queue.put("EOF")

    # <<< QUEUE METHODS >>> #
    @staticmethod
    def _get_item(queue):
        """ Yield one item from a queue """
        item = queue.get()
        if isinstance(item, dict):
            logger.trace("item: %s, queue: %s",
                         {k: v.shape if isinstance(v, np.ndarray) else v
                          for k, v in item.items()},
                         queue)
        else:
            logger.trace("item: %s, queue: %s", item, queue)
        return item

    # <<< MISC UTILITY METHODS >>> #
    def _convert_color(self, image):
        """ Convert the image to the correct color format """
        logger.trace("Converting image to color format: %s", self.colorformat)
        if self.colorformat == "RGB":
            cvt_image = image[:, :, ::-1].copy()
        elif self.colorformat == "GRAY":
            cvt_image = cv2.cvtColor(image.copy(), cv2.COLOR_BGR2GRAY)  # pylint:disable=no-member
        else:
            cvt_image = image.copy()
        return cvt_image

    @staticmethod
    def _dict_lists_to_list_dicts(dictionary):
        """ Convert a dictionary of lists to a list of dictionaries """
        return [dict(zip(dictionary, val)) for val in zip(*dictionary.values())]

    @staticmethod
    def _remove_invalid_keys(dictionary, valid_keys):
        """ Remove items from dict that are no longer required """
        for key in list(dictionary.keys()):
            if key not in valid_keys:
                logger.trace("Removing from output: '%s'", key)
                del dictionary[key]<|MERGE_RESOLUTION|>--- conflicted
+++ resolved
@@ -326,11 +326,6 @@
         self.queue_size = 1
         self._add_queues(kwargs["in_queue"], kwargs["out_queue"], ["predict", "post"])
         self._compile_threads()
-<<<<<<< HEAD
-        self.init_model()
-        logger.info("Initialized %s (%s) with batchsize of %s",
-                    self.name, self._plugin_type, self.batchsize)
-=======
         try:
             self.init_model()
         except tf_errors.UnknownError as err:
@@ -345,8 +340,8 @@
                        "option to `True`.")
                 raise FaceswapError(msg) from err
             raise err
-        logger.info("Initialized %s %s with batchsize of %s", self.name, p_type, self.batchsize)
->>>>>>> 5d943608
+        logger.info("Initialized %s (%s) with batchsize of %s",
+                    self.name, self._plugin_type, self.batchsize)
 
     def _add_queues(self, in_queue, out_queue, queues):
         """ Add the queues
