--- conflicted
+++ resolved
@@ -37,11 +37,7 @@
             if item == "EOF":
                 break
             logger.trace("Detecting faces: %s", item["filename"])
-<<<<<<< HEAD
-            detect_image = self.compile_detection_image(item["image"], True, True)
-=======
             [detect_image, scale] = self.compile_detection_image(item["image"], True, True, True)
->>>>>>> 47b43191
 
             for angle in self.rotation:
                 current_image, rotmat = self.rotate_image(detect_image, angle)
@@ -56,7 +52,7 @@
                 if faces:
                     break
 
-            detected_faces = self.process_output(faces, rotmat)
+            detected_faces = self.process_output(faces, rotmat, scale)
             item["detected_faces"] = detected_faces
             self.finalize(item)
 
@@ -65,7 +61,7 @@
             self.queues["out"].put("EOF")
         logger.debug("Detecting Faces Complete")
 
-    def process_output(self, faces, rotation_matrix):
+    def process_output(self, faces, rotation_matrix, scale):
         """ Compile found faces for output """
         logger.trace("Processing Output: (faces: %s, rotation_matrix: %s)",
                      faces, rotation_matrix)
@@ -73,8 +69,8 @@
             faces = [self.rotate_rect(face, rotation_matrix)
                      for face in faces]
         detected = [dlib.rectangle(  # pylint: disable=c-extension-no-member
-            int(face.left() / self.scale), int(face.top() / self.scale),
-            int(face.right() / self.scale), int(face.bottom() / self.scale))
+            int(face.left() / scale), int(face.top() / scale),
+            int(face.right() / scale), int(face.bottom() / scale))
                     for face in faces]
         logger.trace("Processed Output: %s", detected)
         return detected