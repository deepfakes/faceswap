#!/usr/bin/env python3
""" Base class for Face Aligner plugins

All Aligner Plugins should inherit from this class.
See the override methods for which methods are required.

The plugin will receive a :class:`~plugins.extract.pipeline.ExtractMedia` object.

For each source item, the plugin must pass a dict to finalize containing:

>>> {"filename": [<filename of source frame>],
>>>  "landmarks": [list of 68 point face landmarks]
>>>  "detected_faces": [<list of DetectedFace objects>]}
"""


import cv2
import numpy as np

from plugins.extract._base import Extractor, logger, ExtractMedia


class Aligner(Extractor):  # pylint:disable=abstract-method
    """ Aligner plugin _base Object

    All Aligner plugins must inherit from this class

    Parameters
    ----------
    git_model_id: int
        The second digit in the github tag that identifies this model. See
        https://github.com/deepfakes-models/faceswap-models for more information
    model_filename: str
        The name of the model file to be loaded
    normalize_method: {`None`, 'clahe', 'hist', 'mean'}, optional
        Normalize the images fed to the aligner. Default: ``None``

    Other Parameters
    ----------------
    configfile: str, optional
        Path to a custom configuration ``ini`` file. Default: Use system configfile

    See Also
    --------
    plugins.extract.pipeline : The extraction pipeline for calling plugins
    plugins.extract.align : Aligner plugins
    plugins.extract._base : Parent class for all extraction plugins
    plugins.extract.detect._base : Detector parent class for extraction plugins.
    plugins.extract.mask._base : Masker parent class for extraction plugins.
    """

    def __init__(self, git_model_id=None, model_filename=None,
                 configfile=None, normalize_method=None):
        logger.debug("Initializing %s: (normalize_method: %s)", self.__class__.__name__,
                     normalize_method)
        super().__init__(git_model_id,
                         model_filename,
                         configfile=configfile)
        self._normalize_method = None
        self.set_normalize_method(normalize_method)

        self._plugin_type = "align"
        self._faces_per_filename = dict()  # Tracking for recompiling face batches
        self._rollover = None  # Items that are rolled over from the previous batch in get_batch
        self._output_faces = []
        logger.debug("Initialized %s", self.__class__.__name__)

    def set_normalize_method(self, method):
<<<<<<< HEAD
        """ Set the normalization method for feeding faces into the aligner """
        method = None if method.lower() == "none" else method
=======
        """ Set the normalization method for feeding faces into the aligner.

        Parameters
        ----------
        method: {"none", "clahe", "hist", "mean"}
            The normalization method to apply to faces prior to feeding into the model
        """
        method = None if method is None or method.lower() == "none" else method
>>>>>>> 924d5378
        self._normalize_method = method

    # << QUEUE METHODS >>> #
    def get_batch(self, queue):
        """ Get items for inputting into the aligner from the queue in batches

        Items are returned from the ``queue`` in batches of
        :attr:`~plugins.extract._base.Extractor.batchsize`

        Items are received as :class:`~plugins.extract.pipeline.ExtractMedia` objects and converted
        to ``dict`` for internal processing.

        To ensure consistent batch sizes for aligner the items are split into separate items for
        each :class:`~lib.faces_detect.DetectedFace` object.

        Remember to put ``'EOF'`` to the out queue after processing
        the final batch

        Outputs items in the following format. All lists are of length
        :attr:`~plugins.extract._base.Extractor.batchsize`:

        >>> {'filename': [<filenames of source frames>],
        >>>  'image': [<source images>],
        >>>  'detected_faces': [[<lib.faces_detect.DetectedFace objects]]}

        Parameters
        ----------
        queue : queue.Queue()
            The ``queue`` that the plugin will be fed from.

        Returns
        -------
        exhausted, bool
            ``True`` if queue is exhausted, ``False`` if not
        batch, dict
            A dictionary of lists of :attr:`~plugins.extract._base.Extractor.batchsize`:
        """
        exhausted = False
        batch = dict()
        idx = 0
        while idx < self.batchsize:
            item = self._collect_item(queue)
            if item == "EOF":
                logger.trace("EOF received")
                exhausted = True
                break
            # Put frames with no faces into the out queue to keep TQDM consistent
            if not item.detected_faces:
                self._queues["out"].put(item)
                continue

            converted_image = item.get_image_copy(self.colorformat)
            for f_idx, face in enumerate(item.detected_faces):
                batch.setdefault("image", []).append(converted_image)
                batch.setdefault("detected_faces", []).append(face)
                batch.setdefault("filename", []).append(item.filename)
                idx += 1
                if idx == self.batchsize:
                    frame_faces = len(item.detected_faces)
                    if f_idx + 1 != frame_faces:
                        self._rollover = ExtractMedia(
                            item.filename,
                            item.image,
                            detected_faces=item.detected_faces[f_idx + 1:])
                        logger.trace("Rolled over %s faces of %s to next batch for '%s'",
                                     len(self._rollover.detected_faces), frame_faces,
                                     item.filename)
                    break
        if batch:
            logger.trace("Returning batch: %s", {k: v.shape if isinstance(v, np.ndarray) else v
                                                 for k, v in batch.items()})
        else:
            logger.trace(item)
        return exhausted, batch

    def _collect_item(self, queue):
        """ Collect the item from the :attr:`_rollover` dict or from the queue
            Add face count per frame to self._faces_per_filename for joining
            batches back up in finalize """
        if self._rollover is not None:
            logger.trace("Getting from _rollover: (filename: `%s`, faces: %s)",
                         self._rollover.filename, len(self._rollover.detected_faces))
            item = self._rollover
            self._rollover = None
        else:
            item = self._get_item(queue)
            if item != "EOF":
                logger.trace("Getting from queue: (filename: %s, faces: %s)",
                             item.filename, len(item.detected_faces))
                self._faces_per_filename[item.filename] = len(item.detected_faces)
        return item

    # <<< FINALIZE METHODS >>> #
    def finalize(self, batch):
        """ Finalize the output from Aligner

        This should be called as the final task of each `plugin`.

        Pairs the detected faces back up with their original frame before yielding each frame.

        Parameters
        ----------
        batch : dict
            The final ``dict`` from the `plugin` process. It must contain the `keys`:
            ``detected_faces``, ``landmarks``, ``filename``

        Yields
        ------
        :class:`~plugins.extract.pipeline.ExtractMedia`
            The :attr:`DetectedFaces` list will be populated for this class with the bounding boxes
            and landmarks for the detected faces found in the frame.
        """

        for face, landmarks in zip(batch["detected_faces"], batch["landmarks"]):
            if not isinstance(landmarks, np.ndarray):
                landmarks = np.array(landmarks)
            face.landmarks_xy = landmarks

        logger.trace("Item out: %s", {key: val.shape if isinstance(val, np.ndarray) else val
                                      for key, val in batch.items()})

        for filename, face in zip(batch["filename"], batch["detected_faces"]):
            self._output_faces.append(face)
            if len(self._output_faces) != self._faces_per_filename[filename]:
                continue

            output = self._extract_media.pop(filename)
            output.add_detected_faces(self._output_faces)
            self._output_faces = []

            logger.trace("Final Output: (filename: '%s', image shape: %s, detected_faces: %s, "
                         "item: %s)",
                         output.filename, output.image_shape, output.detected_faces, output)
            yield output

    # <<< PROTECTED METHODS >>> #
    # <<< PREDICT WRAPPER >>> #
    def _predict(self, batch):
        """ Just return the aligner's predict function """
        return self.predict(batch)

    # <<< FACE NORMALIZATION METHODS >>> #
    def _normalize_faces(self, faces):
        """ Normalizes the face for feeding into model

        The normalization method is dictated by the command line argument `-nh (--normalization)`
        """
        if self._normalize_method is None:
            return faces
        logger.trace("Normalizing faces")
        meth = getattr(self, "_normalize_{}".format(self._normalize_method.lower()))
        faces = [meth(face) for face in faces]
        logger.trace("Normalized faces")
        return faces

    @staticmethod
    def _normalize_mean(face):
        """ Normalize Face to the Mean """
        face = face / 255.0
        for chan in range(3):
            layer = face[:, :, chan]
            layer = (layer - layer.min()) / (layer.max() - layer.min())
            face[:, :, chan] = layer
        return face * 255.0

    @staticmethod
    def _normalize_hist(face):
        """ Equalize the RGB histogram channels """
        for chan in range(3):
            face[:, :, chan] = cv2.equalizeHist(face[:, :, chan])
        return face

    @staticmethod
    def _normalize_clahe(face):
        """ Perform Contrast Limited Adaptive Histogram Equalization """
        clahe = cv2.createCLAHE(clipLimit=2.0, tileGridSize=(4, 4))
        for chan in range(3):
            face[:, :, chan] = clahe.apply(face[:, :, chan])
        return face<|MERGE_RESOLUTION|>--- conflicted
+++ resolved
@@ -66,10 +66,6 @@
         logger.debug("Initialized %s", self.__class__.__name__)
 
     def set_normalize_method(self, method):
-<<<<<<< HEAD
-        """ Set the normalization method for feeding faces into the aligner """
-        method = None if method.lower() == "none" else method
-=======
         """ Set the normalization method for feeding faces into the aligner.
 
         Parameters
@@ -78,7 +74,6 @@
             The normalization method to apply to faces prior to feeding into the model
         """
         method = None if method is None or method.lower() == "none" else method
->>>>>>> 924d5378
         self._normalize_method = method
 
     # << QUEUE METHODS >>> #
