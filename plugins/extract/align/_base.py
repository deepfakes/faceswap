#!/usr/bin/env python3
""" Base class for Face Aligner plugins

All Aligner Plugins should inherit from this class.
See the override methods for which methods are required.

<<<<<<< HEAD
    The plugin will receive a dict containing:
    {"filename": <filename of source frame>,
     "image": <source image>,
     "face_bounding_boxes": <list of bounding box dicts from in lib/plugins/extract/detect/_base>}

    For each source item, the plugin must pass a dict to finalize containing:
    {"filename": <filename of source frame>,
     "image": <source image>,
     "face_bounding_boxes": <list of bounding box dicts from in lib/plugins/extract/detect/_base>,
     "landmarks": <list of landmarks>}
    """
=======
The plugin will receive a dict containing:

>>> {"filename": [<filename of source frame>],
>>>  "image": [<source image>],
>>>  "detected_faces": [<list of DetectedFace objects]}

For each source item, the plugin must pass a dict to finalize containing:
>>>>>>> 97dc8c13

>>> {"filename": [<filename of source frame>],
>>>  "image": [<source image>],
>>>  "landmarks": [list of 68 point face landmarks]
>>>  "detected_faces": [<list of DetectedFace objects>]}
"""


import cv2
import numpy as np

from plugins.extract._base import Extractor, logger


class Aligner(Extractor):
    """ Aligner plugin _base Object

<<<<<<< HEAD
class Aligner():
    """ Landmarks Aligner Object """
    def __init__(self, loglevel, configfile=None, normalize_method=None,
                 git_model_id=None, model_filename=None, colorspace="BGR", input_size=256):
        logger.debug("Initializing %s: (loglevel: %s, configfile: %s, normalize_method: %s, "
                     "git_model_id: %s, model_filename: '%s', colorspace: '%s', input_size: %s)",
                     self.__class__.__name__, loglevel, configfile, normalize_method, git_model_id,
                     model_filename, colorspace, input_size)
        self.loglevel = loglevel
        self.normalize_method = normalize_method
        self.colorspace = colorspace.upper()
        self.input_size = input_size
        self.extract = Extract()
        self.init = None
        self.error = None
=======
    All Aligner plugins must inherit from this class

    Parameters
    ----------
    git_model_id: int
        The second digit in the github tag that identifies this model. See
        https://github.com/deepfakes-models/faceswap-models for more information
    model_filename: str
        The name of the model file to be loaded
    normalize_method: {`None`, 'clahe', 'hist', 'mean'}, optional
        Normalize the images fed to the aligner. Default: ``None``
>>>>>>> 97dc8c13

    Other Parameters
    ----------------
    configfile: str, optional
        Path to a custom configuration ``ini`` file. Default: Use system configfile

    See Also
    --------
    plugins.extract.align : Aligner plugins
    plugins.extract._base : Parent class for all extraction plugins
    plugins.extract.detect._base : Detector parent class for extraction plugins.

    """

    def __init__(self, git_model_id, model_filename,
                 configfile=None, normalize_method=None):
        logger.debug("Initializing %s: (normalize_method: %s)", self.__class__.__name__,
                     normalize_method)
        super().__init__(git_model_id,
                         model_filename,
                         configfile=configfile)
        self.normalize_method = normalize_method

        self._plugin_type = "align"
        self._faces_per_filename = dict()  # Tracking for recompiling face batches
        self._rollover = []  # Items that are rolled over from the previous batch in get_batch
        self._output_faces = []
        logger.debug("Initialized %s", self.__class__.__name__)

    # << QUEUE METHODS >>> #
    def get_batch(self, queue):
        """ Get items for inputting into the aligner from the queue in batches

        Items are returned from the ``queue`` in batches of
        :attr:`~plugins.extract._base.Extractor.batchsize`

        To ensure consistent batchsizes for aligner the items are split into separate items for
        each :class:`lib.faces_detect.DetectedFace` object.

        Remember to put ``'EOF'`` to the out queue after processing
        the final batch

        Outputs items in the following format. All lists are of length
        :attr:`~plugins.extract._base.Extractor.batchsize`:

        >>> {'filename': [<filenames of source frames>],
        >>>  'image': [<source images>],
        >>>  'detected_faces': [[<lib.faces_detect.DetectedFace objects]]}

        Parameters
        ----------
        queue : queue.Queue()
            The ``queue`` that the plugin will be fed from.

        Returns
        -------
        exhausted, bool
            ``True`` if queue is exhausted, ``False`` if not
        batch, dict
            A dictionary of lists of :attr:`~plugins.extract._base.Extractor.batchsize`:
        """
        exhausted = False
        batch = dict()
        idx = 0
        while idx < self.batchsize:
            item = self._collect_item(queue)
            if item == "EOF":
                logger.trace("EOF received")
                exhausted = True
                break
<<<<<<< HEAD
            image = self.convert_color(item["image"])

            logger.trace("Aligning faces")
            try:
                item["landmarks"] = self.process_landmarks(image, item["face_bounding_boxes"])
                logger.trace("Aligned faces: %s", item["landmarks"])
            except ValueError as err:
                logger.warning("Image '%s' could not be processed. This may be due to corrupted "
                               "data: %s", item["filename"], str(err))
                item["face_bounding_boxes"] = list()
                item["landmarks"] = list()
                # UNCOMMENT THIS CODE BLOCK TO PRINT TRACEBACK ERRORS
                # import sys
                # exc_info = sys.exc_info()
                # traceback.print_exception(*exc_info)
            self.finalize(item)
        logger.debug("Completed Align")

    def convert_color(self, image):
        """ Convert the image to the correct colorspace """
        logger.trace("Converting image to colorspace: %s", self.colorspace)
        if self.colorspace == "RGB":
            cvt_image = image[:, :, ::-1].copy()
        elif self.colorspace == "GRAY":
            cvt_image = cv2.cvtColor(image.copy(), cv2.COLOR_BGR2GRAY)  # pylint:disable=no-member
        else:
            cvt_image = image.copy()
        return cvt_image

    def process_landmarks(self, image, face_bounding_boxes):
        """ Align image and process landmarks """
        logger.trace("Processing landmarks")
        retval = list()
        for face_box in face_bounding_boxes:
            feed_dict = self.align_image(face_box, image)
            self.normalize_face(feed_dict)
            landmarks = self.predict_landmarks(feed_dict)
            retval.append(landmarks)
        logger.trace("Processed landmarks: %s", retval)
        return retval
=======

            # Put frames with no faces into the out queue to keep TQDM consistent
            if not item["detected_faces"]:
                self._queues["out"].put(item)
                continue

            for f_idx, face in enumerate(item["detected_faces"]):
                face.image = self._convert_color(item["image"])
                batch.setdefault("detected_faces", []).append(face)
                batch.setdefault("filename", []).append(item["filename"])
                batch.setdefault("image", []).append(item["image"])
                idx += 1
                if idx == self.batchsize:
                    frame_faces = len(item["detected_faces"])
                    if f_idx + 1 != frame_faces:
                        self._rollover = {k: v[f_idx + 1:] if k == "detected_faces" else v
                                          for k, v in item.items()}
                        logger.trace("Rolled over %s faces of %s to next batch for '%s'",
                                     len(self._rollover["detected_faces"]),
                                     frame_faces, item["filename"])
                    break
        if batch:
            logger.trace("Returning batch: %s", {k: v.shape if isinstance(v, np.ndarray) else v
                                                 for k, v in batch.items()})
        else:
            logger.trace(item)
        return exhausted, batch

    def _collect_item(self, queue):
        """ Collect the item from the _rollover dict or from the queue
            Add face count per frame to self._faces_per_filename for joining
            batches back up in finalize """
        if self._rollover:
            logger.trace("Getting from _rollover: (filename: `%s`, faces: %s)",
                         self._rollover["filename"], len(self._rollover["detected_faces"]))
            item = self._rollover
            self._rollover = dict()
        else:
            item = self._get_item(queue)
            if item != "EOF":
                logger.trace("Getting from queue: (filename: %s, faces: %s)",
                             item["filename"], len(item["detected_faces"]))
                self._faces_per_filename[item["filename"]] = len(item["detected_faces"])
        return item

    # <<< FINALIZE METHODS >>> #
    def finalize(self, batch):
        """ Finalize the output from Aligner

        This should be called as the final task of each `plugin`.

        It strips unneeded items from the :attr:`batch` ``dict`` and pairs the detected faces back
        up with their original frame before yielding each frame.

        Outputs items in the format:

        >>> {'image': [<original frame>],
        >>>  'filename': [<frame filename>),
        >>>  'detected_faces': [<lib.faces_detect.DetectedFace objects>]}

        Parameters
        ----------
        batch : dict
            The final ``dict`` from the `plugin` process. It must contain the `keys`:
            ``detected_faces``, ``landmarks``, ``filename``, ``image``

        Yields
        ------
        dict
            A ``dict`` for each frame containing the ``image``, ``filename`` and list of
            :class:`lib.faces_detect.DetectedFace` objects.

        """

        for face, landmarks in zip(batch["detected_faces"], batch["landmarks"]):
            face.landmarks_xy = [(int(round(pt[0])), int(round(pt[1]))) for pt in landmarks]

        self._remove_invalid_keys(batch, ("detected_faces", "filename", "image"))
        logger.trace("Item out: %s", {key: val
                                      for key, val in batch.items()
                                      if key != "image"})
        for filename, image, face in zip(batch["filename"],
                                         batch["image"],
                                         batch["detected_faces"]):
            self._output_faces.append(face)
            if len(self._output_faces) != self._faces_per_filename[filename]:
                continue
            retval = dict(filename=filename, image=image, detected_faces=self._output_faces)

            self._output_faces = []
            logger.trace("Yielding: (filename: '%s', image: %s, detected_faces: %s)",
                         retval["filename"], retval["image"].shape, len(retval["detected_faces"]))
            yield retval

    # <<< PROTECTED METHODS >>> #
    # <<< PREDICT WRAPPER >>> #
    def _predict(self, batch):
        """ Just return the aligner's predict function """
        return self.predict(batch)
>>>>>>> 97dc8c13

    # <<< FACE NORMALIZATION METHODS >>> #
    def _normalize_faces(self, faces):
        """ Normalizes the face for feeding into model

        The normalization method is dictated by the cli argument:
            -nh (--normalization)
        """
        if self.normalize_method is None:
            return faces
        logger.trace("Normalizing faces")
        meth = getattr(self, "_normalize_{}".format(self.normalize_method.lower()))
        faces = [meth(face) for face in faces]
        logger.trace("Normalized faces")
        return faces

    @staticmethod
    def _normalize_mean(face):
        """ Normalize Face to the Mean """
        face = face / 255.0
        for chan in range(3):
            layer = face[:, :, chan]
            layer = (layer - layer.min()) / (layer.max() - layer.min())
            face[:, :, chan] = layer
        return face * 255.0

    @staticmethod
    def _normalize_hist(face):
        """ Equalize the RGB histogram channels """
        for chan in range(3):
            face[:, :, chan] = cv2.equalizeHist(face[:, :, chan])  # pylint: disable=no-member
        return face

    @staticmethod
    def _normalize_clahe(face):
        """ Perform Contrast Limited Adaptive Histogram Equalization """
        clahe = cv2.createCLAHE(clipLimit=2.0,  # pylint: disable=no-member
                                tileGridSize=(4, 4))
        for chan in range(3):
            face[:, :, chan] = clahe.apply(face[:, :, chan])
        return face<|MERGE_RESOLUTION|>--- conflicted
+++ resolved
@@ -4,32 +4,16 @@
 All Aligner Plugins should inherit from this class.
 See the override methods for which methods are required.
 
-<<<<<<< HEAD
     The plugin will receive a dict containing:
-    {"filename": <filename of source frame>,
-     "image": <source image>,
-     "face_bounding_boxes": <list of bounding box dicts from in lib/plugins/extract/detect/_base>}
+>>> {"filename": []<filename of source frame>],
+>>>  "image": []<source image>],
+>>>  "face_bounding_boxes": []<list of bounding box dicts from in lib/plugins/extract/detect/_base>]}
 
     For each source item, the plugin must pass a dict to finalize containing:
-    {"filename": <filename of source frame>,
-     "image": <source image>,
-     "face_bounding_boxes": <list of bounding box dicts from in lib/plugins/extract/detect/_base>,
-     "landmarks": <list of landmarks>}
-    """
-=======
-The plugin will receive a dict containing:
-
->>> {"filename": [<filename of source frame>],
+>>> {"filename": []<filename of source frame>],
 >>>  "image": [<source image>],
->>>  "detected_faces": [<list of DetectedFace objects]}
-
-For each source item, the plugin must pass a dict to finalize containing:
->>>>>>> 97dc8c13
-
->>> {"filename": [<filename of source frame>],
->>>  "image": [<source image>],
->>>  "landmarks": [list of 68 point face landmarks]
->>>  "detected_faces": [<list of DetectedFace objects>]}
+>>>  "face_bounding_boxes": [<list of bounding box dicts from in lib/plugins/extract/detect/_base>],
+>>>  "landmarks": [<list of landmarks>]}
 """
 
 
@@ -42,23 +26,6 @@
 class Aligner(Extractor):
     """ Aligner plugin _base Object
 
-<<<<<<< HEAD
-class Aligner():
-    """ Landmarks Aligner Object """
-    def __init__(self, loglevel, configfile=None, normalize_method=None,
-                 git_model_id=None, model_filename=None, colorspace="BGR", input_size=256):
-        logger.debug("Initializing %s: (loglevel: %s, configfile: %s, normalize_method: %s, "
-                     "git_model_id: %s, model_filename: '%s', colorspace: '%s', input_size: %s)",
-                     self.__class__.__name__, loglevel, configfile, normalize_method, git_model_id,
-                     model_filename, colorspace, input_size)
-        self.loglevel = loglevel
-        self.normalize_method = normalize_method
-        self.colorspace = colorspace.upper()
-        self.input_size = input_size
-        self.extract = Extract()
-        self.init = None
-        self.error = None
-=======
     All Aligner plugins must inherit from this class
 
     Parameters
@@ -70,7 +37,6 @@
         The name of the model file to be loaded
     normalize_method: {`None`, 'clahe', 'hist', 'mean'}, optional
         Normalize the images fed to the aligner. Default: ``None``
->>>>>>> 97dc8c13
 
     Other Parameters
     ----------------
@@ -141,67 +107,25 @@
                 logger.trace("EOF received")
                 exhausted = True
                 break
-<<<<<<< HEAD
-            image = self.convert_color(item["image"])
-
-            logger.trace("Aligning faces")
-            try:
-                item["landmarks"] = self.process_landmarks(image, item["face_bounding_boxes"])
-                logger.trace("Aligned faces: %s", item["landmarks"])
-            except ValueError as err:
-                logger.warning("Image '%s' could not be processed. This may be due to corrupted "
-                               "data: %s", item["filename"], str(err))
-                item["face_bounding_boxes"] = list()
-                item["landmarks"] = list()
-                # UNCOMMENT THIS CODE BLOCK TO PRINT TRACEBACK ERRORS
-                # import sys
-                # exc_info = sys.exc_info()
-                # traceback.print_exception(*exc_info)
-            self.finalize(item)
-        logger.debug("Completed Align")
-
-    def convert_color(self, image):
-        """ Convert the image to the correct colorspace """
-        logger.trace("Converting image to colorspace: %s", self.colorspace)
-        if self.colorspace == "RGB":
-            cvt_image = image[:, :, ::-1].copy()
-        elif self.colorspace == "GRAY":
-            cvt_image = cv2.cvtColor(image.copy(), cv2.COLOR_BGR2GRAY)  # pylint:disable=no-member
-        else:
-            cvt_image = image.copy()
-        return cvt_image
-
-    def process_landmarks(self, image, face_bounding_boxes):
-        """ Align image and process landmarks """
-        logger.trace("Processing landmarks")
-        retval = list()
-        for face_box in face_bounding_boxes:
-            feed_dict = self.align_image(face_box, image)
-            self.normalize_face(feed_dict)
-            landmarks = self.predict_landmarks(feed_dict)
-            retval.append(landmarks)
-        logger.trace("Processed landmarks: %s", retval)
-        return retval
-=======
 
             # Put frames with no faces into the out queue to keep TQDM consistent
-            if not item["detected_faces"]:
+            if not item["face_bounding_boxes"]:
                 self._queues["out"].put(item)
                 continue
 
-            for f_idx, face in enumerate(item["detected_faces"]):
+            for f_idx, face in enumerate(item["face_bounding_boxes"]):
                 face.image = self._convert_color(item["image"])
-                batch.setdefault("detected_faces", []).append(face)
+                batch.setdefault("face_bounding_boxes", []).append(face)
                 batch.setdefault("filename", []).append(item["filename"])
                 batch.setdefault("image", []).append(item["image"])
                 idx += 1
                 if idx == self.batchsize:
-                    frame_faces = len(item["detected_faces"])
+                    frame_faces = len(item["face_bounding_boxes"])
                     if f_idx + 1 != frame_faces:
-                        self._rollover = {k: v[f_idx + 1:] if k == "detected_faces" else v
+                        self._rollover = {k: v[f_idx + 1:] if k == "face_bounding_boxes" else v
                                           for k, v in item.items()}
                         logger.trace("Rolled over %s faces of %s to next batch for '%s'",
-                                     len(self._rollover["detected_faces"]),
+                                     len(self._rollover["face_bounding_boxes"]),
                                      frame_faces, item["filename"])
                     break
         if batch:
@@ -217,15 +141,15 @@
             batches back up in finalize """
         if self._rollover:
             logger.trace("Getting from _rollover: (filename: `%s`, faces: %s)",
-                         self._rollover["filename"], len(self._rollover["detected_faces"]))
+                         self._rollover["filename"], len(self._rollover["face_bounding_boxes"]))
             item = self._rollover
             self._rollover = dict()
         else:
             item = self._get_item(queue)
             if item != "EOF":
                 logger.trace("Getting from queue: (filename: %s, faces: %s)",
-                             item["filename"], len(item["detected_faces"]))
-                self._faces_per_filename[item["filename"]] = len(item["detected_faces"])
+                             item["filename"], len(item["face_bounding_boxes"]))
+                self._faces_per_filename[item["filename"]] = len(item["face_bounding_boxes"])
         return item
 
     # <<< FINALIZE METHODS >>> #
@@ -241,13 +165,13 @@
 
         >>> {'image': [<original frame>],
         >>>  'filename': [<frame filename>),
-        >>>  'detected_faces': [<lib.faces_detect.DetectedFace objects>]}
+        >>>  'face_bounding_boxes': [<lib.faces_detect.DetectedFace objects>]}
 
         Parameters
         ----------
         batch : dict
             The final ``dict`` from the `plugin` process. It must contain the `keys`:
-            ``detected_faces``, ``landmarks``, ``filename``, ``image``
+            ``face_bounding_boxes``, ``landmarks``, ``filename``, ``image``
 
         Yields
         ------
@@ -257,16 +181,16 @@
 
         """
 
-        for face, landmarks in zip(batch["detected_faces"], batch["landmarks"]):
+        for face, landmarks in zip(batch["face_bounding_boxes"], batch["landmarks"]):
             face.landmarks_xy = [(int(round(pt[0])), int(round(pt[1]))) for pt in landmarks]
 
-        self._remove_invalid_keys(batch, ("detected_faces", "filename", "image"))
+        self._remove_invalid_keys(batch, ("face_bounding_boxes", "filename", "image"))
         logger.trace("Item out: %s", {key: val
                                       for key, val in batch.items()
                                       if key != "image"})
         for filename, image, face in zip(batch["filename"],
                                          batch["image"],
-                                         batch["detected_faces"]):
+                                         batch["face_bounding_boxes"]):
             self._output_faces.append(face)
             if len(self._output_faces) != self._faces_per_filename[filename]:
                 continue
@@ -282,7 +206,6 @@
     def _predict(self, batch):
         """ Just return the aligner's predict function """
         return self.predict(batch)
->>>>>>> 97dc8c13
 
     # <<< FACE NORMALIZATION METHODS >>> #
     def _normalize_faces(self, faces):
