#!/usr/bin/env python3
"""
Return a requested detector/aligner/masker pipeline

Tensorflow does not like to release GPU VRAM, so parallel plugins need to be managed to work
together.

This module sets up a pipeline for the extraction workflow, loading detect, align and mask
plugins either in parallel or in series, giving easy access to input and output.

 """

import logging

import cv2

from lib.gpu_stats import GPUStats
from lib.queue_manager import queue_manager, QueueEmpty
from lib.utils import get_backend
from plugins.plugin_loader import PluginLoader

logger = logging.getLogger(__name__)  # pylint:disable=invalid-name


class Extractor():
    """ Creates a :mod:`~plugins.extract.detect`/:mod:`~plugins.extract.align``/\
    :mod:`~plugins.extract.mask` pipeline and yields results frame by frame from the
    :attr:`detected_faces` generator

    :attr:`input_queue` is dynamically set depending on the current :attr:`phase` of extraction

    Parameters
    ----------
    detector: str
        The name of a detector plugin as exists in :mod:`plugins.extract.detect`
    aligner: str
        The name of an aligner plugin as exists in :mod:`plugins.extract.align`
    masker: str
        The name of a masker plugin as exists in :mod:`plugins.extract.mask`
    configfile: str, optional
        The path to a custom ``extract.ini`` configfile. If ``None`` then the system
        :file:`config/extract.ini` file will be used.
    multiprocess: bool, optional
        Whether to attempt processing the plugins in parallel. This may get overridden
        internally depending on the plugin combination. Default: ``False``
    rotate_images: str, optional
        Used to set the :attr:`plugins.extract.detect.rotation` attribute. Pass in a single number
        to use increments of that size up to 360, or pass in a ``list`` of ``ints`` to enumerate
        exactly what angles to check. Can also pass in ``'on'`` to increment at 90 degree
        intervals. Default: ``None``
    min_size: int, optional
        Used to set the :attr:`plugins.extract.detect.min_size` attribute Filters out faces
        detected below this size. Length, in pixels across the diagonal of the bounding box. Set
        to ``0`` for off. Default: ``0``
    normalize_method: {`None`, 'clahe', 'hist', 'mean'}, optional
        Used to set the :attr:`plugins.extract.align.normalize_method` attribute. Normalize the
        images fed to the aligner.Default: ``None``
    image_is_aligned: bool, optional
        Used to set the :attr:`plugins.extract.mask.image_is_aligned` attribute. Indicates to the
        masker that the fed in image is an aligned face rather than a frame.Default: ``False``

    Attributes
    ----------
    phase: str
        The current phase that the pipeline is running. Used in conjunction with :attr:`passes` and
        :attr:`final_pass` to indicate to the caller which phase is being processed
    """
    def __init__(self, detector, aligner, masker, configfile=None,
                 multiprocess=False, rotate_images=None, min_size=20,
                 normalize_method=None, image_is_aligned=False):
        logger.debug("Initializing %s: (detector: %s, aligner: %s, masker: %s, "
                     "configfile: %s, multiprocess: %s, rotate_images: %s, min_size: %s, "
                     "normalize_method: %s, image_is_aligned: %s)",
                     self.__class__.__name__, detector, aligner, masker, configfile,
                     multiprocess, rotate_images, min_size, normalize_method, image_is_aligned)
        self._flow = self._set_flow(detector, aligner, masker)
        self.phase = self._flow[0]
        # We only ever need 1 item in each queue. This is 2 items cached (1 in queue 1 waiting
        # for queue) at each point. Adding more just stacks RAM with no speed benefit.
        self._queue_size = 1
        self._vram_buffer = 256  # Leave a buffer for VRAM allocation
        self._detect = self._load_detect(detector, rotate_images, min_size, configfile)
        self._align = self._load_align(aligner, configfile, normalize_method)
        self._mask = self._load_mask(masker, image_is_aligned, configfile)
        self._is_parallel = self._set_parallel_processing(multiprocess)
        self._set_extractor_batchsize()
        self._queues = self._add_queues()
        logger.debug("Initialized %s", self.__class__.__name__)

    @property
    def input_queue(self):
        """ queue: Return the correct input queue depending on the current phase

        The input queue is the entry point into the extraction pipeline. An :class:`ExtractMedia`
        object should be put to the queue.

        For detect/single phase operations the :attr:`ExtractMedia.filename` and
        :attr:`~ExtractMedia.image` attributes should be populated.

        For align/mask (2nd/3rd pass operations) the :attr:`ExtractMedia.detected_faces` should
        also be populated by calling :func:`ExtractMedia.set_detected_faces`.
        """
        qname = "extract_{}_in".format(self.phase)
        retval = self._queues[qname]
        logger.trace("%s: %s", qname, retval)
        return retval

    @property
    def passes(self):
        """ int: Returns the total number of passes the extractor needs to make.

        This is calculated on several factors (vram available, plugin choice,
        :attr:`multiprocess` etc.). It is useful for iterating over the pipeline
        and handling accordingly.

        Example
        -------
        >>> for phase in extractor.passes:
        >>>     if phase == 1:
        >>>         extract_media = ExtractMedia("path/to/image/file", image)
        >>>         extractor.input_queue.put(extract_media)
        >>>     else:
        >>>         extract_media.set_image(image)
        >>>         extractor.input_queue.put(extract_media)
        """
        retval = 1 if self._is_parallel else len(self._flow)
        logger.trace(retval)
        return retval

    @property
    def final_pass(self):
        """ bool, Return ``True`` if this is the final extractor pass otherwise ``False``

        Useful for iterating over the pipeline :attr:`passes` or :func:`detected_faces` and
        handling accordingly.

        Example
        -------
        >>> for face in extractor.detected_faces():
        >>>     if extractor.final_pass:
        >>>         <do final processing>
        >>>     else:
        >>>         extract_media.set_image(image)
        >>>         <do intermediate processing>
        >>>         extractor.input_queue.put(extract_media)
        """
        retval = self._is_parallel or self.phase == self._final_phase
        logger.trace(retval)
        return retval

    def set_batchsize(self, plugin_type, batchsize):
        """ Set the batch size of a given :attr:`plugin_type` to the given :attr:`batchsize`.

        This should be set prior to :func:`launch` if the batch size is to be manually overridden

        Parameters
        ----------
        plugin_type: {'aligner', 'detector'}
            The plugin_type to be overridden
        batchsize: int
            The batch size to use for this plugin type
        """
        logger.debug("Overriding batchsize for plugin_type: %s to: %s", plugin_type, batchsize)
        plugin = getattr(self, "_{}".format(plugin_type))
        plugin.batchsize = batchsize

    def launch(self):
        """ Launches the plugin(s)

        This launches the plugins held in the pipeline, and should be called at the beginning
        of each :attr:`phase`. To ensure VRAM is conserved, It will only launch the plugin(s)
        required for the currently running phase

        Example
        -------
        >>> for phase in extractor.passes:
        >>>     extractor.launch():
        >>>         <do processing>
        """

        if self._is_parallel:
            for phase in self._flow:
                self._launch_plugin(phase)
        else:
            self._launch_plugin(self.phase)

    def detected_faces(self):
        """ Generator that returns results, frame by frame from the extraction pipeline

        This is the exit point for the extraction pipeline and is used to obtain the output
        of any pipeline :attr:`phase`

        Yields
        ------
        faces: :class:`ExtractMedia`
            The populated extracted media object.

        Example
        -------
        >>> for extract_media in extractor.detected_faces():
        >>>     filename = extract_media.filename
        >>>     image = extract_media.image
        >>>     detected_faces = extract_media.detected_faces
        """
        logger.debug("Running Detection. Phase: '%s'", self.phase)
        # If not multiprocessing, intercept the align in queue for
        # detection phase
        out_queue = self._output_queue
        while True:
            try:
                if self._check_and_raise_error():
                    break
                faces = out_queue.get(True, 1)
                if faces == "EOF":
                    break
            except QueueEmpty:
                continue
            yield faces

        self._join_threads()
        if self.final_pass:
            # Cleanup queues
            for q_name in self._queues:
                queue_manager.del_queue(q_name)
            logger.debug("Detection Complete")
        else:
            self.phase = self._next_phase
            logger.debug("Switching to %s phase", self.phase)

    # <<< INTERNAL METHODS >>> #
    @property
    def _parallel_scaling(self):
        """ dict: key is number of parallel plugins being loaded, value is the scaling factor that
        the total base vram for those plugins should be scaled by

        Notes
        -----
        VRAM for parallel plugins does not stack in a linear manner. Calculating the precise
        scaling for any given plugin combination is non trivial, however the following are
        calculations based on running 2-5 plugins in parallel using s3fd, fan, unet, vgg-clear
        and vgg-obstructed. The worst ratio is selected for each combination, plus a little extra
        to ensure that vram is not used up.

        If OOM errors are being reported, then these ratios should be relaxed some more
        """
        retval = {0: 1.0,
                  1: 1.0,
                  2: 0.7,
                  3: 0.55,
                  4: 0.5,
                  5: 0.4}
        logger.trace(retval)
        return retval

    @property
    def _total_vram_required(self):
        """ Return vram required for all phases plus the buffer """
        vrams = [getattr(self, "_{}".format(p)).vram for p in self._flow]
        vram_required_count = sum(1 for p in vrams if p > 0)
        retval = (sum(vrams) * self._parallel_scaling[vram_required_count]) + self._vram_buffer
        logger.trace(retval)
        return retval

    @property
    def _next_phase(self):
        """ Return the next phase from the flow list """
        retval = self._flow[self._flow.index(self.phase) + 1]
        logger.trace(retval)
        return retval

    @property
    def _final_phase(self):
        """ Return the final phase from the flow list """
        retval = self._flow[-1]
        logger.trace(retval)
        return retval

    @property
    def _output_queue(self):
        """ Return the correct output queue depending on the current phase """
        if self.final_pass:
            qname = "extract_{}_out".format(self._final_phase)
        else:
            qname = "extract_{}_in".format(self._next_phase)
        retval = self._queues[qname]
        logger.trace("%s: %s", qname, retval)
        return retval

    @property
    def _all_plugins(self):
        """ Return list of all plugin objects in this pipeline """
        retval = [getattr(self, "_{}".format(phase)) for phase in self._flow]
        logger.trace("All Plugins: %s", retval)
        return retval

    @property
    def _active_plugins(self):
        """ Return the plugins that are currently active based on pass """
        if self.passes == 1:
            retval = self._all_plugins
        else:
            retval = [getattr(self, "_{}".format(self.phase))]
        logger.trace("Active plugins: %s", retval)
        return retval

    @staticmethod
    def _set_flow(detector, aligner, masker):
        """ Set the flow list based on the input plugins """
        logger.debug("detector: %s, aligner: %s, masker: %s", detector, aligner, masker)
        retval = []
        if detector is not None and detector.lower() != "none":
            retval.append("detect")
        if aligner is not None and aligner.lower() != "none":
            retval.append("align")
        if masker is not None and masker.lower() != "none":
            retval.append("mask")
        logger.debug("flow: %s", retval)
        return retval

    def _add_queues(self):
        """ Add the required processing queues to Queue Manager """
        queues = dict()
        tasks = ["extract_{}_in".format(phase) for phase in self._flow]
        tasks.append("extract_{}_out".format(self._final_phase))
        for task in tasks:
            # Limit queue size to avoid stacking ram
            queue_manager.add_queue(task, maxsize=self._queue_size)
            queues[task] = queue_manager.get_queue(task)
        logger.debug("Queues: %s", queues)
        return queues

    def _set_parallel_processing(self, multiprocess):
        """ Set whether to run detect, align, and mask together or separately """

        if not multiprocess:
            logger.debug("Parallel processing disabled by cli.")
            return False

        gpu_stats = GPUStats()
        if gpu_stats.device_count == 0:
            logger.debug("No GPU detected. Enabling parallel processing.")
            return True

        if get_backend() == "amd":
            logger.debug("Parallel processing disabled by amd")
            return False

        stats = gpu_stats.get_card_most_free()
        vram_free = int(stats["free"])
        logger.verbose("%s - %sMB free of %sMB",
                       stats["device"],
                       vram_free,
                       int(stats["total"]))
        if vram_free <= self._total_vram_required:
            logger.warning("Not enough free VRAM for parallel processing. "
                           "Switching to serial")
            return False
        return True

    # << INTERNAL PLUGIN HANDLING >> #
    @staticmethod
    def _load_align(aligner, configfile, normalize_method):
        """ Set global arguments and load aligner plugin """
        if aligner is None or aligner.lower() == "none":
            logger.debug("No aligner selected. Returning None")
            return None
        aligner_name = aligner.replace("-", "_").lower()
        logger.debug("Loading Aligner: '%s'", aligner_name)
        aligner = PluginLoader.get_aligner(aligner_name)(configfile=configfile,
                                                         normalize_method=normalize_method)
        return aligner

    @staticmethod
    def _load_detect(detector, rotation, min_size, configfile):
        """ Set global arguments and load detector plugin """
        if detector is None or detector.lower() == "none":
            logger.debug("No detector selected. Returning None")
            return None
        detector_name = detector.replace("-", "_").lower()
        logger.debug("Loading Detector: '%s'", detector_name)
        detector = PluginLoader.get_detector(detector_name)(rotation=rotation,
                                                            min_size=min_size,
                                                            configfile=configfile)
        return detector

    @staticmethod
    def _load_mask(masker, image_is_aligned, configfile):
        """ Set global arguments and load masker plugin """
        if masker is None or masker.lower() == "none":
            logger.debug("No masker selected. Returning None")
            return None
        masker_name = masker.replace("-", "_").lower()
        logger.debug("Loading Masker: '%s'", masker_name)
        masker = PluginLoader.get_masker(masker_name)(image_is_aligned=image_is_aligned,
                                                      configfile=configfile)
        return masker

    def _launch_plugin(self, phase):
        """ Launch an extraction plugin """
        logger.debug("Launching %s plugin", phase)
        in_qname = "extract_{}_in".format(phase)
        if phase == self._final_phase:
            out_qname = "extract_{}_out".format(self._final_phase)
        else:
            next_phase = self._flow[self._flow.index(phase) + 1]
            out_qname = "extract_{}_in".format(next_phase)
        logger.debug("in_qname: %s, out_qname: %s", in_qname, out_qname)
        kwargs = dict(in_queue=self._queues[in_qname], out_queue=self._queues[out_qname])

        plugin = getattr(self, "_{}".format(phase))
        plugin.initialize(**kwargs)
        plugin.start()
        logger.debug("Launched %s plugin", phase)

    def _set_extractor_batchsize(self):
        """
        Sets the batch size of the requested plugins based on their vram and
        vram_per_batch_requirements if the the configured batch size requires more
        vram than is available. Nvidia only.
        """
        if get_backend() != "nvidia":
            logger.debug("Backend is not Nvidia. Not updating batchsize requirements")
            return
        if sum([plugin.vram for plugin in self._all_plugins]) == 0:
            logger.debug("No plugins use VRAM. Not updating batchsize requirements.")
            return

        stats = GPUStats().get_card_most_free()
        vram_free = int(stats["free"])
        if self._is_parallel:
            batch_required = sum([plugin.vram_per_batch * plugin.batchsize
                                  for plugin in self._all_plugins])
            plugin_required = self._total_vram_required + batch_required
            if plugin_required <= vram_free:
                logger.debug("Plugin requirements within threshold: (plugin_required: %sMB, "
                             "vram_free: %sMB)", plugin_required, vram_free)
                return
            # Hacky split across plugins that use vram
            gpu_plugin_count = sum([1 for plugin in self._all_plugins if plugin.vram != 0])
            available_vram = (vram_free - self._total_vram_required) // gpu_plugin_count
            for plugin in self._all_plugins:
                if plugin.vram != 0:
                    self._set_plugin_batchsize(plugin, available_vram)
        else:
            for plugin in self._all_plugins:
                if plugin.vram == 0:
                    continue
                vram_required = plugin.vram + self._vram_buffer
                batch_required = plugin.vram_per_batch * plugin.batchsize
                plugin_required = vram_required + batch_required
                if plugin_required <= vram_free:
                    logger.debug("%s requirements within threshold: (plugin_required: %sMB, "
                                 "vram_free: %sMB)", plugin.name, plugin_required, vram_free)
                    continue
                available_vram = vram_free - vram_required
                self._set_plugin_batchsize(plugin, available_vram)

    def set_aligner_normalization_method(self, method):
        """ Change the normalization method for faces fed into the aligner.

        Parameters
        ----------
        method: {"none", "clahe", "hist", "mean"}
<<<<<<< HEAD
            The normalization method to change the aligner's input normalization to
=======
            The normalization method to apply to faces prior to feeding into the aligner's model
>>>>>>> 924d5378
        """
        logger.debug("Setting to: '%s'", method)
        self._align.set_normalize_method(method)

    @staticmethod
    def _set_plugin_batchsize(plugin, available_vram):
        """ Set the batch size for the given plugin based on given available vram.
        Do not update plugins which have a vram_per_batch of 0 (CPU plugins) due to
        zero division error.
        """
        if plugin.vram_per_batch != 0:
            plugin.batchsize = int(max(1, available_vram // plugin.vram_per_batch))
            logger.verbose("Reset batchsize for %s to %s", plugin.name, plugin.batchsize)

    def _join_threads(self):
        """ Join threads for current pass """
        for plugin in self._active_plugins:
            plugin.join()

    def _check_and_raise_error(self):
        """ Check all threads for errors and raise if one occurs """
        for plugin in self._active_plugins:
            if plugin.check_and_raise_error():
                return True
        return False


class ExtractMedia():
    """ An object that passes through the :class:`~plugins.extract.pipeline.Extractor` pipeline.

    Parameters
    ----------
    filename: str
        The base name of the original frame's filename
    image: :class:`numpy.ndarray`
        The original frame
    detected_faces: list, optional
        A list of :class:`~lib.faces_detect.DetectedFace` objects. Detected faces can be added
        later with :func:`add_detected_faces`. Default: None
    """

    def __init__(self, filename, image, detected_faces=None):
        logger.trace("Initializing %s: (filename: '%s', image shape: %s, detected_faces: %s)",
                     self.__class__.__name__, filename, image.shape, detected_faces)
        self._filename = filename
        self._image = image
        self._detected_faces = detected_faces

    @property
    def filename(self):
        """ str: The base name of the :attr:`image` filename. """
        return self._filename

    @property
    def image(self):
        """ :class:`numpy.ndarray`: The source frame for this object. """
        return self._image

    @property
    def image_shape(self):
        """ tuple: The shape of the stored :attr:`image`. """
        return self._image.shape

    @property
    def image_size(self):
        """ tuple: The (`height`, `width`) of the stored :attr:`image`. """
        return self._image.shape[:2]

    @property
    def detected_faces(self):
        """list: A list of :class:`~lib.faces_detect.DetectedFace` objects in the
        :attr:`image`. """
        return self._detected_faces

    def get_image_copy(self, color_format):
        """ Get a copy of the image in the requested color format.

        Parameters
        ----------
        color_format: ['BGR', 'RGB', 'GRAY']
            The requested color format of :attr:`image`

        Returns
        -------
        :class:`numpy.ndarray`:
            A copy of :attr:`image` in the requested :attr:`color_format`
        """
        logger.trace("Requested color format '%s' for frame '%s'", color_format, self._filename)
        image = getattr(self, "_image_as_{}".format(color_format.lower()))()
        return image

    def add_detected_faces(self, faces):
        """ Add detected faces to the object. Called at the end of each extraction phase.

        Parameters
        ----------
        faces: list
            A list of :class:`~lib.faces_detect.DetectedFace` objects
        """
        logger.trace("Adding detected faces for filename: '%s'. (faces: %s, lrtb: %s)",
                     self._filename, faces,
                     [(face.left, face.right, face.top, face.bottom) for face in faces])
        self._detected_faces = faces

    def remove_image(self):
        """ Delete the image and reset :attr:`image` to ``None``.

        Required for multi-phase extraction to avoid the frames stacking RAM.
        """
        logger.trace("Removing image for filename: '%s'", self._filename)
        del self._image
        self._image = None

    def set_image(self, image):
        """ Add the image back into :attr:`image`

        Required for multi-phase extraction adds the image back to this object.

        Parameters
        ----------
        image: :class:`numpy.ndarry`
            The original frame to be re-applied to for this :attr:`filename`
        """
        logger.trace("Reapplying image: (filename: `%s`, image shape: %s)",
                     self._filename, image.shape)
        self._image = image

    def _image_as_bgr(self):
        """ Get a copy of the source frame in BGR format.

        Returns
        -------
        :class:`numpy.ndarray`:
            A copy of :attr:`image` in BGR color format """
        return self._image[..., :3].copy()

    def _image_as_rgb(self):
        """ Get a copy of the source frame in RGB format.

        Returns
        -------
        :class:`numpy.ndarray`:
            A copy of :attr:`image` in RGB color format """
        return self._image[..., 2::-1].copy()

    def _image_as_gray(self):
        """ Get a copy of the source frame in gray-scale format.

        Returns
        -------
        :class:`numpy.ndarray`:
            A copy of :attr:`image` in gray-scale color format """
        return cv2.cvtColor(self._image.copy(), cv2.COLOR_BGR2GRAY)<|MERGE_RESOLUTION|>--- conflicted
+++ resolved
@@ -461,11 +461,7 @@
         Parameters
         ----------
         method: {"none", "clahe", "hist", "mean"}
-<<<<<<< HEAD
-            The normalization method to change the aligner's input normalization to
-=======
             The normalization method to apply to faces prior to feeding into the aligner's model
->>>>>>> 924d5378
         """
         logger.debug("Setting to: '%s'", method)
         self._align.set_normalize_method(method)
