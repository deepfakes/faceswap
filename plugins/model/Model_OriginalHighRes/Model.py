# Based on the original https://www.reddit.com/r/deepfakes/ code sample + contribs
# Based on https://github.com/iperov/DeepFaceLab a better 128x Decoder idea, K.function impl
# Based on the https://github.com/shaoanlu/faceswap-GAN repo res_block chain and IN
# source : https://github.com/shaoanlu/faceswap-GAN/blob/master/FaceSwap_GAN_v2_sz128_train.ipynbtemp/faceswap_GAN_keras.ipynb

from concurrent.futures import ThreadPoolExecutor, as_completed
import enum
<<<<<<< HEAD
from json import JSONDecodeError
=======
import logging
import os
>>>>>>> 5fd158ea
import sys
import os
import configparser
import warnings

warnings.filterwarnings("ignore", category=FutureWarning)

from keras.initializers import RandomNormal
from keras.layers import Input, Dense, Flatten, Reshape
from keras.layers import SeparableConv2D, add
from keras.layers.advanced_activations import LeakyReLU
from keras.layers.convolutional import Conv2D
from keras.layers.core import SpatialDropout2D
from keras.models import Model as KerasModel
from keras.optimizers import Adam
from keras.utils import multi_gpu_model

from lib.PixelShuffler import PixelShuffler
import lib.Serializer
from lib.utils import backup_file

from . import __version__
from .instance_normalization import InstanceNormalization


if isinstance(__version__, (list, tuple)):
    version_str = ".".join([str(n) for n in __version__[1:]])
else:
    version_str = __version__

<<<<<<< HEAD
mswindows = sys.platform=="win32"

=======
logger = logging.getLogger(__name__)  # pylint: disable=invalid-name
mswindows = sys.platform=="win32"


class EncoderType(enum.Enum):
    ORIGINAL = "original"
    SHAOANLU = "shaoanlu"


>>>>>>> 5fd158ea
_kern_init = RandomNormal(0, 0.02)

# autoencoder type *
# basic encoder for this model type
# new, balanced encoder they way I meant it to be; more memory consuming
# high resolution tensors optimized encoder: 176x and on
EncoderType = enum.Enum('EncoderType', 'ORIGINAL STANDARD HIGHRES')

MODEL_CFG_FN = 'faceswap.ini'


class Model():

    conf_filename = os.path.join(os.path.dirname(sys.modules['__main__'].__file__), MODEL_CFG_FN)
    _conf = configparser.ConfigParser()         

<<<<<<< HEAD
    def __init__(self, model_dir, gpus):                
        if mswindows:  
            from ctypes import cdll    
            mydll = cdll.LoadLibrary("user32.dll")
            mydll.SetProcessDPIAware(True)

        self.load_configuration()    
        
        global hdf
         
        hdf = {'encoderH5': 'encoder_{}{}.h5'.format( version_str, self.encoder_name.lower() ),
               'decoder_AH5': 'decoder_A_{}{}.h5'.format( version_str, self.encoder_name.lower() ),
               'decoder_BH5': 'decoder_B_{}{}.h5'.format( version_str, self.encoder_name.lower() ) }
                
=======
class Model():

    ENCODER_DIM = 1024 # dense layer size
    IMAGE_SHAPE = 128, 128 # image shape

    assert [n for n in IMAGE_SHAPE if n>=16]

    IMAGE_WIDTH = max(IMAGE_SHAPE)
    IMAGE_WIDTH = (IMAGE_WIDTH//16 + (1 if (IMAGE_WIDTH%16)>=8 else 0))*16
    IMAGE_SHAPE = IMAGE_WIDTH, IMAGE_WIDTH, len('BRG') # good to let ppl know what these are...


    def __init__(self, model_dir, gpus, encoder_type=ENCODER):

        if mswindows:
            from ctypes import cdll
            mydll = cdll.LoadLibrary("user32.dll")
            mydll.SetProcessDPIAware(True)

        self._encoder_type = encoder_type

>>>>>>> 5fd158ea
        self.model_dir = model_dir

        # can't chnage gpu's when the model is initialized no point in making it r/w
<<<<<<< HEAD
        self._gpus = gpus 
        
        if not self.is_new_training:                        
            for fname in self.conf:
                fname = fname.upper()                
                setattr(self.__class__, fname, self.current_state[fname])                                
        
        self.encoder, self.decoder_A, self.decoder_B = getattr(self, "build_{}".format(self.encoder_name.lower()))()
        
        self.initModel()        
    
    def initModel(self):
        optimizer = Adam(lr=5e-5, beta_1=0.5, beta_2=0.999)
                        
        input_A_bgr = Input(shape=self.IMAGE_SHAPE)
        input_B_bgr = Input(shape=self.IMAGE_SHAPE)        
        
        rec_A_bgr = self.decoder_A(self.encoder(input_A_bgr))
        rec_B_bgr = self.decoder_B(self.encoder(input_B_bgr))                   
        
        if self.USE_DSSIM:
            from plugins.Model_OriginalHighRes.dssim import DSSIMObjective
            loss_func = DSSIMObjective()
            print('Using DSSIM loss ..', flush=True)
        else:
            loss_func = 'mean_absolute_error'
            
        if self.USE_SUBPIXEL:
            from plugins.Model_OriginalHighRes.subpixel import SubPixelUpscaling
            self.upscale = self.upscale_sub
            print('Using subpixel upscaling ..', flush=True)            
        
        self.autoencoder_A = KerasModel(input_A_bgr, rec_A_bgr)
        self.autoencoder_B = KerasModel(input_B_bgr, rec_B_bgr)   
                                     
        if self.gpus > 1:
            self.autoencoder_A = multi_gpu_model( self.autoencoder_A , self.gpus)
            self.autoencoder_B = multi_gpu_model( self.autoencoder_B , self.gpus)         
                
        self.autoencoder_A.compile(optimizer=optimizer, loss=loss_func)
        self.autoencoder_B.compile(optimizer=optimizer, loss=loss_func)

    def load(self, swapped):                
        model_dir = str(self.model_dir)

        face_A, face_B = (hdf['decoder_AH5'], hdf['decoder_BH5']) if not swapped else (hdf['decoder_BH5'], hdf['decoder_AH5'])                            
=======
        self._gpus = gpus

        Encoder = getattr(self, "Encoder_{}".format(self._encoder_type.value))
        Decoder = getattr(self, "Decoder_{}".format(self._encoder_type.value))

        self.encoder = Encoder()
        self.decoder_A = Decoder()
        self.decoder_B = Decoder()

        self.initModel()


    def initModel(self):
        optimizer = Adam(lr=5e-5, beta_1=0.5, beta_2=0.999)

        x = Input(shape=self.IMAGE_SHAPE)

        self.autoencoder_A = KerasModel(x, self.decoder_A(self.encoder(x)))
        self.autoencoder_B = KerasModel(x, self.decoder_B(self.encoder(x)))

        if self.gpus > 1:
            self.autoencoder_A = multi_gpu_model( self.autoencoder_A , self.gpus)
            self.autoencoder_B = multi_gpu_model( self.autoencoder_B , self.gpus)


        self.autoencoder_A.compile(optimizer=optimizer, loss='mean_absolute_error')
        self.autoencoder_B.compile(optimizer=optimizer, loss='mean_absolute_error')


    def load(self, swapped):
        model_dir = str(self.model_dir)

        from json import JSONDecodeError
        face_A, face_B = (hdf['decoder_AH5'], hdf['decoder_BH5']) if not swapped else (hdf['decoder_BH5'], hdf['decoder_AH5'])

        state_dir = os.path.join(model_dir, 'state_{version_str}_{ENCODER.value}.json'.format(**globals()))
        ser = lib.Serializer.get_serializer('json')

        try:
            with open(state_dir, 'rb') as fp:
                state = ser.unmarshal(fp.read().decode('utf-8'))
                self._epoch_no = state['epoch_no']
        except IOError as e:
            logger.warning('Error loading training info: %s', str(e.strerror))
            self._epoch_no = 0
        except JSONDecodeError as e:
            logger.warning('Error loading training info: %s', str(e.msg))
            self._epoch_no = 0
>>>>>>> 5fd158ea

        try:
            self.encoder.load_weights(os.path.join(model_dir, hdf['encoderH5']))
            self.decoder_A.load_weights(os.path.join(model_dir, face_A))
            self.decoder_B.load_weights(os.path.join(model_dir, face_B))
            logger.info('loaded model weights')
            return True
        except IOError as e:
            logger.warning('Error loading training info: %s', str(e.strerror))
        except Exception as e:
<<<<<<< HEAD
            print('Failed loading training data:', str(e))           
            
        self.epoch_no = 1 
      
=======
            logger.warning('Error loading training info: %s', str(e))

>>>>>>> 5fd158ea
        return False

    def converter(self, swap):
        autoencoder = self.autoencoder_B if not swap else self.autoencoder_A
        return autoencoder.predict

<<<<<<< HEAD
    @staticmethod
    def inst_norm(): 
        return InstanceNormalization()
    
    @classmethod
    def conv(cls, filters, kernel_size=5, strides=2, use_instance_norm=False, **kwargs):
        def block(x):
            x = Conv2D(filters, kernel_size=kernel_size, strides=strides, 
                       kernel_initializer=_kern_init, padding='same', **kwargs)(x)
            if use_instance_norm:
                x = cls.inst_norm()(x)                                
            x = LeakyReLU(0.1)(x)            
            return x
        return block   
    
    @staticmethod
    def res_block(input_tensor, f):
        x = input_tensor
        x = Conv2D(f, kernel_size=3, kernel_initializer=_kern_init, use_bias=False, padding="same")(x)
        x = LeakyReLU(alpha=0.2)(x)
        x = Conv2D(f, kernel_size=3, kernel_initializer=_kern_init, use_bias=False, padding="same")(x)
        x = add([x, input_tensor])
        x = LeakyReLU(alpha=0.2)(x)
        return x        
    
    @classmethod
    def conv_sep(cls, filters, kernel_size=5, strides=2, use_instance_norm=False, **kwargs):
        def block(x):
            x = SeparableConv2D(filters, kernel_size=kernel_size, strides=strides, 
                       kernel_initializer=_kern_init, padding='same', **kwargs)(x)
            if use_instance_norm:
                x = cls.inst_norm()(x)                                
            x = LeakyReLU(0.1)(x)            
            return x
        return block

    @classmethod
    def upscale_sub(cls, filters, kernel_size=3, use_instance_norm=False, **kwargs):
=======

    def conv(self, filters, kernel_size=5, strides=2, **kwargs):
        def block(x):
            x = Conv2D(filters, kernel_size=kernel_size, strides=strides, kernel_initializer=_kern_init, padding='same', **kwargs)(x)
            x = LeakyReLU(0.1)(x)
            return x
        return block

    def conv_sep(self, filters, kernel_size=5, strides=2, use_instance_norm=True, **kwargs):
        def block(x):
            x = SeparableConv2D(filters, kernel_size=kernel_size, strides=strides, kernel_initializer=_kern_init, padding='same', **kwargs)(x)
            x = Activation("relu")(x)
            return x
        return block

    def conv_inst_norm(self, filters, kernel_size=3, strides=2, use_instance_norm=True, **kwargs):
        def block(x):
            x = SeparableConv2D(filters, kernel_size=kernel_size, strides=strides, kernel_initializer=_kern_init, padding='same', **kwargs)(x)
            if use_instance_norm:
                x = inst_norm()(x)
            x = Activation("relu")(x)
            return x
        return block

    def upscale(self, filters, **kwargs):
>>>>>>> 5fd158ea
        def block(x):
            x = Conv2D(filters * 4, kernel_size=kernel_size, padding='same',
                       kernel_initializer=_kern_init, **kwargs)(x)
            if use_instance_norm:
                x = cls.inst_norm()(x)                       
            x = LeakyReLU(0.1)(x)
            x = SubPixelUpscaling()(x)
            return x
        return block
<<<<<<< HEAD
              
    @classmethod
    def upscale(cls, filters, kernel_size=3, use_instance_norm=False, **kwargs):
        def block(x):
            x = Conv2D(filters * 4, kernel_size=kernel_size, padding='same',
                       kernel_initializer=_kern_init, **kwargs)(x)
=======

    def upscale_inst_norm(self, filters, use_instance_norm=True, **kwargs):
        def block(x):
            x = Conv2D(filters*4, kernel_size=3, use_bias=False,
                       kernel_initializer=_kern_init, padding='same', **kwargs)(x)
>>>>>>> 5fd158ea
            if use_instance_norm:
                x = cls.inst_norm()(x)                       
            x = LeakyReLU(0.1)(x)            
            x = PixelShuffler()(x)
            return x
<<<<<<< HEAD
        return block  
    
    @classmethod
    def build_highres(cls):
        
        def Encoder(input_shape):
            impt = Input(shape=input_shape)
                    
            x = cls.conv(cls.ENCODER_COMPLEXITY)(impt)
            x = cls.conv(cls.ENCODER_COMPLEXITY * 2)(x)
            x = cls.conv(cls.ENCODER_COMPLEXITY * 4)(x)        
            x = cls.conv(cls.ENCODER_COMPLEXITY * 6)(x)        
            x = cls.conv(cls.ENCODER_COMPLEXITY * 8)(x)
            
            dense_shape = cls.IMAGE_SHAPE[0] // 16         
            x = Dense(cls.ENCODER_DIM, kernel_initializer=_kern_init)(Flatten()(x))
            x = Dense(dense_shape * dense_shape * 512, kernel_initializer=_kern_init)(x)
            x = Reshape((dense_shape, dense_shape, 512))(x)
            x = cls.upscale(320)(x)
            
            return KerasModel(impt, x)
    
        def Decoder_A():       
            decoder_shape = cls.IMAGE_SHAPE[0] // 8        
            inpt = Input(shape=(decoder_shape, decoder_shape, 320))
            
            complexity = 256
            
            x = cls.upscale(complexity)(inpt)
            x = cls.upscale(complexity // 2)(x)
            x = cls.upscale(complexity // 4)(x)
            
            x = Conv2D(3, kernel_size=5, padding='same', activation='sigmoid')(x)
            
            return KerasModel(inpt, x)        
    
        def Decoder_B():               
            decoder_shape = cls.IMAGE_SHAPE[0] // 8        
            inpt = Input(shape=(decoder_shape, decoder_shape, 320))
            # 384 192 96
            complexity = 320
            x = cls.upscale(complexity)(inpt)
            x = cls.upscale(complexity // 2)(x)
            x = cls.upscale(complexity // 4)(x)
            
            x = Conv2D(3, kernel_size=5, padding='same', activation='sigmoid')(x)
            
            return KerasModel(inpt, x)    
        
        return Encoder(cls.IMAGE_SHAPE), Decoder_A(), Decoder_B()
             
=======
        return block

    def Encoder_original(self, **kwargs):
        impt = Input(shape=self.IMAGE_SHAPE)

        in_conv_filters = self.IMAGE_SHAPE[0] if self.IMAGE_SHAPE[0] <= 128 else 128 + (self.IMAGE_SHAPE[0]-128)//4

        x = self.conv(in_conv_filters)(impt)
        x = self.conv_sep(256)(x)
        x = self.conv(512)(x)
        x = self.conv_sep(1024)(x)

        dense_shape = self.IMAGE_SHAPE[0] // 16
        x = Dense(self.ENCODER_DIM, kernel_initializer=_kern_init)(Flatten()(x))
        x = Dense(dense_shape * dense_shape * 512, kernel_initializer=_kern_init)(x)
        x = Reshape((dense_shape, dense_shape, 512))(x)
        x = self.upscale(512)(x)

        return KerasModel(impt, x, **kwargs)


    def Encoder_shaoanlu(self, **kwargs):
        impt = Input(shape=self.IMAGE_SHAPE)

        in_conv_filters = self.IMAGE_SHAPE[0] if self.IMAGE_SHAPE[0] <= 128 else 128 + (self.IMAGE_SHAPE[0]-128)//4

        x = Conv2D(in_conv_filters, kernel_size=5, use_bias=False, padding="same")(impt)
        x = self.conv_inst_norm(in_conv_filters+32, use_instance_norm=False)(x)
        x = self.conv_inst_norm(256)(x)
        x = self.conv_inst_norm(512)(x)
        x = self.conv_inst_norm(1024)(x)

        dense_shape = self.IMAGE_SHAPE[0] // 16
        x = Dense(self.ENCODER_DIM, kernel_initializer=_kern_init)(Flatten()(x))
        x = Dense(dense_shape * dense_shape * 768, kernel_initializer=_kern_init)(x)
        x = Reshape((dense_shape, dense_shape, 768))(x)
        x = self.upscale(512)(x)

        return KerasModel(impt, x, **kwargs)
>>>>>>> 5fd158ea

    @classmethod      
    def build_standard(cls):                        
        def Encoder(input_shape):
            impt = Input(shape=input_shape)
                    
            x = cls.conv(cls.ENCODER_COMPLEXITY, use_instance_norm=True)(impt)
            x = cls.conv(cls.ENCODER_COMPLEXITY * 2, use_instance_norm=True)(x)
            x = cls.conv(cls.ENCODER_COMPLEXITY * 4)(x)
            x = cls.conv(cls.ENCODER_COMPLEXITY * 6)(x)
            x = cls.conv(cls.ENCODER_COMPLEXITY * 8)(x)
            
            dense_shape = cls.IMAGE_SHAPE[0] // 16         
            x = Dense(cls.ENCODER_DIM, kernel_initializer=_kern_init)(Flatten()(x))
            x = Dense(dense_shape * dense_shape * 512, kernel_initializer=_kern_init)(x)
            x = Reshape((dense_shape, dense_shape, 512))(x)
            
            x = cls.upscale(512)(x)
            x = SpatialDropout2D(0.5)(x)        
            
            return KerasModel(impt, x)             
    
        def Decoder_A():       
            decoder_shape = cls.IMAGE_SHAPE[0]//8        
            inpt = Input(shape=(decoder_shape, decoder_shape, 512))
                    
            x = cls.upscale(cls.DECODER_A_COMPLEXITY)(inpt)
            x = SpatialDropout2D(0.25)(x)
            x = cls.upscale(cls.DECODER_A_COMPLEXITY // 2)(x)
            x = cls.upscale(cls.DECODER_A_COMPLEXITY // 4)(x)
            
            x = Conv2D(3, kernel_size=5, padding='same', activation='sigmoid')(x)
            
            return KerasModel(inpt, x)    
    

<<<<<<< HEAD
        def Decoder_B():       
            decoder_shape = cls.IMAGE_SHAPE[0] // 8        
            inpt = Input(shape=(decoder_shape, decoder_shape, cls.DECODER_B_COMPLEXITY))
            
            x = cls.upscale(cls.DECODER_B_COMPLEXITY)(inpt)
                    
            x = cls.res_block(x, cls.DECODER_B_COMPLEXITY)                     
            x = cls.upscale(cls.DECODER_B_COMPLEXITY // 2)(x)  
                  
            x = cls.res_block(x, cls.DECODER_B_COMPLEXITY // 2)            
            x = cls.upscale(cls.DECODER_B_COMPLEXITY // 4)(x)
            
            x = cls.res_block(x, cls.DECODER_B_COMPLEXITY // 4)
            
            x = Conv2D(3, kernel_size=5, padding='same', activation='sigmoid')(x)
            
            return KerasModel(inpt, x)        
        
        return Encoder(cls.IMAGE_SHAPE), Decoder_A(), Decoder_B()
        
    @classmethod        
    def build_original(cls):                  
        def Encoder(input_shape):
            impt = Input(shape=input_shape)        
            
            x = cls.conv(cls.ENCODER_COMPLEXITY)(impt)
            x = cls.conv_sep(cls.ENCODER_COMPLEXITY * 2)(x)
            x = cls.conv(cls.ENCODER_COMPLEXITY * 4)(x)
            x = cls.conv_sep(cls.ENCODER_COMPLEXITY * 8)(x)
            
            dense_shape = cls.IMAGE_SHAPE[0] // 16         
            x = Dense(cls.ENCODER_DIM, kernel_initializer=_kern_init)(Flatten()(x))
            x = Dense(dense_shape * dense_shape * 512, kernel_initializer=_kern_init)(x)
            x = Reshape((dense_shape, dense_shape, 512))(x)
            x = cls.upscale(512)(x)
            
            return KerasModel(impt, x)                

        def Decoder_B():       
            decoder_shape = cls.IMAGE_SHAPE[0] // 8        
            inpt = Input(shape=(decoder_shape, decoder_shape, 512))
            
            x = cls.upscale(cls.DECODER_B_COMPLEXITY - 128)(inpt)
            x = cls.upscale((cls.DECODER_B_COMPLEXITY // 2 ) - 32)(x)
            x = cls.upscale(cls.DECODER_B_COMPLEXITY // 4)(x)
            
            x = Conv2D(3, kernel_size=5, padding='same', activation='sigmoid')(x)
    
            return KerasModel(inpt, x)    

        Decoder_A = Decoder_B         
        
        return Encoder(cls.IMAGE_SHAPE), Decoder_A(), Decoder_B()   
        
=======
    def Decoder_original(self):
        decoder_shape = self.IMAGE_SHAPE[0]//8
        inpt = Input(shape=(decoder_shape, decoder_shape, 512))

        x = self.upscale(384)(inpt)
        x = self.upscale(256-32)(x)
        x = self.upscale(self.IMAGE_SHAPE[0])(x)

        x = Conv2D(3, kernel_size=5, padding='same', activation='sigmoid')(x)

        return KerasModel(inpt, x)


    def Decoder_shaoanlu(self):
        decoder_shape = self.IMAGE_SHAPE[0]//8
        inpt = Input(shape=(decoder_shape, decoder_shape, 512))

        x = self.upscale_inst_norm(512)(inpt)
        x = self.upscale_inst_norm(256)(x)
        x = self.upscale_inst_norm(self.IMAGE_SHAPE[0])(x)

        x = Conv2D(3, kernel_size=5, padding='same', activation='sigmoid')(x)

        return KerasModel(inpt, x)

>>>>>>> 5fd158ea

    def save_weights(self):
        model_dir = str(self.model_dir)
<<<<<<< HEAD
        
        state_dir = os.path.join(model_dir, 'state_{version_str}.json'.format(**globals()))
        ser = lib.Serializer.get_serializer('json')            
        try:
            with open(state_dir, 'wb') as fp:                
                state_json = ser.marshal(self._state)
                fp.write(state_json.encode('utf-8'))            
        except IOError as e:
            print(e.strerror)                     
        
        print('\nsaving model weights', end='', flush=True)                                    
        with ThreadPoolExecutor(max_workers=len(hdf)) as executor:
            futures = [executor.submit(backup_file, model_dir, model) for model in hdf.values()]
            for future in as_completed(futures):
                future.result()
                print('.', end='', flush=True)
=======

        try:
            for model in hdf.values():
                backup_file(model_dir, model)
        except NameError:
            logger.error('backup functionality not available\n')

        state_dir = os.path.join(model_dir, 'state_{version_str}_{ENCODER.value}.json'.format(**globals()))
        ser = lib.Serializer.get_serializer('json')
        try:
            with open(state_dir, 'wb') as fp:
                state_json = ser.marshal({
                    'epoch_no' : self._epoch_no
                     })
                fp.write(state_json.encode('utf-8'))
        except IOError as e:
            logger.error(e.strerror)

        logger.info('saving model weights')

        from concurrent.futures import ThreadPoolExecutor, as_completed

        with ThreadPoolExecutor(max_workers=4) as executor:
>>>>>>> 5fd158ea
            futures = [executor.submit(getattr(self, mdl_name.rstrip('H5')).save_weights, str(self.model_dir / mdl_H5_fn)) for mdl_name, mdl_H5_fn in hdf.items()]
            for future in as_completed(futures):
                future.result()
                print('.', end='', flush=True)
<<<<<<< HEAD
        print('done', flush=True)  
        
    @property
    def epoch_no(self):
        return self.state[self.encoder_name]['epoch_no']
        
    @epoch_no.setter
    def epoch_no(self, value):
        self.state[self.encoder_name]['epoch_no'] = value    
    
    @property    
    def current_state(self):
        return self.state[self.encoder_name]
    
    @property
    def state(self):        
        try:
            return self._state
        except AttributeError:
            pass
        
        try:
            print('Loading training info ..')
            self._state = self._load_state()
        except IOError as e:
            import errno
            if e.errno==errno.ENOENT:
                print('No training info found.')
            else:
                print('Error loading training info:', e.strerror)
            self._state = { self.encoder_name : self._new_state() }            
        except JSONDecodeError as e:
            print('Error loading training info:', e.msg)
            self._state = { self.encoder_name : self._new_state() }
            
        return self._state        
 
=======

        logger.info('done')


>>>>>>> 5fd158ea
    @property
    def gpus(self):
        return self._gpus

    @property
    def is_new_training(self):
        return self.epoch_no <= 1
    
    @property
    def encoder_name(self): 
        return self.ENCODER_TYPE
    
    @property
    def model_name(self):
        try:
            return self._model_name
        except AttributeError:
            import inspect
<<<<<<< HEAD
            self._model_name = os.path.dirname(inspect.getmodule(self).__file__).rsplit("_", 1)[1]            
        return self._model_name     
    
    @classmethod
    def _save_config(cls):        
        with open(cls.conf_filename, 'w') as configfile:
            cls._conf.write(configfile)
            
    @property
    def conf(self):
        self._conf.read(self.conf_filename)        
        if not self.model_name in self._conf:
            self._conf[self.model_name] = {
                'ENCODER_TYPE': 'ORIGINAL',
                'ENCODER_DIM': '1024',
                'IMAGE_SHAPE': '(128, 128)',
                'ENCODER_COMPLEXITY': '128', # conv layers complexity, sensible ranges 128 - 160 *   
                'DECODER_B_COMPLEXITY': '512',  # only applicable for STANDARD and ORIGINAL encoder *
                'DECODER_A_COMPLEXITY': '384',  # only applicable for STANDARD encoder *   
                'USE_DSSIM': 'no', # use DSSIM objective loss; might increase overall quality
                'USE_SUBPIXEL': 'no' # might increase upscaling quality at cost of video memory
             }
            self._save_config()
            # * - requires re-training of the model        
        return self._conf[self.model_name]    
    
    def load_configuration(self):
        """loads configuration from main ini/conf file"""
        cfg = self.conf
        cls = self.__class__
        
        try:
            cls.ENCODER_TYPE = EncoderType[cfg['ENCODER_TYPE']].name
        except KeyError:
            print("Wrong ENCODER_TYPE '{}' in {}; choices are:".format(cfg['ENCODER_TYPE'], os.path.basename(self.conf_filename)), end='')            
            for key in EncoderType:      
                print(" "+key.name, end='')
            print()
            
        cls.ENCODER_DIM = cfg.getint('ENCODER_DIM')
        
        IMAGE_SHAPE = tuple(min(int(n.strip()), 256) for n in cfg['IMAGE_SHAPE'].strip('()').split(','))    
        IMAGE_WIDTH = IMAGE_SHAPE[0]     
        assert IMAGE_WIDTH >= 16
        IMAGE_WIDTH = (IMAGE_WIDTH//16 + (1 if (IMAGE_WIDTH%16)>=8 else 0))*16        
        cls.IMAGE_SHAPE = IMAGE_WIDTH, IMAGE_WIDTH, len('BRG') # good to let ppl know what these are...    
        
        cls.ENCODER_COMPLEXITY = cfg.getint('ENCODER_COMPLEXITY')
        cls.DECODER_B_COMPLEXITY = cfg.getint('DECODER_B_COMPLEXITY')
        cls.DECODER_A_COMPLEXITY = cfg.getint('DECODER_A_COMPLEXITY')
        cls.USE_DSSIM = cfg.getboolean('USE_DSSIM')
        cls.USE_SUBPIXEL = cfg.getboolean('USE_SUBPIXEL')

    def _new_state(self):       
        state = {'epoch_no' : 0,                 
                 }
        state.update({fname.upper() : self.__class__.__dict__[fname.upper()] for fname in self.conf})   
        return state
        
    def _load_state(self):
        serializer = lib.Serializer.get_serializer('json')
        model_dir = str(self.model_dir)
        state_fn = os.path.join(model_dir, 'state_{}.json'.format(version_str))
                                
        if os.path.exists(os.path.join(model_dir, 'state_{}_original.json'.format( version_str ))):
            os.rename(os.path.join(model_dir, 'state_{}_original.json'.format( version_str )), state_fn)
                
        with open(state_fn, 'rb') as fp:
            state = serializer.unmarshal(fp.read().decode('utf-8'))
            if self.encoder_name in state:
                for fname in self.conf:
                    fname = fname.upper()
                    if not fname in state[self.encoder_name]:
                        state[self.encoder_name][fname] = self.__class__.__dict__[fname]
            else:       
                if 'epoch_no' in state:
                    if not EncoderType.ORIGINAL.value in state:
                        state[EncoderType.ORIGINAL.value] = {}                        
                    state[EncoderType.ORIGINAL.value]['epoch_no'] = state['epoch_no']
                if not self.encoder_name in state:
                    state[self.encoder_name] = self._new_state()                                            
        return state        
    
    def __str__(self):
        return "<{}: v={}, enc={}, encoder_dim={}, img_shape={}>".format(self.model_name, 
                                                              version_str, 
                                                              self.encoder_name,
                                                              self.ENCODER_DIM, 
                                                              "x".join([str(n) for n in self.IMAGE_SHAPE[:2]]))       
    
=======
            self._model_name = os.path.dirname(inspect.getmodule(self).__file__).rsplit("_", 1)[1]
        return self._model_name


    def __str__(self):
        return "<{}: ver={}, dense_dim={}, img_size={}>".format(self.model_name,
                                                              version_str,
                                                              self.ENCODER_DIM,
                                                              "x".join([str(n) for n in self.IMAGE_SHAPE[:2]]))
>>>>>>> 5fd158ea
<|MERGE_RESOLUTION|>--- conflicted
+++ resolved
@@ -5,14 +5,10 @@
 
 from concurrent.futures import ThreadPoolExecutor, as_completed
 import enum
-<<<<<<< HEAD
 from json import JSONDecodeError
-=======
 import logging
 import os
->>>>>>> 5fd158ea
 import sys
-import os
 import configparser
 import warnings
 
@@ -41,20 +37,11 @@
 else:
     version_str = __version__
 
-<<<<<<< HEAD
 mswindows = sys.platform=="win32"
 
-=======
 logger = logging.getLogger(__name__)  # pylint: disable=invalid-name
 mswindows = sys.platform=="win32"
 
-
-class EncoderType(enum.Enum):
-    ORIGINAL = "original"
-    SHAOANLU = "shaoanlu"
-
-
->>>>>>> 5fd158ea
 _kern_init = RandomNormal(0, 0.02)
 
 # autoencoder type *
@@ -71,7 +58,6 @@
     conf_filename = os.path.join(os.path.dirname(sys.modules['__main__'].__file__), MODEL_CFG_FN)
     _conf = configparser.ConfigParser()         
 
-<<<<<<< HEAD
     def __init__(self, model_dir, gpus):                
         if mswindows:  
             from ctypes import cdll    
@@ -86,33 +72,9 @@
                'decoder_AH5': 'decoder_A_{}{}.h5'.format( version_str, self.encoder_name.lower() ),
                'decoder_BH5': 'decoder_B_{}{}.h5'.format( version_str, self.encoder_name.lower() ) }
                 
-=======
-class Model():
-
-    ENCODER_DIM = 1024 # dense layer size
-    IMAGE_SHAPE = 128, 128 # image shape
-
-    assert [n for n in IMAGE_SHAPE if n>=16]
-
-    IMAGE_WIDTH = max(IMAGE_SHAPE)
-    IMAGE_WIDTH = (IMAGE_WIDTH//16 + (1 if (IMAGE_WIDTH%16)>=8 else 0))*16
-    IMAGE_SHAPE = IMAGE_WIDTH, IMAGE_WIDTH, len('BRG') # good to let ppl know what these are...
-
-
-    def __init__(self, model_dir, gpus, encoder_type=ENCODER):
-
-        if mswindows:
-            from ctypes import cdll
-            mydll = cdll.LoadLibrary("user32.dll")
-            mydll.SetProcessDPIAware(True)
-
-        self._encoder_type = encoder_type
-
->>>>>>> 5fd158ea
         self.model_dir = model_dir
 
         # can't chnage gpu's when the model is initialized no point in making it r/w
-<<<<<<< HEAD
         self._gpus = gpus 
         
         if not self.is_new_training:                        
@@ -159,56 +121,6 @@
         model_dir = str(self.model_dir)
 
         face_A, face_B = (hdf['decoder_AH5'], hdf['decoder_BH5']) if not swapped else (hdf['decoder_BH5'], hdf['decoder_AH5'])                            
-=======
-        self._gpus = gpus
-
-        Encoder = getattr(self, "Encoder_{}".format(self._encoder_type.value))
-        Decoder = getattr(self, "Decoder_{}".format(self._encoder_type.value))
-
-        self.encoder = Encoder()
-        self.decoder_A = Decoder()
-        self.decoder_B = Decoder()
-
-        self.initModel()
-
-
-    def initModel(self):
-        optimizer = Adam(lr=5e-5, beta_1=0.5, beta_2=0.999)
-
-        x = Input(shape=self.IMAGE_SHAPE)
-
-        self.autoencoder_A = KerasModel(x, self.decoder_A(self.encoder(x)))
-        self.autoencoder_B = KerasModel(x, self.decoder_B(self.encoder(x)))
-
-        if self.gpus > 1:
-            self.autoencoder_A = multi_gpu_model( self.autoencoder_A , self.gpus)
-            self.autoencoder_B = multi_gpu_model( self.autoencoder_B , self.gpus)
-
-
-        self.autoencoder_A.compile(optimizer=optimizer, loss='mean_absolute_error')
-        self.autoencoder_B.compile(optimizer=optimizer, loss='mean_absolute_error')
-
-
-    def load(self, swapped):
-        model_dir = str(self.model_dir)
-
-        from json import JSONDecodeError
-        face_A, face_B = (hdf['decoder_AH5'], hdf['decoder_BH5']) if not swapped else (hdf['decoder_BH5'], hdf['decoder_AH5'])
-
-        state_dir = os.path.join(model_dir, 'state_{version_str}_{ENCODER.value}.json'.format(**globals()))
-        ser = lib.Serializer.get_serializer('json')
-
-        try:
-            with open(state_dir, 'rb') as fp:
-                state = ser.unmarshal(fp.read().decode('utf-8'))
-                self._epoch_no = state['epoch_no']
-        except IOError as e:
-            logger.warning('Error loading training info: %s', str(e.strerror))
-            self._epoch_no = 0
-        except JSONDecodeError as e:
-            logger.warning('Error loading training info: %s', str(e.msg))
-            self._epoch_no = 0
->>>>>>> 5fd158ea
 
         try:
             self.encoder.load_weights(os.path.join(model_dir, hdf['encoderH5']))
@@ -219,22 +131,16 @@
         except IOError as e:
             logger.warning('Error loading training info: %s', str(e.strerror))
         except Exception as e:
-<<<<<<< HEAD
-            print('Failed loading training data:', str(e))           
+            logger.warning('Error loading training info: %s', str(e))
             
         self.epoch_no = 1 
       
-=======
-            logger.warning('Error loading training info: %s', str(e))
-
->>>>>>> 5fd158ea
         return False
 
     def converter(self, swap):
         autoencoder = self.autoencoder_B if not swap else self.autoencoder_A
         return autoencoder.predict
 
-<<<<<<< HEAD
     @staticmethod
     def inst_norm(): 
         return InstanceNormalization()
@@ -273,33 +179,6 @@
 
     @classmethod
     def upscale_sub(cls, filters, kernel_size=3, use_instance_norm=False, **kwargs):
-=======
-
-    def conv(self, filters, kernel_size=5, strides=2, **kwargs):
-        def block(x):
-            x = Conv2D(filters, kernel_size=kernel_size, strides=strides, kernel_initializer=_kern_init, padding='same', **kwargs)(x)
-            x = LeakyReLU(0.1)(x)
-            return x
-        return block
-
-    def conv_sep(self, filters, kernel_size=5, strides=2, use_instance_norm=True, **kwargs):
-        def block(x):
-            x = SeparableConv2D(filters, kernel_size=kernel_size, strides=strides, kernel_initializer=_kern_init, padding='same', **kwargs)(x)
-            x = Activation("relu")(x)
-            return x
-        return block
-
-    def conv_inst_norm(self, filters, kernel_size=3, strides=2, use_instance_norm=True, **kwargs):
-        def block(x):
-            x = SeparableConv2D(filters, kernel_size=kernel_size, strides=strides, kernel_initializer=_kern_init, padding='same', **kwargs)(x)
-            if use_instance_norm:
-                x = inst_norm()(x)
-            x = Activation("relu")(x)
-            return x
-        return block
-
-    def upscale(self, filters, **kwargs):
->>>>>>> 5fd158ea
         def block(x):
             x = Conv2D(filters * 4, kernel_size=kernel_size, padding='same',
                        kernel_initializer=_kern_init, **kwargs)(x)
@@ -309,26 +188,17 @@
             x = SubPixelUpscaling()(x)
             return x
         return block
-<<<<<<< HEAD
               
     @classmethod
     def upscale(cls, filters, kernel_size=3, use_instance_norm=False, **kwargs):
         def block(x):
             x = Conv2D(filters * 4, kernel_size=kernel_size, padding='same',
                        kernel_initializer=_kern_init, **kwargs)(x)
-=======
-
-    def upscale_inst_norm(self, filters, use_instance_norm=True, **kwargs):
-        def block(x):
-            x = Conv2D(filters*4, kernel_size=3, use_bias=False,
-                       kernel_initializer=_kern_init, padding='same', **kwargs)(x)
->>>>>>> 5fd158ea
             if use_instance_norm:
                 x = cls.inst_norm()(x)                       
             x = LeakyReLU(0.1)(x)            
             x = PixelShuffler()(x)
             return x
-<<<<<<< HEAD
         return block  
     
     @classmethod
@@ -380,47 +250,6 @@
         
         return Encoder(cls.IMAGE_SHAPE), Decoder_A(), Decoder_B()
              
-=======
-        return block
-
-    def Encoder_original(self, **kwargs):
-        impt = Input(shape=self.IMAGE_SHAPE)
-
-        in_conv_filters = self.IMAGE_SHAPE[0] if self.IMAGE_SHAPE[0] <= 128 else 128 + (self.IMAGE_SHAPE[0]-128)//4
-
-        x = self.conv(in_conv_filters)(impt)
-        x = self.conv_sep(256)(x)
-        x = self.conv(512)(x)
-        x = self.conv_sep(1024)(x)
-
-        dense_shape = self.IMAGE_SHAPE[0] // 16
-        x = Dense(self.ENCODER_DIM, kernel_initializer=_kern_init)(Flatten()(x))
-        x = Dense(dense_shape * dense_shape * 512, kernel_initializer=_kern_init)(x)
-        x = Reshape((dense_shape, dense_shape, 512))(x)
-        x = self.upscale(512)(x)
-
-        return KerasModel(impt, x, **kwargs)
-
-
-    def Encoder_shaoanlu(self, **kwargs):
-        impt = Input(shape=self.IMAGE_SHAPE)
-
-        in_conv_filters = self.IMAGE_SHAPE[0] if self.IMAGE_SHAPE[0] <= 128 else 128 + (self.IMAGE_SHAPE[0]-128)//4
-
-        x = Conv2D(in_conv_filters, kernel_size=5, use_bias=False, padding="same")(impt)
-        x = self.conv_inst_norm(in_conv_filters+32, use_instance_norm=False)(x)
-        x = self.conv_inst_norm(256)(x)
-        x = self.conv_inst_norm(512)(x)
-        x = self.conv_inst_norm(1024)(x)
-
-        dense_shape = self.IMAGE_SHAPE[0] // 16
-        x = Dense(self.ENCODER_DIM, kernel_initializer=_kern_init)(Flatten()(x))
-        x = Dense(dense_shape * dense_shape * 768, kernel_initializer=_kern_init)(x)
-        x = Reshape((dense_shape, dense_shape, 768))(x)
-        x = self.upscale(512)(x)
-
-        return KerasModel(impt, x, **kwargs)
->>>>>>> 5fd158ea
 
     @classmethod      
     def build_standard(cls):                        
@@ -457,7 +286,6 @@
             return KerasModel(inpt, x)    
     
 
-<<<<<<< HEAD
         def Decoder_B():       
             decoder_shape = cls.IMAGE_SHAPE[0] // 8        
             inpt = Input(shape=(decoder_shape, decoder_shape, cls.DECODER_B_COMPLEXITY))
@@ -512,37 +340,9 @@
         
         return Encoder(cls.IMAGE_SHAPE), Decoder_A(), Decoder_B()   
         
-=======
-    def Decoder_original(self):
-        decoder_shape = self.IMAGE_SHAPE[0]//8
-        inpt = Input(shape=(decoder_shape, decoder_shape, 512))
-
-        x = self.upscale(384)(inpt)
-        x = self.upscale(256-32)(x)
-        x = self.upscale(self.IMAGE_SHAPE[0])(x)
-
-        x = Conv2D(3, kernel_size=5, padding='same', activation='sigmoid')(x)
-
-        return KerasModel(inpt, x)
-
-
-    def Decoder_shaoanlu(self):
-        decoder_shape = self.IMAGE_SHAPE[0]//8
-        inpt = Input(shape=(decoder_shape, decoder_shape, 512))
-
-        x = self.upscale_inst_norm(512)(inpt)
-        x = self.upscale_inst_norm(256)(x)
-        x = self.upscale_inst_norm(self.IMAGE_SHAPE[0])(x)
-
-        x = Conv2D(3, kernel_size=5, padding='same', activation='sigmoid')(x)
-
-        return KerasModel(inpt, x)
-
->>>>>>> 5fd158ea
 
     def save_weights(self):
         model_dir = str(self.model_dir)
-<<<<<<< HEAD
         
         state_dir = os.path.join(model_dir, 'state_{version_str}.json'.format(**globals()))
         ser = lib.Serializer.get_serializer('json')            
@@ -551,45 +351,20 @@
                 state_json = ser.marshal(self._state)
                 fp.write(state_json.encode('utf-8'))            
         except IOError as e:
-            print(e.strerror)                     
-        
-        print('\nsaving model weights', end='', flush=True)                                    
+            logger.error(e.strerror)
+
+        logger.info('saving model weights')
+
         with ThreadPoolExecutor(max_workers=len(hdf)) as executor:
             futures = [executor.submit(backup_file, model_dir, model) for model in hdf.values()]
             for future in as_completed(futures):
                 future.result()
                 print('.', end='', flush=True)
-=======
-
-        try:
-            for model in hdf.values():
-                backup_file(model_dir, model)
-        except NameError:
-            logger.error('backup functionality not available\n')
-
-        state_dir = os.path.join(model_dir, 'state_{version_str}_{ENCODER.value}.json'.format(**globals()))
-        ser = lib.Serializer.get_serializer('json')
-        try:
-            with open(state_dir, 'wb') as fp:
-                state_json = ser.marshal({
-                    'epoch_no' : self._epoch_no
-                     })
-                fp.write(state_json.encode('utf-8'))
-        except IOError as e:
-            logger.error(e.strerror)
-
-        logger.info('saving model weights')
-
-        from concurrent.futures import ThreadPoolExecutor, as_completed
-
-        with ThreadPoolExecutor(max_workers=4) as executor:
->>>>>>> 5fd158ea
             futures = [executor.submit(getattr(self, mdl_name.rstrip('H5')).save_weights, str(self.model_dir / mdl_H5_fn)) for mdl_name, mdl_H5_fn in hdf.items()]
             for future in as_completed(futures):
                 future.result()
                 print('.', end='', flush=True)
-<<<<<<< HEAD
-        print('done', flush=True)  
+        logger.info('done')
         
     @property
     def epoch_no(self):
@@ -611,27 +386,21 @@
             pass
         
         try:
-            print('Loading training info ..')
+            logger.info('Loading training info ..')
             self._state = self._load_state()
         except IOError as e:
             import errno
             if e.errno==errno.ENOENT:
-                print('No training info found.')
+                logger.info('No training info found.')
             else:
-                print('Error loading training info:', e.strerror)
+                logger.error('Error loading training info: %s', e.strerror)
             self._state = { self.encoder_name : self._new_state() }            
         except JSONDecodeError as e:
-            print('Error loading training info:', e.msg)
+            logger.error('Error loading training info: %s', e.msg)
             self._state = { self.encoder_name : self._new_state() }
             
         return self._state        
  
-=======
-
-        logger.info('done')
-
-
->>>>>>> 5fd158ea
     @property
     def gpus(self):
         return self._gpus
@@ -650,7 +419,6 @@
             return self._model_name
         except AttributeError:
             import inspect
-<<<<<<< HEAD
             self._model_name = os.path.dirname(inspect.getmodule(self).__file__).rsplit("_", 1)[1]            
         return self._model_name     
     
@@ -740,15 +508,4 @@
                                                               self.encoder_name,
                                                               self.ENCODER_DIM, 
                                                               "x".join([str(n) for n in self.IMAGE_SHAPE[:2]]))       
-    
-=======
-            self._model_name = os.path.dirname(inspect.getmodule(self).__file__).rsplit("_", 1)[1]
-        return self._model_name
-
-
-    def __str__(self):
-        return "<{}: ver={}, dense_dim={}, img_size={}>".format(self.model_name,
-                                                              version_str,
-                                                              self.ENCODER_DIM,
-                                                              "x".join([str(n) for n in self.IMAGE_SHAPE[:2]]))
->>>>>>> 5fd158ea
+    