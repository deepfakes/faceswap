#!/usr/bin/env python3
""" DeepFakesLab H128 Model
    Based on https://github.com/iperov/DeepFaceLab
"""

from keras.layers import Dense, Flatten, Input, Reshape
from keras.layers.convolutional import Conv2D
from keras.models import Model as KerasModel

from lib.model.nn_blocks import conv, upscale
from .original import get_config, logger, Model as OriginalModel


class Model(OriginalModel):
    """ Low Memory version of Original Faceswap Model """
    def __init__(self, *args, **kwargs):
        logger.debug("Initializing %s: (args: %s, kwargs: %s",
                     self.__class__.__name__, args, kwargs)
        config = get_config(".".join(self.__module__.split(".")[-2:]))

        kwargs["input_shape"] = (128, 128, 3)
        kwargs["encoder_dim"] = 256 if config["lowmem"] else 512

        super().__init__(*args, **kwargs)
        logger.debug("Initialized %s", self.__class__.__name__)

    def set_training_data(self):
        """ Set the dictionary for training """
        logger.debug("Setting training data")
        training_opts = dict()
        training_opts["mask_type"] = self.config["mask_type"]
        training_opts["preview_images"] = 10
        logger.debug("Set training data: %s", training_opts)
        return training_opts

    def initialize(self):
        """ Initialize DFL H128 model """
        logger.debug("Initializing model")
        mask_shape = self.input_shape[:2] + (1, )
        inp_a = Input(shape=self.input_shape)
        mask_a = Input(shape=mask_shape)
        inp_b = Input(shape=self.input_shape)
        mask_b = Input(shape=mask_shape)

        ae_a = KerasModel(
            [inp_a, mask_a],
            self.networks["decoder_a"].network(self.networks["encoder"].network(inp_a)))
        ae_b = KerasModel(
            [inp_b, mask_b],
            self.networks["decoder_b"].network(self.networks["encoder"].network(inp_b)))

        self.add_predictors(ae_a, ae_b)
        self.masks = [mask_a, mask_b]
        logger.debug("Initialized model")

    def encoder(self):
        """ DFL H128 Encoder """
        input_ = Input(shape=self.input_shape)
        var_x = input_
        var_x = conv(128)(var_x)
        var_x = conv(256)(var_x)
        var_x = conv(512)(var_x)
        var_x = conv(1024)(var_x)
        var_x = Dense(self.encoder_dim)(Flatten()(var_x))
        var_x = Dense(8 * 8 * self.encoder_dim)(var_x)
        var_x = Reshape((8, 8, self.encoder_dim))(var_x)
        var_x = upscale(self.encoder_dim)(var_x)
        return KerasModel(input_, var_x)

    def decoder(self):
        """ DFL H128 Decoder """
        input_ = Input(shape=(16, 16, self.encoder_dim))
<<<<<<< HEAD
        var = input_
        var = upscale(self.encoder_dim)(var)
        var = upscale(self.encoder_dim // 2)(var)
        var = upscale(self.encoder_dim // 4)(var)

        # Face
        var_x = Conv2D(3, kernel_size=5, padding="same", activation="sigmoid")(var)
        # Mask
        var_y = Conv2D(1, kernel_size=5, padding="same", activation="sigmoid")(var)
        return KerasModel(input_, [var_x, var_y])
=======
        # Face
        var_x = input_
        var_x = self.blocks.upscale(var_x, self.encoder_dim)
        var_x = self.blocks.upscale(var_x, self.encoder_dim // 2)
        var_x = self.blocks.upscale(var_x, self.encoder_dim // 4)
        var_x = Conv2D(3, kernel_size=5, padding="same", activation="sigmoid")(var_x)
        outputs = [var_x]
        # Mask
        if self.config.get("mask_type", None):
            var_y = input_
            var_y = self.blocks.upscale(var_y, self.encoder_dim)
            var_y = self.blocks.upscale(var_y, self.encoder_dim // 2)
            var_y = self.blocks.upscale(var_y, self.encoder_dim // 4)
            var_y = Conv2D(1, kernel_size=5, padding="same", activation="sigmoid")(var_y)
            outputs.append(var_y)
        return KerasModel(input_, outputs=outputs)
>>>>>>> 47b43191
<|MERGE_RESOLUTION|>--- conflicted
+++ resolved
@@ -3,12 +3,10 @@
     Based on https://github.com/iperov/DeepFaceLab
 """
 
-from keras.layers import Dense, Flatten, Input, Reshape
-from keras.layers.convolutional import Conv2D
+from keras.layers import Conv2D, Dense, Flatten, Input, Reshape
 from keras.models import Model as KerasModel
 
-from lib.model.nn_blocks import conv, upscale
-from .original import get_config, logger, Model as OriginalModel
+from .original import logger, Model as OriginalModel
 
 
 class Model(OriginalModel):
@@ -16,72 +14,30 @@
     def __init__(self, *args, **kwargs):
         logger.debug("Initializing %s: (args: %s, kwargs: %s",
                      self.__class__.__name__, args, kwargs)
-        config = get_config(".".join(self.__module__.split(".")[-2:]))
 
         kwargs["input_shape"] = (128, 128, 3)
-        kwargs["encoder_dim"] = 256 if config["lowmem"] else 512
+        kwargs["encoder_dim"] = 256 if self.config["lowmem"] else 512
 
         super().__init__(*args, **kwargs)
         logger.debug("Initialized %s", self.__class__.__name__)
-
-    def set_training_data(self):
-        """ Set the dictionary for training """
-        logger.debug("Setting training data")
-        training_opts = dict()
-        training_opts["mask_type"] = self.config["mask_type"]
-        training_opts["preview_images"] = 10
-        logger.debug("Set training data: %s", training_opts)
-        return training_opts
-
-    def initialize(self):
-        """ Initialize DFL H128 model """
-        logger.debug("Initializing model")
-        mask_shape = self.input_shape[:2] + (1, )
-        inp_a = Input(shape=self.input_shape)
-        mask_a = Input(shape=mask_shape)
-        inp_b = Input(shape=self.input_shape)
-        mask_b = Input(shape=mask_shape)
-
-        ae_a = KerasModel(
-            [inp_a, mask_a],
-            self.networks["decoder_a"].network(self.networks["encoder"].network(inp_a)))
-        ae_b = KerasModel(
-            [inp_b, mask_b],
-            self.networks["decoder_b"].network(self.networks["encoder"].network(inp_b)))
-
-        self.add_predictors(ae_a, ae_b)
-        self.masks = [mask_a, mask_b]
-        logger.debug("Initialized model")
 
     def encoder(self):
         """ DFL H128 Encoder """
         input_ = Input(shape=self.input_shape)
         var_x = input_
-        var_x = conv(128)(var_x)
-        var_x = conv(256)(var_x)
-        var_x = conv(512)(var_x)
-        var_x = conv(1024)(var_x)
+        var_x = self.blocks.conv(var_x, 128)
+        var_x = self.blocks.conv(var_x, 256)
+        var_x = self.blocks.conv(var_x, 512)
+        var_x = self.blocks.conv(var_x, 1024)
         var_x = Dense(self.encoder_dim)(Flatten()(var_x))
         var_x = Dense(8 * 8 * self.encoder_dim)(var_x)
         var_x = Reshape((8, 8, self.encoder_dim))(var_x)
-        var_x = upscale(self.encoder_dim)(var_x)
+        var_x = self.blocks.upscale(var_x, self.encoder_dim)
         return KerasModel(input_, var_x)
 
     def decoder(self):
         """ DFL H128 Decoder """
         input_ = Input(shape=(16, 16, self.encoder_dim))
-<<<<<<< HEAD
-        var = input_
-        var = upscale(self.encoder_dim)(var)
-        var = upscale(self.encoder_dim // 2)(var)
-        var = upscale(self.encoder_dim // 4)(var)
-
-        # Face
-        var_x = Conv2D(3, kernel_size=5, padding="same", activation="sigmoid")(var)
-        # Mask
-        var_y = Conv2D(1, kernel_size=5, padding="same", activation="sigmoid")(var)
-        return KerasModel(input_, [var_x, var_y])
-=======
         # Face
         var_x = input_
         var_x = self.blocks.upscale(var_x, self.encoder_dim)
@@ -97,5 +53,4 @@
             var_y = self.blocks.upscale(var_y, self.encoder_dim // 4)
             var_y = Conv2D(1, kernel_size=5, padding="same", activation="sigmoid")(var_y)
             outputs.append(var_y)
-        return KerasModel(input_, outputs=outputs)
->>>>>>> 47b43191
+        return KerasModel(input_, outputs=outputs)