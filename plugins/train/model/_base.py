#!/usr/bin/env python3
""" Base class for Models. ALL Models should at least inherit from this class

    When inheriting model_data should be a list of NNMeta objects.
    See the class for details.
"""
import logging
import os
import sys
import time

from concurrent import futures

import keras
from keras import losses
from keras import backend as K
from keras.layers import Input
from keras.models import load_model, Model
from keras.utils import get_custom_objects, multi_gpu_model

from lib.serializer import get_serializer
from lib.model.backup_restore import Backup
from lib.model.losses import (DSSIMObjective, PenalizedLoss, gradient_loss, mask_loss_wrapper,
                              generalized_loss, l_inf_norm, gmsd_loss, gaussian_blur)
from lib.model.nn_blocks import NNBlocks
from lib.model.optimizers import Adam
from lib.utils import deprecation_warning, get_backend, FaceswapError
from plugins.train._config import Config

logger = logging.getLogger(__name__)  # pylint: disable=invalid-name
_CONFIG = None


class ModelBase():
    """ Base class that all models should inherit from """
    def __init__(self,
                 model_dir,
                 gpus=1,
                 configfile=None,
                 snapshot_interval=0,
                 no_logs=False,
                 warp_to_landmarks=False,
                 augment_color=True,
                 no_flip=False,
                 training_image_size=256,
                 alignments_paths=None,
                 preview_scale=100,
                 input_shape=None,
                 encoder_dim=None,
                 trainer="original",
                 pingpong=False,
                 memory_saving_gradients=False,
                 optimizer_savings=False,
                 predict=False):
        logger.debug("Initializing ModelBase (%s): (model_dir: '%s', gpus: %s, configfile: %s, "
                     "snapshot_interval: %s, no_logs: %s, warp_to_landmarks: %s, augment_color: "
                     "%s, no_flip: %s, training_image_size, %s, alignments_paths: %s, "
                     "preview_scale: %s, input_shape: %s, encoder_dim: %s, trainer: %s, "
                     "pingpong: %s, memory_saving_gradients: %s, optimizer_savings: %s, "
                     "predict: %s)",
                     self.__class__.__name__, model_dir, gpus, configfile, snapshot_interval,
                     no_logs, warp_to_landmarks, augment_color, no_flip, training_image_size,
                     alignments_paths, preview_scale, input_shape, encoder_dim, trainer, pingpong,
                     memory_saving_gradients, optimizer_savings, predict)

        self.predict = predict
        self.model_dir = model_dir
        self.vram_savings = VRAMSavings(pingpong, optimizer_savings, memory_saving_gradients)

        self.backup = Backup(self.model_dir, self.name)
        self.gpus = gpus
        self.configfile = configfile
        self.input_shape = input_shape
        self.encoder_dim = encoder_dim
        self.trainer = trainer

        self.load_config()  # Load config if plugin has not already referenced it

        self.state = State(self.model_dir,
                           self.name,
                           self.config_changeable_items,
                           no_logs,
                           self.vram_savings.pingpong,
                           training_image_size)

        self.blocks = NNBlocks(use_icnr_init=self.config["icnr_init"],
                               use_convaware_init=self.config["conv_aware_init"],
                               use_reflect_padding=self.config["reflect_padding"],
                               first_run=self.state.first_run)

        self.is_legacy = False
        self.rename_legacy()
        self.load_state_info()

        self.networks = dict()  # Networks for the model
        self.predictors = dict()  # Predictors for model
        self.history = dict()  # Loss history per save iteration)

        # Training information specific to the model should be placed in this
        # dict for reference by the trainer.
        self.training_opts = {"alignments": alignments_paths,
                              "preview_scaling": preview_scale / 100,
                              "warp_to_landmarks": warp_to_landmarks,
                              "augment_color": augment_color,
                              "no_flip": no_flip,
                              "pingpong": self.vram_savings.pingpong,
                              "snapshot_interval": snapshot_interval,
                              "training_size": self.state.training_size,
                              "no_logs": self.state.current_session["no_logs"],
                              "coverage_ratio": self.calculate_coverage_ratio(),
                              "mask_type": self.config["mask_type"],
                              "mask_blur_kernel": self.config["mask_blur_kernel"],
                              "mask_threshold": self.config["mask_threshold"],
                              "learn_mask": (self.config["learn_mask"] and
                                             self.config["mask_type"] is not None),
                              "penalized_mask_loss": (self.config["penalized_mask_loss"] and
                                                      self.config["mask_type"] is not None)}
        logger.debug("training_opts: %s", self.training_opts)

        if self.multiple_models_in_folder:
            deprecation_warning("Support for multiple model types within the same folder",
                                additional_info="Please split each model into separate folders to "
                                                "avoid issues in future.")

        self.build()
        logger.debug("Initialized ModelBase (%s)", self.__class__.__name__)

    @property
    def config_section(self):
        """ The section name for loading config """
        retval = ".".join(self.__module__.split(".")[-2:])
        logger.debug(retval)
        return retval

    @property
    def config(self):
        """ Return config dict for current plugin """
        global _CONFIG  # pylint: disable=global-statement
        if not _CONFIG:
            model_name = self.config_section
            logger.debug("Loading config for: %s", model_name)
            _CONFIG = Config(model_name, configfile=self.configfile).config_dict
        return _CONFIG

    @property
    def config_changeable_items(self):
        """ Return the dict of config items that can be updated after the model
            has been created """
        return Config(self.config_section, configfile=self.configfile).changeable_items

    @property
    def name(self):
        """ Set the model name based on the subclass """
        basename = os.path.basename(sys.modules[self.__module__].__file__)
        retval = os.path.splitext(basename)[0].lower()
        logger.debug("model name: '%s'", retval)
        return retval

    @property
    def models_exist(self):
        """ Return if all files exist and clear session """
        retval = all([os.path.isfile(model.filename) for model in self.networks.values()])
        logger.debug("Pre-existing models exist: %s", retval)
        return retval

    @property
    def multiple_models_in_folder(self):
        """ Return true if there are multiple model types in the same folder, else false """
        model_files = [fname for fname in os.listdir(str(self.model_dir)) if fname.endswith(".h5")]
        retval = False if not model_files else os.path.commonprefix(model_files) == ""
        logger.debug("model_files: %s, retval: %s", model_files, retval)
        return retval

    @property
    def output_shapes(self):
        """ Return the output shapes from the main AutoEncoder """
        out = list()
        for predictor in self.predictors.values():
            out.extend([K.int_shape(output)[-3:] for output in predictor.outputs])
            break  # Only get output from one autoencoder. Shapes are the same
        return [tuple(shape) for shape in out]

    @property
    def output_shape(self):
        """ The output shape of the model (shape of largest face output) """
        return self.output_shapes[self.largest_face_index]

    @property
    def largest_face_index(self):
        """ Return the index from model.outputs of the largest face
            Required for multi-output model prediction. The largest face
            is assumed to be the final output
        """
        sizes = [shape[1] for shape in self.output_shapes if shape[2] == 3]
        if not sizes:
            return None
        max_face = max(sizes)
        retval = [idx for idx, shape in enumerate(self.output_shapes)
                  if shape[1] == max_face and shape[2] == 3][0]
        logger.debug(retval)
        return retval

    @property
    def largest_mask_index(self):
        """ Return the index from model.outputs of the largest mask
            Required for multi-output model prediction. The largest face
            is assumed to be the final output
        """
        sizes = [shape[1] for shape in self.output_shapes if shape[2] == 1]
        if not sizes:
            return None
        max_mask = max(sizes)
        retval = [idx for idx, shape in enumerate(self.output_shapes)
                  if shape[1] == max_mask and shape[2] == 1][0]
        logger.debug(retval)
        return retval

    @property
    def feed_mask(self):
        """ bool: ``True`` if the model expects a mask to be fed into input otherwise ``False`` """
        return self.config["mask_type"] is not None and (self.config["learn_mask"] or
                                                         self.config["penalized_mask_loss"])

    def load_config(self):
        """ Load the global config for reference in self.config """
        global _CONFIG  # pylint: disable=global-statement
        if not _CONFIG:
            model_name = self.config_section
            logger.debug("Loading config for: %s", model_name)
            _CONFIG = Config(model_name, configfile=self.configfile).config_dict

    def calculate_coverage_ratio(self):
        """ Coverage must be a ratio, leading to a cropped shape divisible by 2 """
        coverage_ratio = self.config.get("coverage", 62.5) / 100
        logger.debug("Requested coverage_ratio: %s", coverage_ratio)
        cropped_size = (self.state.training_size * coverage_ratio) // 2 * 2
        coverage_ratio = cropped_size / self.state.training_size
        logger.debug("Final coverage_ratio: %s", coverage_ratio)
        return coverage_ratio

    def build(self):
        """ Build the model. Override for custom build methods """
        self.add_networks()
        self.load_models(swapped=False)
        inputs = self.get_inputs()
        try:
            self.build_autoencoders(inputs)
        except ValueError as err:
            if "must be from the same graph" in str(err).lower():
                msg = ("There was an error loading saved weights. This is most likely due to "
                       "model corruption during a previous save."
                       "\nYou should restore weights from a snapshot or from backup files. "
                       "You can use the 'Restore' Tool to restore from backup.")
                raise FaceswapError(msg) from err
            if "multi_gpu_model" in str(err).lower():
                raise FaceswapError(str(err)) from err
            raise err
        self.log_summary()
        self.compile_predictors(initialize=True)

    def get_inputs(self):
        """ Return the inputs for the model """
        logger.debug("Getting inputs")
        inputs = [Input(shape=self.input_shape, name="face_in")]
        output_network = [network for network in self.networks.values() if network.is_output][0]
        if self.feed_mask:
            # TODO penalized mask doesn't have a mask output, so we can't use output shapes
            # mask should always be last output..this needs to be a rule
            mask_shape = output_network.output_shapes[-1]
            inputs.append(Input(shape=(mask_shape[1:-1] + (1,)), name="mask_in"))
        logger.debug("Got inputs: %s", inputs)
        return inputs

    def build_autoencoders(self, inputs):
        """ Override for Model Specific autoencoder builds

            Inputs is defined in self.get_inputs() and is standardized for all models
                if will generally be in the order:
                [face (the input for image),
                 mask (the input for mask if it is used)]
        """
        raise NotImplementedError

    def add_networks(self):
        """ Override to add neural networks """
        raise NotImplementedError

    def load_state_info(self):
        """ Load the input shape from state file if it exists """
        logger.debug("Loading Input Shape from State file")
        if not self.state.inputs:
            logger.debug("No input shapes saved. Using model config")
            return
        if not self.state.face_shapes:
            logger.warning("Input shapes stored in State file, but no matches for 'face'."
                           "Using model config")
            return
        input_shape = self.state.face_shapes[0]
        logger.debug("Setting input shape from state file: %s", input_shape)
        self.input_shape = input_shape

    def add_network(self, network_type, side, network, is_output=False):
        """ Add a NNMeta object """
        logger.debug("network_type: '%s', side: '%s', network: '%s', is_output: %s",
                     network_type, side, network, is_output)
        filename = "{}_{}".format(self.name, network_type.lower())
        name = network_type.lower()
        if side:
            side = side.lower()
            filename += "_{}".format(side.upper())
            name += "_{}".format(side)
        filename += ".h5"
        logger.debug("name: '%s', filename: '%s'", name, filename)
        self.networks[name] = NNMeta(str(self.model_dir / filename),
                                     network_type,
                                     side,
                                     network,
                                     is_output)

    def add_predictor(self, side, model):
        """ Add a predictor to the predictors dictionary """
        logger.debug("Adding predictor: (side: '%s', model: %s)", side, model)
        if self.gpus > 1:
            logger.debug("Converting to multi-gpu: side %s", side)
            model = multi_gpu_model(model, self.gpus)
        self.predictors[side] = model
        if not self.state.inputs:
            self.store_input_shapes(model)

    def store_input_shapes(self, model):
        """ Store the input and output shapes to state """
        logger.debug("Adding input shapes to state for model")
        inputs = {tensor.name: K.int_shape(tensor)[-3:] for tensor in model.inputs}
        if not any(inp for inp in inputs.keys() if inp.startswith("face")):
            raise ValueError("No input named 'face' was found. Check your input naming. "
                             "Current input names: {}".format(inputs))
        # Make sure they are all ints so that it can be json serialized
        inputs = {key: tuple(int(i) for i in val) for key, val in inputs.items()}
        self.state.inputs = inputs
        logger.debug("Added input shapes: %s", self.state.inputs)

    def reset_pingpong(self):
        """ Reset the models for pingpong training """
        logger.debug("Resetting models")

        # Clear models and graph
        self.predictors = dict()
        K.clear_session()

        # Load Models for current training run
        for model in self.networks.values():
            model.network = Model.from_config(model.config)
            model.network.set_weights(model.weights)

        inputs = self.get_inputs()
        self.build_autoencoders(inputs)
        self.compile_predictors(initialize=False)
        logger.debug("Reset models")

    def compile_predictors(self, initialize=True):
        """ Compile the predictors """
        logger.debug("Compiling Predictors")
        learning_rate = self.config.get("learning_rate", 5e-5)
        optimizer = self.get_optimizer(lr=learning_rate, beta_1=0.5, beta_2=0.999)

        for side, model in self.predictors.items():
            loss = Loss(model.inputs, model.outputs)
            model.compile(optimizer=optimizer, loss=loss.funcs)
            if initialize:
                self.state.add_session_loss_names(side, loss.names)
                self.history[side] = list()
        logger.debug("Compiled Predictors. Losses: %s", loss.names)

    def get_optimizer(self, lr=5e-5, beta_1=0.5, beta_2=0.999):  # pylint: disable=invalid-name
        """ Build and return Optimizer """
        opt_kwargs = dict(learning_rate=lr, beta_1=beta_1, beta_2=beta_2)
        if (self.config.get("clipnorm", False) and
                keras.backend.backend() != "plaidml.keras.backend"):
<<<<<<< HEAD
            # NB: Clipnorm is ballooning VRAM usage, which is not expected behavior
            # and may be a bug in Keras/Tensorflow.
            # PlaidML has a bug regarding the clipnorm parameter
=======
            # NB: Clip-norm is ballooning VRAM usage, which is not expected behavior
            # and may be a bug in Keras/Tensorflow.
            # PlaidML has a bug regarding the clip-norm parameter
>>>>>>> ac40b0f5
            # See: https://github.com/plaidml/plaidml/issues/228
            # Workaround by simply removing it.
            # TODO: Remove this as soon it is fixed in PlaidML.
            opt_kwargs["clipnorm"] = 1.0
        logger.debug("Optimizer kwargs: %s", opt_kwargs)
        return Adam(**opt_kwargs, cpu_mode=self.vram_savings.optimizer_savings)

    def converter(self, swap):
        """ Converter for autoencoder models """
        logger.debug("Getting Converter: (swap: %s)", swap)
        side = "a" if swap else "b"
        model = self.predictors[side]
        if self.predict:
            # Must compile the model to be thread safe
            model._make_predict_function()  # pylint: disable=protected-access
        retval = model.predict
        logger.debug("Got Converter: %s", retval)
        return retval

    @property
    def iterations(self):
        "Get current training iteration number"
        return self.state.iterations

    def map_models(self, swapped):
        """ Map the models for A/B side for swapping """
        logger.debug("Map models: (swapped: %s)", swapped)
        models_map = {"a": dict(), "b": dict()}
        sides = ("a", "b") if not swapped else ("b", "a")
        for network in self.networks.values():
            if network.side == sides[0]:
                models_map["a"][network.type] = network.filename
            if network.side == sides[1]:
                models_map["b"][network.type] = network.filename
        logger.debug("Mapped models: (models_map: %s)", models_map)
        return models_map

    def log_summary(self):
        """ Verbose log the model summaries """
        if self.predict:
            return
        for side in sorted(list(self.predictors.keys())):
            logger.verbose("[%s %s Summary]:", self.name.title(), side.upper())
            self.predictors[side].summary(print_fn=lambda x: logger.verbose("%s", x))
            for name, nnmeta in self.networks.items():
                if nnmeta.side is not None and nnmeta.side != side:
                    continue
                logger.verbose("%s:", name.title())
                nnmeta.network.summary(print_fn=lambda x: logger.verbose("%s", x))

    def do_snapshot(self):
        """ Perform a model snapshot """
        logger.debug("Performing snapshot")
        self.backup.snapshot_models(self.iterations)
        logger.debug("Performed snapshot")

    def load_models(self, swapped):
        """ Load models from file """
        logger.debug("Load model: (swapped: %s)", swapped)

        if not self.models_exist and not self.predict:
            logger.info("Creating new '%s' model in folder: '%s'", self.name, self.model_dir)
            return None
        if not self.models_exist and self.predict:
            logger.error("Model could not be found in folder '%s'. Exiting", self.model_dir)
            sys.exit(1)

        if not self.is_legacy or not self.predict:
            K.clear_session()
        model_mapping = self.map_models(swapped)
        for network in self.networks.values():
            if not network.side:
                is_loaded = network.load()
            else:
                is_loaded = network.load(fullpath=model_mapping[network.side][network.type])
            if not is_loaded:
                break
        if is_loaded:
            logger.info("Loaded model from disk: '%s'", self.model_dir)
        return is_loaded

    def save_models(self):
        """ Backup and save the models """
        logger.debug("Backing up and saving models")
        # Insert a new line to avoid spamming the same row as loss output
        print("")
        save_averages = self.get_save_averages()
        backup_func = self.backup.backup_model if self.should_backup(save_averages) else None
        if backup_func:
            logger.info("Backing up models...")
        executor = futures.ThreadPoolExecutor()
        save_threads = [executor.submit(network.save, backup_func=backup_func)
                        for network in self.networks.values()]
        save_threads.append(executor.submit(self.state.save, backup_func=backup_func))
        futures.wait(save_threads)
        # call result() to capture errors
        _ = [thread.result() for thread in save_threads]
        msg = "[Saved models]"
        if save_averages:
            lossmsg = ["{}_{}: {:.5f}".format(self.state.loss_names[side][0],
                                              side.capitalize(),
                                              save_averages[side])
                       for side in sorted(list(save_averages.keys()))]
            msg += " - Average since last save: {}".format(", ".join(lossmsg))
        logger.info(msg)

    def get_save_averages(self):
        """ Return the average loss since the last save iteration and reset historical loss """
        logger.debug("Getting save averages")
        avgs = dict()
        for side, loss in self.history.items():
            if not loss:
                logger.debug("No loss in self.history: %s", side)
                break
            avgs[side] = sum(loss) / len(loss)
            self.history[side] = list()  # Reset historical loss
        logger.debug("Average losses since last save: %s", avgs)
        return avgs

    def should_backup(self, save_averages):
        """ Check whether the loss averages for all losses is the lowest that has been seen.

            This protects against model corruption by only backing up the model
            if any of the loss values have fallen.
            TODO This is not a perfect system. If the model corrupts on save_iteration - 1
            then model may still backup
        """
        backup = True

        if not save_averages:
            logger.debug("No save averages. Not backing up")
            return False

        for side, loss in save_averages.items():
            if not self.state.lowest_avg_loss.get(side, None):
                logger.debug("Setting initial save iteration loss average for '%s': %s",
                             side, loss)
                self.state.lowest_avg_loss[side] = loss
                continue
            if backup:
                # Only run this if backup is true. All losses must have dropped for a valid backup
                backup = self.check_loss_drop(side, loss)

        logger.debug("Lowest historical save iteration loss average: %s",
                     self.state.lowest_avg_loss)

        if backup:  # Update lowest loss values to the state
            for side, avg_loss in save_averages.items():
                logger.debug("Updating lowest save iteration average for '%s': %s", side, avg_loss)
                self.state.lowest_avg_loss[side] = avg_loss

        logger.debug("Backing up: %s", backup)
        return backup

    def check_loss_drop(self, side, avg):
        """ Check whether total loss has dropped since lowest loss """
        if avg < self.state.lowest_avg_loss[side]:
            logger.debug("Loss for '%s' has dropped", side)
            return True
        logger.debug("Loss for '%s' has not dropped", side)
        return False

    def rename_legacy(self):
        """ Legacy Original, LowMem and IAE models had inconsistent naming conventions
            Rename them if they are found and update """
        legacy_mapping = {"iae": [("IAE_decoder.h5", "iae_decoder.h5"),
                                  ("IAE_encoder.h5", "iae_encoder.h5"),
                                  ("IAE_inter_A.h5", "iae_intermediate_A.h5"),
                                  ("IAE_inter_B.h5", "iae_intermediate_B.h5"),
                                  ("IAE_inter_both.h5", "iae_inter.h5")],
                          "original": [("encoder.h5", "original_encoder.h5"),
                                       ("decoder_A.h5", "original_decoder_A.h5"),
                                       ("decoder_B.h5", "original_decoder_B.h5"),
                                       ("lowmem_encoder.h5", "original_encoder.h5"),
                                       ("lowmem_decoder_A.h5", "original_decoder_A.h5"),
                                       ("lowmem_decoder_B.h5", "original_decoder_B.h5")]}
        if self.name not in legacy_mapping.keys():
            return
        logger.debug("Renaming legacy files")

        set_lowmem = False
        updated = False
        for old_name, new_name in legacy_mapping[self.name]:
            old_path = os.path.join(str(self.model_dir), old_name)
            new_path = os.path.join(str(self.model_dir), new_name)
            if os.path.exists(old_path) and not os.path.exists(new_path):
                logger.info("Updating legacy model name from: '%s' to '%s'", old_name, new_name)
                os.rename(old_path, new_path)
                if old_name.startswith("lowmem"):
                    set_lowmem = True
                updated = True

        if not updated:
            logger.debug("No legacy files to rename")
            return

        self.is_legacy = True
        logger.debug("Creating state file for legacy model")
        self.state.inputs = {"face:0": [64, 64, 3]}
        self.state.training_size = 256
        self.state.config["coverage"] = 62.5
        self.state.config["reflect_padding"] = False
        self.state.config["mask_type"] = None
        self.state.config["mask_blur_kernel"] = 3
        self.state.config["mask_threshold"] = 4
        self.state.config["learn_mask"] = False
        self.state.config["lowmem"] = False
        self.encoder_dim = 1024

        if set_lowmem:
            logger.debug("Setting encoder_dim and lowmem flag for legacy lowmem model")
            self.encoder_dim = 512
            self.state.config["lowmem"] = True

        self.state.replace_config(self.config_changeable_items)
        self.state.save()


class VRAMSavings():
    """ VRAM Saving training methods """
    def __init__(self, pingpong, optimizer_savings, memory_saving_gradients):
        logger.debug("Initializing %s: (pingpong: %s, optimizer_savings: %s, "
                     "memory_saving_gradients: %s)", self.__class__.__name__,
                     pingpong, optimizer_savings, memory_saving_gradients)
        self.is_plaidml = keras.backend.backend() == "plaidml.keras.backend"
        self.pingpong = self.set_pingpong(pingpong)
        self.optimizer_savings = self.set_optimizer_savings(optimizer_savings)
        self.memory_saving_gradients = self.set_gradient_type(memory_saving_gradients)
        logger.debug("Initialized: %s", self.__class__.__name__)

    def set_pingpong(self, pingpong):
        """ Disable pingpong for plaidML users """
        if pingpong and self.is_plaidml:
            logger.warning("Pingpong training not supported on plaidML. Disabling")
            pingpong = False
        logger.debug("pingpong: %s", pingpong)
        if pingpong:
            logger.info("Using Pingpong Training")
        return pingpong

    def set_optimizer_savings(self, optimizer_savings):
        """ Disable optimizer savings for plaidML users """
        if optimizer_savings and self.is_plaidml == "plaidml.keras.backend":
            logger.warning("Optimizer Savings not supported on plaidML. Disabling")
            optimizer_savings = False
        logger.debug("optimizer_savings: %s", optimizer_savings)
        if optimizer_savings:
            logger.info("Using Optimizer Savings")
        return optimizer_savings

    def set_gradient_type(self, memory_saving_gradients):
        """ Monkey-patch Memory Saving Gradients if requested """
        if memory_saving_gradients and self.is_plaidml:
            logger.warning("Memory Saving Gradients not supported on plaidML. Disabling")
            memory_saving_gradients = False
        logger.debug("memory_saving_gradients: %s", memory_saving_gradients)
        if memory_saving_gradients:
            logger.info("Using Memory Saving Gradients")
            from lib.model import memory_saving_gradients
            K.__dict__["gradients"] = memory_saving_gradients.gradients_memory
        return memory_saving_gradients


class Loss():
    """ Holds loss names and functions for an Autoencoder """
    def __init__(self, inputs, outputs):
        logger.debug("Initializing %s: (inputs: %s, outputs: %s)",
                     self.__class__.__name__, inputs, outputs)
        self.inputs = inputs
        self.outputs = outputs
        self.names = self.get_loss_names()
        self.funcs = self.get_loss_functions()
        if len(self.names) > 1:
            self.names.insert(0, "total_loss")
        logger.debug("Initialized: %s", self.__class__.__name__)

    @property
    def loss_dict(self):
        """ Return the loss dict """
        loss_dict = dict(mae=losses.mean_absolute_error,
                         mse=losses.mean_squared_error,
                         logcosh=losses.logcosh,
                         smooth_loss=generalized_loss,
                         l_inf_norm=l_inf_norm,
                         ssim=DSSIMObjective(),
                         gmsd=gmsd_loss,
                         pixel_gradient_diff=gradient_loss)
        return loss_dict

    @property
    def config(self):
        """ Return the global _CONFIG variable """
        return _CONFIG

    @property
    def mask_preprocessing_func(self):
        """ The selected pre-processing function for the mask """
        retval = None
        if self.config.get("mask_blur", False):
            retval = gaussian_blur(max(1, self.mask_shape[1] // 32))
        logger.debug(retval)
        return retval

    @property
    def selected_loss(self):
        """ Return the selected loss function """
        retval = self.loss_dict[self.config.get("loss_function", "mae")]
        logger.debug(retval)
        return retval

    @property
    def selected_mask_loss(self):
        """ Return the selected mask loss function. Currently returns mse
            If a processing function has been requested wrap the loss function
            in loss wrapper """
        loss_func = self.loss_dict["mse"]
        func = self.mask_preprocessing_func
        logger.debug("loss_func: %s, func: %s", loss_func, func)
        retval = mask_loss_wrapper(loss_func, preprocessing_func=func)
        return retval

    @property
    def output_shapes(self):
        """ The shapes of the output nodes """
        return [K.int_shape(output)[1:] for output in self.outputs]

    @property
    def mask_input(self):
        """ Return the mask input or None """
        mask_inputs = [inp for inp in self.inputs if inp.name.startswith("mask")]
        if not mask_inputs:
            return None
        return mask_inputs[0]

    @property
    def mask_shape(self):
        """ Return the mask shape """
        if self.mask_input is None:
            return None
        return K.int_shape(self.mask_input)[1:]

    def get_loss_names(self):
        """ Return the loss names based on model output """
        output_names = [output.name for output in self.outputs]
        logger.debug("Model output names: %s", output_names)
        loss_names = [name[name.find("/") + 1:name.rfind("/")].replace("_out", "")
                      for name in output_names]
        if not all(name.startswith("face") or name.startswith("mask") for name in loss_names):
            # Handle incorrectly named/legacy outputs
            logger.debug("Renaming loss names from: %s", loss_names)
            loss_names = self.update_loss_names()
        loss_names = ["{}_loss".format(name) for name in loss_names]
        logger.debug(loss_names)
        return loss_names

    def update_loss_names(self):
        """ Update loss names if named incorrectly or legacy model """
        output_types = ["mask" if shape[-1] == 1 else "face" for shape in self.output_shapes]
        loss_names = ["{}{}".format(name,
                                    "" if output_types.count(name) == 1 else "_{}".format(idx))
                      for idx, name in enumerate(output_types)]
        logger.debug("Renamed loss names to: %s", loss_names)
        return loss_names

    def get_loss_functions(self):
        """ Set the loss function """
        loss_funcs = []
        for idx, loss_name in enumerate(self.names):
            if loss_name.startswith("mask"):
                loss_funcs.append(self.selected_mask_loss)
            elif self.config["penalized_mask_loss"] and self.config["mask_type"] is not None:
                face_size = self.output_shapes[idx][1]
                mask_size = self.mask_shape[1]
                scaling = face_size / mask_size
                logger.debug("face_size: %s mask_size: %s, mask_scaling: %s",
                             face_size, mask_size, scaling)
                loss_funcs.append(PenalizedLoss(self.mask_input, self.selected_loss,
                                                mask_scaling=scaling,
                                                preprocessing_func=self.mask_preprocessing_func))
            else:
                loss_funcs.append(self.selected_loss)
            logger.debug("%s: %s", loss_name, loss_funcs[-1])
        logger.debug(loss_funcs)
        return loss_funcs


class NNMeta():
    """ Class to hold a neural network and it's meta data

    filename:   The full path and filename of the model file for this network.
    type:       The type of network. For networks that can be swapped
                The type should be identical for the corresponding
                A and B networks, and should be unique for every A/B pair.
                Otherwise the type should be completely unique.
    side:       A, B or None. Used to identify which networks can
                be swapped.
    network:    Define network to this.
    is_output:  Set to True to indicate that this network is an output to the Autoencoder
    """

    def __init__(self, filename, network_type, side, network, is_output):
        logger.debug("Initializing %s: (filename: '%s', network_type: '%s', side: '%s', "
                     "network: %s, is_output: %s", self.__class__.__name__, filename,
                     network_type, side, network, is_output)
        self.filename = filename
        self.type = network_type.lower()
        self.side = side
        self.name = self.set_name()
        self.network = network
        self.is_output = is_output
        if get_backend() == "amd":
            self.network.name = self.name
        else:
            # No setter in tensorflow.keras
            self.network._name = self.name
        self.config = network.get_config()  # For pingpong restore
        self.weights = network.get_weights()  # For pingpong restore
        logger.debug("Initialized %s", self.__class__.__name__)

    @property
    def output_shapes(self):
        """ Return the output shapes from the stored network """
        return [K.int_shape(output) for output in self.network.outputs]

    def set_name(self):
        """ Set the network name """
        name = self.type
        if self.side:
            name += "_{}".format(self.side)
        return name

    @property
    def output_names(self):
        """ Return output node names """
        output_names = [output.name for output in self.network.outputs]
        if self.is_output and not any(name.startswith("face_out") for name in output_names):
            # Saved models break if their layer names are changed, so dummy
            # in correct output names for legacy models
            output_names = self.get_output_names()
        return output_names

    def get_output_names(self):
        """ Return the output names based on number of channels and instances """
        output_types = ["mask_out" if K.int_shape(output)[-1] == 1 else "face_out"
                        for output in self.network.outputs]
        output_names = ["{}{}".format(name,
                                      "" if output_types.count(name) == 1 else "_{}".format(idx))
                        for idx, name in enumerate(output_types)]
        logger.debug("Overridden output_names: %s", output_names)
        return output_names

    def load(self, fullpath=None):
        """ Load model """
        fullpath = fullpath if fullpath else self.filename
        logger.debug("Loading model: '%s'", fullpath)
        try:
            network = load_model(self.filename, custom_objects=get_custom_objects())
        except ValueError as err:
            if str(err).lower().startswith("cannot create group in read only mode"):
                self.convert_legacy_weights()
                return True
            logger.warning("Failed loading existing training data. Generating new models")
            logger.debug("Exception: %s", str(err))
            return False
        except OSError as err:  # pylint: disable=broad-except
            logger.warning("Failed loading existing training data. Generating new models")
            logger.debug("Exception: %s", str(err))
            return False
        self.config = network.get_config()
        self.network = network  # Update network with saved model
        if get_backend() == "amd":
            self.network.name = self.name
        else:
            # No setter in tensorflow.keras
            self.network._name = self.name  # pylint:disable=protected-access
        return True

    def save(self, fullpath=None, backup_func=None):
        """ Save model """
        fullpath = fullpath if fullpath else self.filename
        if backup_func:
            backup_func(fullpath)
        logger.debug("Saving model: '%s'", fullpath)
        self.weights = self.network.get_weights()
        self.network.save(fullpath)

    def convert_legacy_weights(self):
        """ Convert legacy weights files to hold the model topology """
        logger.info("Adding model topology to legacy weights file: '%s'", self.filename)
        self.network.load_weights(self.filename)
        self.save(backup_func=None)
        if get_backend() == "amd":
            self.network.name = self.type
        else:
            # No setter in tensorflow.keras
            self.network._name = self.type  # pylint:disable=protected-access


class State():
    """ Class to hold the model's current state and autoencoder structure """
    def __init__(self, model_dir, model_name, config_changeable_items,
                 no_logs, pingpong, training_image_size):
        logger.debug("Initializing %s: (model_dir: '%s', model_name: '%s', "
                     "config_changeable_items: '%s', no_logs: %s, pingpong: %s, "
                     "training_image_size: '%s'", self.__class__.__name__, model_dir, model_name,
                     config_changeable_items, no_logs, pingpong, training_image_size)
        self.serializer = get_serializer("json")
        filename = "{}_state.{}".format(model_name, self.serializer.file_extension)
        self.filename = str(model_dir / filename)
        self.name = model_name
        self.iterations = 0
        self.session_iterations = 0
        self.training_size = training_image_size
        self.sessions = dict()
        self.lowest_avg_loss = dict()
        self.inputs = dict()
        self.config = dict()
        self.load(config_changeable_items)
        self.session_id = self.new_session_id()
        self.create_new_session(no_logs, pingpong, config_changeable_items)
        logger.debug("Initialized %s:", self.__class__.__name__)

    @property
    def face_shapes(self):
        """ Return a list of stored face shape inputs """
        return [tuple(val) for key, val in self.inputs.items() if key.startswith("face")]

    @property
    def mask_shapes(self):
        """ Return a list of stored mask shape inputs """
        return [tuple(val) for key, val in self.inputs.items() if key.startswith("mask")]

    @property
    def loss_names(self):
        """ Return the loss names for this session """
        return self.sessions[self.session_id]["loss_names"]

    @property
    def current_session(self):
        """ Return the current session dict """
        return self.sessions[self.session_id]

    @property
    def first_run(self):
        """ Return True if this is the first run else False """
        return self.session_id == 1

    def new_session_id(self):
        """ Return new session_id """
        if not self.sessions:
            session_id = 1
        else:
            session_id = max(int(key) for key in self.sessions.keys()) + 1
        logger.debug(session_id)
        return session_id

    def create_new_session(self, no_logs, pingpong, config_changeable_items):
        """ Create a new session """
        logger.debug("Creating new session. id: %s", self.session_id)
        self.sessions[self.session_id] = {"timestamp": time.time(),
                                          "no_logs": no_logs,
                                          "pingpong": pingpong,
                                          "loss_names": dict(),
                                          "batchsize": 0,
                                          "iterations": 0,
                                          "config": config_changeable_items}

    def add_session_loss_names(self, side, loss_names):
        """ Add the session loss names to the sessions dictionary """
        logger.debug("Adding session loss_names. (side: '%s', loss_names: %s", side, loss_names)
        self.sessions[self.session_id]["loss_names"][side] = loss_names

    def add_session_batchsize(self, batchsize):
        """ Add the session batchsize to the sessions dictionary """
        logger.debug("Adding session batchsize: %s", batchsize)
        self.sessions[self.session_id]["batchsize"] = batchsize

    def increment_iterations(self):
        """ Increment total and session iterations """
        self.iterations += 1
        self.sessions[self.session_id]["iterations"] += 1

    def load(self, config_changeable_items):
        """ Load state file """
        logger.debug("Loading State")
        if not os.path.exists(self.filename):
            logger.info("No existing state file found. Generating.")
            return
        state = self.serializer.load(self.filename)
        self.name = state.get("name", self.name)
        self.sessions = state.get("sessions", dict())
        self.lowest_avg_loss = state.get("lowest_avg_loss", dict())
        self.iterations = state.get("iterations", 0)
        self.training_size = state.get("training_size", 256)
        self.inputs = state.get("inputs", dict())
        self.config = state.get("config", dict())
        logger.debug("Loaded state: %s", state)
        self.replace_config(config_changeable_items)

    def save(self, backup_func=None):
        """ Save iteration number to state file """
        logger.debug("Saving State")
        if backup_func:
            backup_func(self.filename)
        state = {"name": self.name,
                 "sessions": self.sessions,
                 "lowest_avg_loss": self.lowest_avg_loss,
                 "iterations": self.iterations,
                 "inputs": self.inputs,
                 "training_size": self.training_size,
                 "config": _CONFIG}
        self.serializer.save(self.filename, state)
        logger.debug("Saved State")

    def replace_config(self, config_changeable_items):
        """ Replace the loaded config with the one contained within the state file
            Check for any fixed=False parameters changes and log info changes
        """
        global _CONFIG  # pylint: disable=global-statement
        legacy_update = self._update_legacy_config()
        # Add any new items to state config for legacy purposes
        for key, val in _CONFIG.items():
            if key not in self.config.keys():
                logger.info("Adding new config item to state file: '%s': '%s'", key, val)
                self.config[key] = val
        self.update_changed_config_items(config_changeable_items)
        logger.debug("Replacing config. Old config: %s", _CONFIG)
        _CONFIG = self.config
        if legacy_update:
            self.save()
        logger.debug("Replaced config. New config: %s", _CONFIG)
        logger.info("Using configuration saved in state file")

    def _update_legacy_config(self):
        """ Legacy updates for new config additions.

        When new config items are added to the Faceswap code, existing model state files need to be
        updated to handle these new items.

        Current existing legacy update items:

            * loss - If old `dssim_loss` is ``true`` set new `loss_function` to `ssim` otherwise
            set it to `mae`. Remove old `dssim_loss` item

            * masks - If `learn_mask` does not exist then it is set to ``True`` if `mask_type` is
            not ``None`` otherwise it is set to ``False``.

            * masks type - Replace removed masks 'dfl_full' and 'facehull' with `components` mask

        Returns
        -------
        bool
            ``True`` if legacy items exist and state file has been updated, otherwise ``False``
        """
        logger.debug("Checking for legacy state file update")
        priors = ["dssim_loss", "mask_type", "mask_type"]
        new_items = ["loss_function", "learn_mask", "mask_type"]
        updated = False
        for old, new in zip(priors, new_items):
            if old not in self.config:
                logger.debug("Legacy item '%s' not in config. Skipping update", old)
                continue

            # dssim_loss > loss_function
            if old == "dssim_loss":
                self.config[new] = "ssim" if self.config[old] else "mae"
                del self.config[old]
                updated = True
                logger.info("Updated config from legacy dssim format. New config loss "
                            "function: '%s'", self.config[new])
                continue

            # Add learn mask option and set to True if model has "penalized_mask_loss" specified
            if old == "mask_type" and new == "learn_mask" and new not in self.config:
                self.config[new] = self.config["mask_type"] is not None
                updated = True
                logger.info("Added new 'learn_mask' config item for this model. Value set to: %s",
                            self.config[new])
                continue

            # Replace removed masks with most similar equivalent
            if old == "mask_type" and new == "mask_type" and self.config[old] in ("facehull",
                                                                                  "dfl_full"):
                old_mask = self.config[old]
                self.config[new] = "components"
                updated = True
                logger.info("Updated 'mask_type' from '%s' to '%s' for this model",
                            old_mask, self.config[new])

        logger.debug("State file updated for legacy config: %s", updated)
        return updated

    def update_changed_config_items(self, config_changeable_items):
        """ Update any parameters which are not fixed and have been changed """
        if not config_changeable_items:
            logger.debug("No changeable parameters have been updated")
            return
        for key, val in config_changeable_items.items():
            old_val = self.config[key]
            if old_val == val:
                continue
            self.config[key] = val
            logger.info("Config item: '%s' has been updated from '%s' to '%s'", key, old_val, val)<|MERGE_RESOLUTION|>--- conflicted
+++ resolved
@@ -376,15 +376,9 @@
         opt_kwargs = dict(learning_rate=lr, beta_1=beta_1, beta_2=beta_2)
         if (self.config.get("clipnorm", False) and
                 keras.backend.backend() != "plaidml.keras.backend"):
-<<<<<<< HEAD
-            # NB: Clipnorm is ballooning VRAM usage, which is not expected behavior
-            # and may be a bug in Keras/Tensorflow.
-            # PlaidML has a bug regarding the clipnorm parameter
-=======
             # NB: Clip-norm is ballooning VRAM usage, which is not expected behavior
             # and may be a bug in Keras/Tensorflow.
             # PlaidML has a bug regarding the clip-norm parameter
->>>>>>> ac40b0f5
             # See: https://github.com/plaidml/plaidml/issues/228
             # Workaround by simply removing it.
             # TODO: Remove this as soon it is fixed in PlaidML.
