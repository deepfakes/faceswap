--- conflicted
+++ resolved
@@ -870,16 +870,10 @@
         logger.debug("Initializing %s: (model_dir: '%s', model_name: '%s', "
                      "config_changeable_items: '%s', no_logs: %s, wandb_logs %s, pingpong: %s, "
                      "training_image_size: '%s'", self.__class__.__name__, model_dir, model_name,
-<<<<<<< HEAD
                      config_changeable_items, no_logs, wandb_logs, pingpong,
                      training_image_size)
-        self.serializer = Serializer.get_serializer("json")
-        filename = "{}_state.{}".format(model_name, self.serializer.ext)
-=======
-                     config_changeable_items, no_logs, pingpong, training_image_size)
         self.serializer = get_serializer("json")
         filename = "{}_state.{}".format(model_name, self.serializer.file_extension)
->>>>>>> 803b6ce0
         self.filename = str(model_dir / filename)
         self.name = model_name
         self.iterations = 0
@@ -891,11 +885,7 @@
         self.config = dict()
         self.load(config_changeable_items)
         self.session_id = self.new_session_id()
-<<<<<<< HEAD
-        self.create_new_session(no_logs, wandb_logs, pingpong)
-=======
-        self.create_new_session(no_logs, pingpong, config_changeable_items)
->>>>>>> 803b6ce0
+        self.create_new_session(no_logs, wandb_logs, pingpong, config_changeable_items)
         logger.debug("Initialized %s:", self.__class__.__name__)
 
     @property
@@ -932,11 +922,7 @@
         logger.debug(session_id)
         return session_id
 
-<<<<<<< HEAD
-    def create_new_session(self, no_logs, wandb_logs, pingpong):
-=======
-    def create_new_session(self, no_logs, pingpong, config_changeable_items):
->>>>>>> 803b6ce0
+    def create_new_session(self, no_logs, wandb_logs, pingpong, config_changeable_items):
         """ Create a new session """
         logger.debug("Creating new session. id: %s", self.session_id)
         self.sessions[self.session_id] = {"timestamp": time.time(),
