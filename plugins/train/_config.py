--- conflicted
+++ resolved
@@ -8,8 +8,6 @@
 
 logger = logging.getLogger(__name__)  # pylint: disable=invalid-name
 
-<<<<<<< HEAD
-=======
 MASK_TYPES = get_available_masks()
 MASK_INFO = ("The mask to be used for training:"
              "\n\t none: Doesn't use any mask."
@@ -25,7 +23,6 @@
 ADDITIONAL_INFO = ("\nNB: Unless specifically stated, values changed here will only take effect "
                    "when creating a new model.")
 
->>>>>>> 47b43191
 
 class Config(FaceswapConfig):
     """ Config File for Models """
@@ -34,11 +31,6 @@
         """ Set the default values for config """
         logger.debug("Setting defaults")
         # << GLOBAL OPTIONS >> #
-<<<<<<< HEAD
-#        section = "global"
-#        self.add_section(title=section,
-#                         info="Options that apply to all models")
-=======
         section = "global"
         self.add_section(title=section,
                          info="Options that apply to all models" + ADDITIONAL_INFO)
@@ -118,7 +110,6 @@
         self.add_item(
             section=section, title="coverage", datatype=float, default=62.5, rounding=1,
             min_max=(62.5, 100.0), info=COVERAGE_INFO)
->>>>>>> 47b43191
 
         # << ORIGINAL MODEL OPTIONS >> #
         section = "model.original"
@@ -129,33 +120,15 @@
             info="Lower memory mode. Set to 'True' if having issues with VRAM useage.\nNB: Models "
                  "with a changed lowmem mode are not compatible with each other.")
         self.add_item(
-<<<<<<< HEAD
-            section=section, title="dssim_loss", datatype=bool, default=False,
-            info="Use DSSIM for Loss rather than Mean Absolute Error\n"
-                 "May increase overall quality.")
-        self.add_item(
-            section=section, title="input_size", datatype=int, default=64, rounding=64,
-            min_max=(64, 1024),
-            info="Resolution (in pixels) of the image to train on.\n"
-                 "BE AWARE Larger resolution will dramatically increase"
-                 "VRAM requirements.\n"
-                 "Make sure your resolution is divisible by 64 "
-                 "(e.g. 64, 128, 256 etc.)")
-=======
-            section=section, title="mask_type", datatype=str, default="none",
-            choices=MASK_TYPES, info=MASK_INFO)
-        self.add_item(
-            section=section, title="coverage", datatype=float, default=62.5, rounding=1,
-            min_max=(62.5, 100.0), info=COVERAGE_INFO)
->>>>>>> 47b43191
-
-        # << ORIGINAL HIRES MODEL OPTIONS >> #
-        section = "model.original_hires"
-        self.add_section(title=section,
-<<<<<<< HEAD
-                         info="Higher resolution version of the Original "
-                              "Model")
-=======
+            section=section, title="mask_type", datatype=str, default="none",
+            choices=MASK_TYPES, info=MASK_INFO)
+        self.add_item(
+            section=section, title="coverage", datatype=float, default=62.5, rounding=1,
+            min_max=(62.5, 100.0), info=COVERAGE_INFO)
+
+        # << UNBALANCED MODEL OPTIONS >> #
+        section = "model.unbalanced"
+        self.add_section(title=section,
                          info="An unbalanced model with adjustable input size options.\nThis is "
                               "an unbalanced model so b>a swaps may not work "
                               "well" + ADDITIONAL_INFO)
@@ -164,18 +137,13 @@
             info="Lower memory mode. Set to 'True' if having issues with VRAM useage.\nNB: Models "
                  "with a changed lowmem mode are not compatible with each other. NB: lowmem will "
                  "override cutom nodes and complexity settings.")
->>>>>>> 47b43191
         self.add_item(
             section=section, title="clipnorm", datatype=bool, default=True,
             info="Controls gradient clipping of the optimizer. Can prevent model corruption at "
                  "the expense of VRAM")
         self.add_item(
-            section=section, title="encoder_type", datatype=str, default="ORIGINAL",
-            choices=["ORIGINAL", "STANDARD", "HIGHRES"],
-            info="Encoder type to use.\n"
-                 "ORIGINAL: Basic encoder for this model type\n"
-                 "STANDARD: New, balanced encoder. More memory consuming\n"
-                 "HIGHRES: High resolution tensors optimized encoder: 176x+")
+            section=section, title="mask_type", datatype=str, default="none",
+            choices=MASK_TYPES, info=MASK_INFO)
         self.add_item(
             section=section, title="nodes", datatype=int, default=1024, rounding=64,
             min_max=(512, 4096),
@@ -189,64 +157,24 @@
         self.add_item(
             section=section, title="complexity_decoder_a", datatype=int, default=384,
             rounding=16, min_max=(64, 1024),
-            info="Decoder A Complexity. Only applicable for STANDARD and "
-                 "ORIGINAL encoders")
+            info="Decoder A Complexity.")
         self.add_item(
             section=section, title="complexity_decoder_b", datatype=int, default=512,
             rounding=16, min_max=(64, 1024),
-            info="Decoder B Complexity. Only applicable for STANDARD and "
-                 "ORIGINAL encoders")
-        self.add_item(
-            section=section, title="subpixel_upscaling", datatype=bool, default=False,
-            info="Might increase upscaling quality at cost of VRAM")
+            info="Decoder B Complexity.")
         self.add_item(
             section=section, title="input_size", datatype=int, default=128,
-            rounding=64, min_max=(64, 1024),
+            rounding=64, min_max=(64, 512),
             info="Resolution (in pixels) of the image to train on.\n"
                  "BE AWARE Larger resolution will dramatically increase"
                  "VRAM requirements.\n"
-                 "Make sure your resolution is divisible by 64 "
-                 "(e.g. 64, 128, 256 etc.)")
-
-        # << DFAKER MODEL OPTIONS >> #
-        section = "model.dfaker"
-        self.add_section(title=section,
-                         info="Dfaker Model (Adapted from https://github.com/dfaker/df)")
-        self.add_item(
-            section=section, title="input_size", datatype=int, default=64, rounding=64,
-            min_max=(64, 1024),
-            info="Resolution (in pixels) of the image to train on.\n"
-                 "BE AWARE Larger resolution will dramatically increase"
-                 "VRAM requirements.\n"
-                 "Make sure your resolution is divisible by 64 "
-                 "(e.g. 64, 128, 256 etc.)")
-        self.add_item(
-            section=section, title="alignments_format", datatype=str, default="json",
-            choices=["json", "yaml", "pickle"],
-            info="Dfaker model requires the alignments for your training "
-                 "images to be avalaible within the FACES folder.\nIt should "
-                 "be named 'alignments.<file extension>' (eg. "
-                 "alignments.json).")
-        self.add_item(
-            section=section, title="mask_type", datatype=str, default="dfaker",
-            choices=["dfaker", "dfl_full"],
-            info="The mask to be used for training.")
-        self.add_item(
-            section=section, title="dssim_mask_loss", datatype=bool, default=True,
-            info="Use DSSIM loss for Mask rather than Mean Absolute Error\n"
-                 "May increase overall quality.")
-        self.add_item(
-            section=section, title="penalized_mask_loss", datatype=bool, default=True,
-            info="Use Penalized loss for Mask. Can stack with DSSIM.\n"
-                 "May increase overall quality.")
-
-<<<<<<< HEAD
-        # << DFL MODEL OPTIONS >> #
-        section = "model.dfl_h128"
-        self.add_section(title=section,
-                         info="DFL H128 Model (Adapted from "
-                              "https://github.com/iperov/DeepFaceLab)")
-=======
+                 "Make sure your resolution is divisible by 64 (e.g. 64, 128, 256 etc.).\n"
+                 "NB: Your faceset must be at least 1.6x larger than your required input size.\n"
+                 "    (e.g. 160 is the maximum input size for a 256x256 faceset)")
+        self.add_item(
+            section=section, title="coverage", datatype=float, default=62.5, rounding=1,
+            min_max=(62.5, 100.0), info=COVERAGE_INFO)
+
         # << PEGASUS MODEL OPTIONS >> #
         section = "model.realface"
         self.add_section(title=section,
@@ -309,40 +237,13 @@
                          info="A Higher resolution version of the Original "
                               "Model by VillainGuy.\nExtremely VRAM heavy. Full model requires "
                               "9GB+ for batchsize 16" + ADDITIONAL_INFO)
->>>>>>> 47b43191
         self.add_item(
             section=section, title="lowmem", datatype=bool, default=False,
             info="Lower memory mode. Set to 'True' if having issues with VRAM useage.\nNB: Models "
                  "with a changed lowmem mode are not compatible with each other.")
         self.add_item(
-<<<<<<< HEAD
-            section=section, title="alignments_format", datatype=str, default="json",
-            choices=["json", "yaml", "pickle"],
-            info="DFL-H128 model requires the alignments for your training "
-                 "images to be avalaible within the FACES folder.\nIt should "
-                 "be named 'alignments.<file extension>' (eg. "
-                 "alignments.json).")
-        self.add_item(
-            section=section, title="input_size", datatype=int, default=128,
-            rounding=64, min_max=(64, 1024),
-            info="Resolution (in pixels) of the image to train on.\n"
-                 "BE AWARE Larger resolution will dramatically increase"
-                 "VRAM requirements.\n"
-                 "Make sure your resolution is divisible by 64 "
-                 "(e.g. 64, 128, 256 etc.)")
-        self.add_item(
-            section=section, title="mask_type", datatype=str, default="dfl_full",
-            choices=["dfaker", "dfl_full"],
-            info="The mask to be used for training.")
-=======
-            section=section, title="mask_type", datatype=str, default="none",
-            choices=MASK_TYPES, info=MASK_INFO)
->>>>>>> 47b43191
-        self.add_item(
-            section=section, title="dssim_mask_loss", datatype=bool, default=True,
-            info="Use DSSIM loss for Mask rather than Mean Absolute Error\n"
-                 "May increase overall quality.")
-        self.add_item(
-            section=section, title="penalized_mask_loss", datatype=bool, default=True,
-            info="Use Penalized loss for Mask. Can stack with DSSIM.\n"
-                 "May increase overall quality.")+            section=section, title="mask_type", datatype=str, default="none",
+            choices=MASK_TYPES, info=MASK_INFO)
+        self.add_item(
+            section=section, title="coverage", datatype=float, default=62.5, rounding=1,
+            min_max=(62.5, 100.0), info=COVERAGE_INFO)