#!/usr/bin/env python3
""" The master tools.py script """
import os
import sys

from importlib import import_module

# Importing the various tools
from lib.cli import FullHelpArgumentParser

# Python version check
if sys.version_info[0] < 3:
    raise Exception("This program requires at least python3.2")
if sys.version_info[0] == 3 and sys.version_info[1] < 2:
    raise Exception("This program requires at least python3.2")


def bad_args(args):  # pylint:disable=unused-argument
    """ Print help on bad arguments """
    PARSER.print_help()
    sys.exit(0)


def _get_cli_opts():
    """ Optain the subparsers and cli options for available tools """
    base_path = os.path.realpath(os.path.dirname(sys.argv[0]))
    tools_dir = os.path.join(base_path, "tools")
    for tool_name in sorted(os.listdir(tools_dir)):
        cli_file = os.path.join(tools_dir, tool_name, "cli.py")
        if os.path.exists(cli_file):
            mod = ".".join(("tools", tool_name, "cli"))
            module = import_module(mod)
            cliarg_class = getattr(module, "{}Args".format(tool_name.title()))
            help_text = getattr(module, "_HELPTEXT")
            yield tool_name, help_text, cliarg_class


if __name__ == "__main__":
    _TOOLS_WARNING = "Please backup your data and/or test the tool you want "
    _TOOLS_WARNING += "to use with a smaller data set to make sure you "
    _TOOLS_WARNING += "understand how it works."
    print(_TOOLS_WARNING)

    PARSER = FullHelpArgumentParser()
    SUBPARSER = PARSER.add_subparsers()
<<<<<<< HEAD
    ALIGN = cli.AlignmentsArgs(SUBPARSER,
                               "alignments",
                               "This command lets you perform various tasks pertaining to an "
                               "alignments file.")
    PREVIEW = cli.PreviewArgs(SUBPARSER,
                              "preview",
                              "This command allows you to preview swaps to tweak convert "
                              "settings.")
    EFFMPEG = cli.EffmpegArgs(SUBPARSER,
                              "effmpeg",
                              "This command allows you to easily execute common ffmpeg tasks.")
    MASK = cli.ManualArgs(SUBPARSER,
                          "manual",
                          "This command lets you perform various actions on frames, faces and "
                          "alignments files using visual tools.")
    MASK = cli.MaskArgs(SUBPARSER,
                        "mask",
                        "This command lets you generate masks for existing alignments.")
    RESTORE = cli.RestoreArgs(SUBPARSER,
                              "restore",
                              "This command lets you restore models from backup.")
    SORT = cli.SortArgs(SUBPARSER,
                        "sort",
                        "This command lets you sort images using various methods.")
=======
    for tool, helptext, cli_args in _get_cli_opts():
        cli_args(SUBPARSER, tool, helptext)
>>>>>>> dfadb8fc
    PARSER.set_defaults(func=bad_args)
    ARGUMENTS = PARSER.parse_args()
    ARGUMENTS.func(ARGUMENTS)<|MERGE_RESOLUTION|>--- conflicted
+++ resolved
@@ -43,35 +43,8 @@
 
     PARSER = FullHelpArgumentParser()
     SUBPARSER = PARSER.add_subparsers()
-<<<<<<< HEAD
-    ALIGN = cli.AlignmentsArgs(SUBPARSER,
-                               "alignments",
-                               "This command lets you perform various tasks pertaining to an "
-                               "alignments file.")
-    PREVIEW = cli.PreviewArgs(SUBPARSER,
-                              "preview",
-                              "This command allows you to preview swaps to tweak convert "
-                              "settings.")
-    EFFMPEG = cli.EffmpegArgs(SUBPARSER,
-                              "effmpeg",
-                              "This command allows you to easily execute common ffmpeg tasks.")
-    MASK = cli.ManualArgs(SUBPARSER,
-                          "manual",
-                          "This command lets you perform various actions on frames, faces and "
-                          "alignments files using visual tools.")
-    MASK = cli.MaskArgs(SUBPARSER,
-                        "mask",
-                        "This command lets you generate masks for existing alignments.")
-    RESTORE = cli.RestoreArgs(SUBPARSER,
-                              "restore",
-                              "This command lets you restore models from backup.")
-    SORT = cli.SortArgs(SUBPARSER,
-                        "sort",
-                        "This command lets you sort images using various methods.")
-=======
     for tool, helptext, cli_args in _get_cli_opts():
         cli_args(SUBPARSER, tool, helptext)
->>>>>>> dfadb8fc
     PARSER.set_defaults(func=bad_args)
     ARGUMENTS = PARSER.parse_args()
     ARGUMENTS.func(ARGUMENTS)